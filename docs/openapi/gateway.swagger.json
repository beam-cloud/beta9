{
  "swagger": "2.0",
  "info": {
    "title": "gateway.proto",
    "version": "version not set"
  },
  "tags": [
    {
      "name": "GatewayService"
    }
  ],
  "consumes": [
    "application/json"
  ],
  "produces": [
    "application/json"
  ],
  "paths": {
    "/auth/authorize": {
      "post": {
        "summary": "Auth",
        "operationId": "GatewayService_Authorize",
        "responses": {
          "200": {
            "description": "A successful response.",
            "schema": {
              "$ref": "#/definitions/gatewayAuthorizeResponse"
            }
          },
          "default": {
            "description": "An unexpected error response.",
            "schema": {
              "$ref": "#/definitions/rpcStatus"
            }
          }
        },
        "tags": [
          "GatewayService"
        ]
      }
    },
    "/auth/sign": {
      "post": {
        "operationId": "GatewayService_SignPayload",
        "responses": {
          "200": {
            "description": "A successful response.",
            "schema": {
              "$ref": "#/definitions/gatewaySignPayloadResponse"
            }
          },
          "default": {
            "description": "An unexpected error response.",
            "schema": {
              "$ref": "#/definitions/rpcStatus"
            }
          }
        },
        "parameters": [
          {
            "name": "body",
            "in": "body",
            "required": true,
            "schema": {
              "$ref": "#/definitions/gatewaySignPayloadRequest"
            }
          }
        ],
        "tags": [
          "GatewayService"
        ]
      }
    },
    "/containers": {
      "get": {
        "operationId": "GatewayService_ListContainers",
        "responses": {
          "200": {
            "description": "A successful response.",
            "schema": {
              "$ref": "#/definitions/gatewayListContainersResponse"
            }
          },
          "default": {
            "description": "An unexpected error response.",
            "schema": {
              "$ref": "#/definitions/rpcStatus"
            }
          }
        },
        "tags": [
          "GatewayService"
        ]
      }
    },
    "/containers/{containerId}/stop": {
      "post": {
        "operationId": "GatewayService_StopContainer",
        "responses": {
          "200": {
            "description": "A successful response.",
            "schema": {
              "$ref": "#/definitions/gatewayStopContainerResponse"
            }
          },
          "default": {
            "description": "An unexpected error response.",
            "schema": {
              "$ref": "#/definitions/rpcStatus"
            }
          }
        },
        "parameters": [
          {
            "name": "containerId",
            "in": "path",
            "required": true,
            "type": "string"
          }
        ],
        "tags": [
          "GatewayService"
        ]
      }
    },
    "/deployments": {
      "get": {
        "summary": "Deployments",
        "operationId": "GatewayService_ListDeployments",
        "responses": {
          "200": {
            "description": "A successful response.",
            "schema": {
              "$ref": "#/definitions/gatewayListDeploymentsResponse"
            }
          },
          "default": {
            "description": "An unexpected error response.",
            "schema": {
              "$ref": "#/definitions/rpcStatus"
            }
          }
        },
        "parameters": [
          {
            "name": "filters",
            "in": "query",
            "required": false
          },
          {
            "name": "limit",
            "in": "query",
            "required": false,
            "type": "integer",
            "format": "int64"
          }
        ],
        "tags": [
          "GatewayService"
        ]
      }
    },
    "/deployments/{id}": {
      "delete": {
        "operationId": "GatewayService_DeleteDeployment",
        "responses": {
          "200": {
            "description": "A successful response.",
            "schema": {
              "$ref": "#/definitions/gatewayDeleteDeploymentResponse"
            }
          },
          "default": {
            "description": "An unexpected error response.",
            "schema": {
              "$ref": "#/definitions/rpcStatus"
            }
          }
        },
        "parameters": [
          {
            "name": "id",
            "in": "path",
            "required": true,
            "type": "string"
          }
        ],
        "tags": [
          "GatewayService"
        ]
      }
    },
    "/deployments/{id}/scale": {
      "post": {
        "operationId": "GatewayService_ScaleDeployment",
        "responses": {
          "200": {
            "description": "A successful response.",
            "schema": {
              "$ref": "#/definitions/gatewayScaleDeploymentResponse"
            }
          },
          "default": {
            "description": "An unexpected error response.",
            "schema": {
              "$ref": "#/definitions/rpcStatus"
            }
          }
        },
        "parameters": [
          {
            "name": "id",
            "in": "path",
            "required": true,
            "type": "string"
          },
          {
            "name": "body",
            "in": "body",
            "required": true,
            "schema": {
              "$ref": "#/definitions/GatewayServiceScaleDeploymentBody"
            }
          }
        ],
        "tags": [
          "GatewayService"
        ]
      }
    },
    "/deployments/{id}/start": {
      "post": {
        "operationId": "GatewayService_StartDeployment",
        "responses": {
          "200": {
            "description": "A successful response.",
            "schema": {
              "$ref": "#/definitions/gatewayStartDeploymentResponse"
            }
          },
          "default": {
            "description": "An unexpected error response.",
            "schema": {
              "$ref": "#/definitions/rpcStatus"
            }
          }
        },
        "parameters": [
          {
            "name": "id",
            "in": "path",
            "required": true,
            "type": "string"
          }
        ],
        "tags": [
          "GatewayService"
        ]
      }
    },
    "/deployments/{id}/stop": {
      "post": {
        "operationId": "GatewayService_StopDeployment",
        "responses": {
          "200": {
            "description": "A successful response.",
            "schema": {
              "$ref": "#/definitions/gatewayStopDeploymentResponse"
            }
          },
          "default": {
            "description": "An unexpected error response.",
            "schema": {
              "$ref": "#/definitions/rpcStatus"
            }
          }
        },
        "parameters": [
          {
            "name": "id",
            "in": "path",
            "required": true,
            "type": "string"
          }
        ],
        "tags": [
          "GatewayService"
        ]
      }
    },
    "/machines": {
      "get": {
        "summary": "Machines",
        "operationId": "GatewayService_ListMachines",
        "responses": {
          "200": {
            "description": "A successful response.",
            "schema": {
              "$ref": "#/definitions/gatewayListMachinesResponse"
            }
          },
          "default": {
            "description": "An unexpected error response.",
            "schema": {
              "$ref": "#/definitions/rpcStatus"
            }
          }
        },
        "parameters": [
          {
            "name": "poolName",
            "in": "query",
            "required": false,
            "type": "string"
          },
          {
            "name": "limit",
            "in": "query",
            "required": false,
            "type": "integer",
            "format": "int64"
          }
        ],
        "tags": [
          "GatewayService"
        ]
      },
      "post": {
        "operationId": "GatewayService_CreateMachine",
        "responses": {
          "200": {
            "description": "A successful response.",
            "schema": {
              "$ref": "#/definitions/gatewayCreateMachineResponse"
            }
          },
          "default": {
            "description": "An unexpected error response.",
            "schema": {
              "$ref": "#/definitions/rpcStatus"
            }
          }
        },
        "parameters": [
          {
            "name": "body",
            "in": "body",
            "required": true,
            "schema": {
              "$ref": "#/definitions/gatewayCreateMachineRequest"
            }
          }
        ],
        "tags": [
          "GatewayService"
        ]
      }
    },
    "/machines/{machineId}": {
      "delete": {
        "operationId": "GatewayService_DeleteMachine",
        "responses": {
          "200": {
            "description": "A successful response.",
            "schema": {
              "$ref": "#/definitions/gatewayDeleteMachineResponse"
            }
          },
          "default": {
            "description": "An unexpected error response.",
            "schema": {
              "$ref": "#/definitions/rpcStatus"
            }
          }
        },
        "parameters": [
          {
            "name": "machineId",
            "in": "path",
            "required": true,
            "type": "string"
          },
          {
            "name": "poolName",
            "in": "query",
            "required": false,
            "type": "string"
          }
        ],
        "tags": [
          "GatewayService"
        ]
      }
    },
    "/objects": {
      "post": {
        "operationId": "GatewayService_CreateObject",
        "responses": {
          "200": {
            "description": "A successful response.",
            "schema": {
              "$ref": "#/definitions/gatewayCreateObjectResponse"
            }
          },
          "default": {
            "description": "An unexpected error response.",
            "schema": {
              "$ref": "#/definitions/rpcStatus"
            }
          }
        },
        "parameters": [
          {
            "name": "body",
            "in": "body",
            "required": true,
            "schema": {
              "$ref": "#/definitions/gatewayCreateObjectRequest"
            }
          }
        ],
        "tags": [
          "GatewayService"
        ]
      }
    },
    "/objects/{hash}": {
      "get": {
        "summary": "Objects",
        "operationId": "GatewayService_HeadObject",
        "responses": {
          "200": {
            "description": "A successful response.",
            "schema": {
              "$ref": "#/definitions/gatewayHeadObjectResponse"
            }
          },
          "default": {
            "description": "An unexpected error response.",
            "schema": {
              "$ref": "#/definitions/rpcStatus"
            }
          }
        },
        "parameters": [
          {
            "name": "hash",
            "in": "path",
            "required": true,
            "type": "string"
          }
        ],
        "tags": [
          "GatewayService"
        ]
      }
    },
    "/pools": {
      "get": {
        "summary": "Pools",
        "operationId": "GatewayService_ListPools",
        "responses": {
          "200": {
            "description": "A successful response.",
            "schema": {
              "$ref": "#/definitions/gatewayListPoolsResponse"
            }
          },
          "default": {
            "description": "An unexpected error response.",
            "schema": {
              "$ref": "#/definitions/rpcStatus"
            }
          }
        },
        "parameters": [
          {
            "name": "filters",
            "in": "query",
            "required": false
          },
          {
            "name": "limit",
            "in": "query",
            "required": false,
            "type": "integer",
            "format": "int64"
          }
        ],
        "tags": [
          "GatewayService"
        ]
      }
    },
    "/stubs": {
      "post": {
        "summary": "Stubs",
        "operationId": "GatewayService_GetOrCreateStub",
        "responses": {
          "200": {
            "description": "A successful response.",
            "schema": {
              "$ref": "#/definitions/gatewayGetOrCreateStubResponse"
            }
          },
          "default": {
            "description": "An unexpected error response.",
            "schema": {
              "$ref": "#/definitions/rpcStatus"
            }
          }
        },
        "parameters": [
          {
            "name": "body",
            "in": "body",
            "required": true,
            "schema": {
              "$ref": "#/definitions/gatewayGetOrCreateStubRequest"
            }
          }
        ],
        "tags": [
          "GatewayService"
        ]
      }
    },
    "/stubs/deploy": {
      "post": {
        "operationId": "GatewayService_DeployStub",
        "responses": {
          "200": {
            "description": "A successful response.",
            "schema": {
              "$ref": "#/definitions/gatewayDeployStubResponse"
            }
          },
          "default": {
            "description": "An unexpected error response.",
            "schema": {
              "$ref": "#/definitions/rpcStatus"
            }
          }
        },
        "parameters": [
          {
            "name": "body",
            "in": "body",
            "required": true,
            "schema": {
              "$ref": "#/definitions/gatewayDeployStubRequest"
            }
          }
        ],
        "tags": [
          "GatewayService"
        ]
      }
    },
    "/stubs/{stubId}/url": {
      "get": {
        "operationId": "GatewayService_GetURL",
        "responses": {
          "200": {
            "description": "A successful response.",
            "schema": {
              "$ref": "#/definitions/gatewayGetURLResponse"
            }
          },
          "default": {
            "description": "An unexpected error response.",
            "schema": {
              "$ref": "#/definitions/rpcStatus"
            }
          }
        },
        "parameters": [
          {
            "name": "stubId",
            "in": "path",
            "required": true,
            "type": "string"
          },
          {
            "name": "deploymentId",
            "in": "query",
            "required": false,
            "type": "string"
          },
          {
            "name": "urlType",
            "in": "query",
            "required": false,
            "type": "string"
          },
          {
            "name": "isShell",
            "in": "query",
            "required": false,
            "type": "boolean"
          }
        ],
        "tags": [
          "GatewayService"
        ]
      }
    },
    "/tasks": {
      "get": {
        "operationId": "GatewayService_ListTasks",
        "responses": {
          "200": {
            "description": "A successful response.",
            "schema": {
              "$ref": "#/definitions/gatewayListTasksResponse"
            }
          },
          "default": {
            "description": "An unexpected error response.",
            "schema": {
              "$ref": "#/definitions/rpcStatus"
            }
          }
        },
        "parameters": [
          {
            "name": "filters",
            "in": "query",
            "required": false
          },
          {
            "name": "limit",
            "in": "query",
            "required": false,
            "type": "integer",
            "format": "int64"
          }
        ],
        "tags": [
          "GatewayService"
        ]
      }
    },
    "/tasks/end": {
      "post": {
        "operationId": "GatewayService_EndTask",
        "responses": {
          "200": {
            "description": "A successful response.",
            "schema": {
              "$ref": "#/definitions/gatewayEndTaskResponse"
            }
          },
          "default": {
            "description": "An unexpected error response.",
            "schema": {
              "$ref": "#/definitions/rpcStatus"
            }
          }
        },
        "parameters": [
          {
            "name": "body",
            "in": "body",
            "required": true,
            "schema": {
              "$ref": "#/definitions/gatewayEndTaskRequest"
            }
          }
        ],
        "tags": [
          "GatewayService"
        ]
      }
    },
    "/tasks/start": {
      "post": {
        "summary": "Tasks",
        "operationId": "GatewayService_StartTask",
        "responses": {
          "200": {
            "description": "A successful response.",
            "schema": {
              "$ref": "#/definitions/gatewayStartTaskResponse"
            }
          },
          "default": {
            "description": "An unexpected error response.",
            "schema": {
              "$ref": "#/definitions/rpcStatus"
            }
          }
        },
        "parameters": [
          {
            "name": "body",
            "in": "body",
            "required": true,
            "schema": {
              "$ref": "#/definitions/gatewayStartTaskRequest"
            }
          }
        ],
        "tags": [
          "GatewayService"
        ]
      }
    },
    "/tasks/stop": {
      "post": {
        "operationId": "GatewayService_StopTasks",
        "responses": {
          "200": {
            "description": "A successful response.",
            "schema": {
              "$ref": "#/definitions/gatewayStopTasksResponse"
            }
          },
          "default": {
            "description": "An unexpected error response.",
            "schema": {
              "$ref": "#/definitions/rpcStatus"
            }
          }
        },
        "parameters": [
          {
            "name": "body",
            "in": "body",
            "required": true,
            "schema": {
              "$ref": "#/definitions/gatewayStopTasksRequest"
            }
          }
        ],
        "tags": [
          "GatewayService"
        ]
      }
    },
    "/tokens": {
      "get": {
        "summary": "Tokens",
        "operationId": "GatewayService_ListTokens",
        "responses": {
          "200": {
            "description": "A successful response.",
            "schema": {
              "$ref": "#/definitions/gatewayListTokensResponse"
            }
          },
          "default": {
            "description": "An unexpected error response.",
            "schema": {
              "$ref": "#/definitions/rpcStatus"
            }
          }
        },
        "tags": [
          "GatewayService"
        ]
      },
      "post": {
        "operationId": "GatewayService_CreateToken",
        "responses": {
          "200": {
            "description": "A successful response.",
            "schema": {
              "$ref": "#/definitions/gatewayCreateTokenResponse"
            }
          },
          "default": {
            "description": "An unexpected error response.",
            "schema": {
              "$ref": "#/definitions/rpcStatus"
            }
          }
        },
        "parameters": [
          {
            "name": "tokenType",
            "in": "query",
            "required": false,
            "type": "string"
          }
        ],
        "tags": [
          "GatewayService"
        ]
      }
    },
    "/tokens/{tokenId}": {
      "delete": {
        "operationId": "GatewayService_DeleteToken",
        "responses": {
          "200": {
            "description": "A successful response.",
            "schema": {
              "$ref": "#/definitions/gatewayDeleteTokenResponse"
            }
          },
          "default": {
            "description": "An unexpected error response.",
            "schema": {
              "$ref": "#/definitions/rpcStatus"
            }
          }
        },
        "parameters": [
          {
            "name": "tokenId",
            "in": "path",
            "required": true,
            "type": "string"
          }
        ],
        "tags": [
          "GatewayService"
        ]
      }
    },
    "/tokens/{tokenId}/toggle": {
      "post": {
        "operationId": "GatewayService_ToggleToken",
        "responses": {
          "200": {
            "description": "A successful response.",
            "schema": {
              "$ref": "#/definitions/gatewayToggleTokenResponse"
            }
          },
          "default": {
            "description": "An unexpected error response.",
            "schema": {
              "$ref": "#/definitions/rpcStatus"
            }
          }
        },
        "parameters": [
          {
            "name": "tokenId",
            "in": "path",
            "required": true,
            "type": "string"
          }
        ],
        "tags": [
          "GatewayService"
        ]
      }
    },
    "/workers": {
      "get": {
        "summary": "Workers",
        "operationId": "GatewayService_ListWorkers",
        "responses": {
          "200": {
            "description": "A successful response.",
            "schema": {
              "$ref": "#/definitions/gatewayListWorkersResponse"
            }
          },
          "default": {
            "description": "An unexpected error response.",
            "schema": {
              "$ref": "#/definitions/rpcStatus"
            }
          }
        },
        "tags": [
          "GatewayService"
        ]
      }
    },
    "/workers/{workerId}/cordon": {
      "post": {
        "operationId": "GatewayService_CordonWorker",
        "responses": {
          "200": {
            "description": "A successful response.",
            "schema": {
              "$ref": "#/definitions/gatewayCordonWorkerResponse"
            }
          },
          "default": {
            "description": "An unexpected error response.",
            "schema": {
              "$ref": "#/definitions/rpcStatus"
            }
          }
        },
        "parameters": [
          {
            "name": "workerId",
            "in": "path",
            "required": true,
            "type": "string"
          }
        ],
        "tags": [
          "GatewayService"
        ]
      }
    },
    "/workers/{workerId}/drain": {
      "post": {
        "operationId": "GatewayService_DrainWorker",
        "responses": {
          "200": {
            "description": "A successful response.",
            "schema": {
              "$ref": "#/definitions/gatewayDrainWorkerResponse"
            }
          },
          "default": {
            "description": "An unexpected error response.",
            "schema": {
              "$ref": "#/definitions/rpcStatus"
            }
          }
        },
        "parameters": [
          {
            "name": "workerId",
            "in": "path",
            "required": true,
            "type": "string"
          }
        ],
        "tags": [
          "GatewayService"
        ]
      }
    },
    "/workers/{workerId}/uncordon": {
      "post": {
        "operationId": "GatewayService_UncordonWorker",
        "responses": {
          "200": {
            "description": "A successful response.",
            "schema": {
              "$ref": "#/definitions/gatewayUncordonWorkerResponse"
            }
          },
          "default": {
            "description": "An unexpected error response.",
            "schema": {
              "$ref": "#/definitions/rpcStatus"
            }
          }
        },
        "parameters": [
          {
            "name": "workerId",
            "in": "path",
            "required": true,
            "type": "string"
          }
        ],
        "tags": [
          "GatewayService"
        ]
      }
    },
    "/workspace/config": {
      "get": {
        "summary": "Workspace",
        "operationId": "GatewayService_ExportWorkspaceConfig",
        "responses": {
          "200": {
            "description": "A successful response.",
            "schema": {
              "$ref": "#/definitions/gatewayExportWorkspaceConfigResponse"
            }
          },
          "default": {
            "description": "An unexpected error response.",
            "schema": {
              "$ref": "#/definitions/rpcStatus"
            }
          }
        },
        "tags": [
          "GatewayService"
        ]
      }
    }
  },
  "definitions": {
    "GatewayServiceScaleDeploymentBody": {
      "type": "object",
      "properties": {
        "containers": {
          "type": "integer",
          "format": "int64"
        }
      }
    },
    "gatewayAttachToContainerRequest": {
      "type": "object",
      "properties": {
        "containerId": {
          "type": "string"
        }
      }
    },
    "gatewayAttachToContainerResponse": {
      "type": "object",
      "properties": {
        "output": {
          "type": "string"
        },
        "done": {
          "type": "boolean"
        },
        "exitCode": {
          "type": "integer",
          "format": "int32"
        }
      }
    },
    "gatewayAuthorizeResponse": {
      "type": "object",
      "properties": {
        "ok": {
          "type": "boolean"
        },
        "workspaceId": {
          "type": "string"
        },
        "newToken": {
          "type": "string"
        },
        "errorMsg": {
          "type": "string"
        }
      }
    },
    "gatewayAutoscaler": {
      "type": "object",
      "properties": {
        "type": {
          "type": "string"
        },
        "maxContainers": {
          "type": "integer",
          "format": "int64"
        },
        "tasksPerContainer": {
          "type": "integer",
          "format": "int64"
        },
        "minContainers": {
          "type": "integer",
          "format": "int64"
        }
      }
    },
    "gatewayCheckpointContainerResponse": {
      "type": "object",
      "properties": {
        "ok": {
          "type": "boolean"
        },
        "checkpointId": {
          "type": "string"
        },
        "errorMsg": {
          "type": "string"
        }
      }
    },
    "gatewayCordonWorkerResponse": {
      "type": "object",
      "properties": {
        "ok": {
          "type": "boolean"
        },
        "errMsg": {
          "type": "string"
        }
      }
    },
    "gatewayCreateMachineRequest": {
      "type": "object",
      "properties": {
        "poolName": {
          "type": "string"
        }
      }
    },
    "gatewayCreateMachineResponse": {
      "type": "object",
      "properties": {
        "ok": {
          "type": "boolean"
        },
        "errMsg": {
          "type": "string"
        },
        "machine": {
          "$ref": "#/definitions/gatewayMachine"
        },
        "agentUpstreamUrl": {
          "type": "string"
        },
        "agentUpstreamBranch": {
          "type": "string"
        },
        "agentUpstreamToken": {
          "type": "string"
        }
      }
    },
    "gatewayCreateObjectRequest": {
      "type": "object",
      "properties": {
        "objectMetadata": {
          "$ref": "#/definitions/gatewayObjectMetadata"
        },
        "hash": {
          "type": "string"
        },
        "size": {
          "type": "string",
          "format": "int64"
        },
        "overwrite": {
          "type": "boolean"
        }
      }
    },
    "gatewayCreateObjectResponse": {
      "type": "object",
      "properties": {
        "ok": {
          "type": "boolean"
        },
        "objectId": {
          "type": "string"
        },
        "presignedUrl": {
          "type": "string"
        },
        "errorMsg": {
          "type": "string"
        }
      }
    },
    "gatewayCreateTokenResponse": {
      "type": "object",
      "properties": {
        "ok": {
          "type": "boolean"
        },
        "errMsg": {
          "type": "string"
        },
        "token": {
          "$ref": "#/definitions/gatewayToken"
        }
      }
    },
    "gatewayDeleteDeploymentResponse": {
      "type": "object",
      "properties": {
        "ok": {
          "type": "boolean"
        },
        "errMsg": {
          "type": "string"
        }
      }
    },
    "gatewayDeleteMachineResponse": {
      "type": "object",
      "properties": {
        "ok": {
          "type": "boolean"
        },
        "errMsg": {
          "type": "string"
        }
      }
    },
    "gatewayDeleteTokenResponse": {
      "type": "object",
      "properties": {
        "ok": {
          "type": "boolean"
        },
        "errMsg": {
          "type": "string"
        }
      }
    },
    "gatewayDeployStubRequest": {
      "type": "object",
      "properties": {
        "stubId": {
          "type": "string"
        },
        "name": {
          "type": "string"
        }
      }
    },
    "gatewayDeployStubResponse": {
      "type": "object",
      "properties": {
        "ok": {
          "type": "boolean"
        },
        "deploymentId": {
          "type": "string"
        },
        "version": {
          "type": "integer",
          "format": "int64"
        },
        "invokeUrl": {
          "type": "string"
        }
      }
    },
    "gatewayDeployment": {
      "type": "object",
      "properties": {
        "id": {
          "type": "string"
        },
        "name": {
          "type": "string"
        },
        "active": {
          "type": "boolean"
        },
        "stubId": {
          "type": "string"
        },
        "stubType": {
          "type": "string"
        },
        "stubName": {
          "type": "string"
        },
        "version": {
          "type": "integer",
          "format": "int64"
        },
        "workspaceId": {
          "type": "string"
        },
        "workspaceName": {
          "type": "string"
        },
        "createdAt": {
          "type": "string",
          "format": "date-time"
        },
        "updatedAt": {
          "type": "string",
          "format": "date-time"
        },
        "appId": {
          "type": "string"
        }
      }
    },
    "gatewayDrainWorkerResponse": {
      "type": "object",
      "properties": {
        "ok": {
          "type": "boolean"
        },
        "errMsg": {
          "type": "string"
        }
      }
    },
    "gatewayEndTaskRequest": {
      "type": "object",
      "properties": {
        "taskId": {
          "type": "string"
        },
        "taskDuration": {
          "type": "number",
          "format": "float"
        },
        "taskStatus": {
          "type": "string"
        },
        "containerId": {
          "type": "string"
        },
        "containerHostname": {
          "type": "string"
        },
        "keepWarmSeconds": {
          "type": "number",
          "format": "float"
        },
        "result": {
          "type": "string",
          "format": "byte"
        }
      }
    },
    "gatewayEndTaskResponse": {
      "type": "object",
      "properties": {
        "ok": {
          "type": "boolean"
        }
      }
    },
    "gatewayExportWorkspaceConfigResponse": {
      "type": "object",
      "properties": {
        "gatewayHttpHost": {
          "type": "string"
        },
        "gatewayHttpPort": {
          "type": "integer",
          "format": "int32"
        },
        "gatewayHttpTls": {
          "type": "boolean"
        },
        "gatewayGrpcHost": {
          "type": "string"
        },
        "gatewayGrpcPort": {
          "type": "integer",
          "format": "int32"
        },
        "gatewayGrpcTls": {
          "type": "boolean"
        },
        "workspaceId": {
          "type": "string"
        }
      }
    },
    "gatewayGetOrCreateStubRequest": {
      "type": "object",
      "properties": {
        "objectId": {
          "type": "string"
        },
        "imageId": {
          "type": "string"
        },
        "stubType": {
          "type": "string"
        },
        "name": {
          "type": "string"
        },
        "pythonVersion": {
          "type": "string"
        },
        "cpu": {
          "type": "string",
          "format": "int64"
        },
        "memory": {
          "type": "string",
          "format": "int64"
        },
        "gpu": {
          "type": "string"
        },
        "handler": {
          "type": "string"
        },
        "retries": {
          "type": "integer",
          "format": "int64"
        },
        "timeout": {
          "type": "string",
          "format": "int64"
        },
        "keepWarmSeconds": {
          "type": "number",
          "format": "float"
        },
        "workers": {
          "type": "integer",
          "format": "int64"
        },
        "maxPendingTasks": {
          "type": "integer",
          "format": "int64"
        },
        "volumes": {
          "type": "array",
          "items": {
            "type": "object",
            "$ref": "#/definitions/gatewayVolume"
          }
        },
        "forceCreate": {
          "type": "boolean"
        },
        "onStart": {
          "type": "string"
        },
        "callbackUrl": {
          "type": "string"
        },
        "authorized": {
          "type": "boolean"
        },
        "secrets": {
          "type": "array",
          "items": {
            "type": "object",
            "$ref": "#/definitions/gatewaySecretVar"
          }
        },
        "autoscaler": {
          "$ref": "#/definitions/gatewayAutoscaler"
        },
        "taskPolicy": {
          "$ref": "#/definitions/gatewayTaskPolicy"
        },
        "concurrentRequests": {
          "type": "integer",
          "format": "int64"
        },
        "extra": {
          "type": "string"
        },
        "checkpointEnabled": {
          "type": "boolean"
        },
        "gpuCount": {
          "type": "integer",
          "format": "int64"
        },
        "onDeploy": {
          "type": "string"
        },
        "onDeployStubId": {
          "type": "string"
        },
        "entrypoint": {
          "type": "array",
          "items": {
            "type": "string"
          }
        },
        "ports": {
          "type": "array",
          "items": {
            "type": "integer",
            "format": "int64"
          }
        },
        "env": {
          "type": "array",
          "items": {
            "type": "string"
          }
        },
        "appName": {
          "type": "string"
        },
        "pricing": {
          "$ref": "#/definitions/typesPricingPolicy"
        },
        "inputs": {
          "$ref": "#/definitions/gatewaySchema"
        },
        "outputs": {
          "$ref": "#/definitions/gatewaySchema"
        },
        "tcp": {
          "type": "boolean"
        },
        "blockNetwork": {
          "type": "boolean"
        },
<<<<<<< HEAD
        "allowList": {
          "type": "array",
          "items": {
            "type": "string"
          }
=======
        "dockerEnabled": {
          "type": "boolean"
>>>>>>> e6aca636
        }
      }
    },
    "gatewayGetOrCreateStubResponse": {
      "type": "object",
      "properties": {
        "ok": {
          "type": "boolean"
        },
        "stubId": {
          "type": "string"
        },
        "errMsg": {
          "type": "string"
        },
        "warnMsg": {
          "type": "string"
        }
      }
    },
    "gatewayGetURLResponse": {
      "type": "object",
      "properties": {
        "ok": {
          "type": "boolean"
        },
        "errMsg": {
          "type": "string"
        },
        "url": {
          "type": "string"
        }
      }
    },
    "gatewayHeadObjectResponse": {
      "type": "object",
      "properties": {
        "ok": {
          "type": "boolean"
        },
        "exists": {
          "type": "boolean"
        },
        "objectId": {
          "type": "string"
        },
        "objectMetadata": {
          "$ref": "#/definitions/gatewayObjectMetadata"
        },
        "errorMsg": {
          "type": "string"
        },
        "useWorkspaceStorage": {
          "type": "boolean"
        }
      }
    },
    "gatewayListContainersResponse": {
      "type": "object",
      "properties": {
        "containers": {
          "type": "array",
          "items": {
            "type": "object",
            "$ref": "#/definitions/typesContainer"
          }
        },
        "ok": {
          "type": "boolean"
        },
        "errorMsg": {
          "type": "string"
        }
      }
    },
    "gatewayListDeploymentsResponse": {
      "type": "object",
      "properties": {
        "ok": {
          "type": "boolean"
        },
        "errMsg": {
          "type": "string"
        },
        "deployments": {
          "type": "array",
          "items": {
            "type": "object",
            "$ref": "#/definitions/gatewayDeployment"
          }
        }
      }
    },
    "gatewayListMachinesResponse": {
      "type": "object",
      "properties": {
        "ok": {
          "type": "boolean"
        },
        "errMsg": {
          "type": "string"
        },
        "machines": {
          "type": "array",
          "items": {
            "type": "object",
            "$ref": "#/definitions/gatewayMachine"
          }
        },
        "gpus": {
          "type": "object",
          "additionalProperties": {
            "type": "boolean"
          }
        }
      }
    },
    "gatewayListPoolsResponse": {
      "type": "object",
      "properties": {
        "ok": {
          "type": "boolean"
        },
        "errMsg": {
          "type": "string"
        },
        "pools": {
          "type": "array",
          "items": {
            "type": "object",
            "$ref": "#/definitions/gatewayPool"
          }
        }
      }
    },
    "gatewayListTasksResponse": {
      "type": "object",
      "properties": {
        "ok": {
          "type": "boolean"
        },
        "errMsg": {
          "type": "string"
        },
        "tasks": {
          "type": "array",
          "items": {
            "type": "object",
            "$ref": "#/definitions/gatewayTask"
          }
        },
        "total": {
          "type": "integer",
          "format": "int32"
        }
      }
    },
    "gatewayListTokensResponse": {
      "type": "object",
      "properties": {
        "ok": {
          "type": "boolean"
        },
        "errMsg": {
          "type": "string"
        },
        "tokens": {
          "type": "array",
          "items": {
            "type": "object",
            "$ref": "#/definitions/gatewayToken"
          }
        }
      }
    },
    "gatewayListWorkersResponse": {
      "type": "object",
      "properties": {
        "ok": {
          "type": "boolean"
        },
        "errMsg": {
          "type": "string"
        },
        "workers": {
          "type": "array",
          "items": {
            "type": "object",
            "$ref": "#/definitions/typesWorker"
          }
        }
      }
    },
    "gatewayMachine": {
      "type": "object",
      "properties": {
        "id": {
          "type": "string"
        },
        "cpu": {
          "type": "string",
          "format": "int64"
        },
        "memory": {
          "type": "string",
          "format": "int64"
        },
        "gpu": {
          "type": "string"
        },
        "gpuCount": {
          "type": "integer",
          "format": "int64"
        },
        "status": {
          "type": "string"
        },
        "poolName": {
          "type": "string"
        },
        "providerName": {
          "type": "string"
        },
        "registrationToken": {
          "type": "string"
        },
        "tailscaleUrl": {
          "type": "string"
        },
        "tailscaleAuth": {
          "type": "string"
        },
        "lastKeepalive": {
          "type": "string"
        },
        "created": {
          "type": "string"
        },
        "agentVersion": {
          "type": "string"
        },
        "machineMetrics": {
          "$ref": "#/definitions/gatewayMachineMetrics"
        },
        "userData": {
          "type": "string"
        }
      }
    },
    "gatewayMachineMetrics": {
      "type": "object",
      "properties": {
        "totalCpuAvailable": {
          "type": "integer",
          "format": "int32"
        },
        "totalMemoryAvailable": {
          "type": "integer",
          "format": "int32"
        },
        "cpuUtilizationPct": {
          "type": "number",
          "format": "float"
        },
        "memoryUtilizationPct": {
          "type": "number",
          "format": "float"
        },
        "workerCount": {
          "type": "integer",
          "format": "int32"
        },
        "containerCount": {
          "type": "integer",
          "format": "int32"
        },
        "freeGpuCount": {
          "type": "integer",
          "format": "int32"
        },
        "cacheUsagePct": {
          "type": "number",
          "format": "float"
        },
        "cacheCapacity": {
          "type": "integer",
          "format": "int32"
        },
        "cacheMemoryUsage": {
          "type": "integer",
          "format": "int32"
        },
        "cacheCpuUsage": {
          "type": "number",
          "format": "float"
        }
      }
    },
    "gatewayObjectMetadata": {
      "type": "object",
      "properties": {
        "name": {
          "type": "string"
        },
        "size": {
          "type": "string",
          "format": "int64"
        }
      }
    },
    "gatewayPool": {
      "type": "object",
      "properties": {
        "name": {
          "type": "string"
        },
        "active": {
          "type": "boolean"
        },
        "gpu": {
          "type": "string"
        },
        "minFreeGpu": {
          "type": "string"
        },
        "minFreeCpu": {
          "type": "string"
        },
        "minFreeMemory": {
          "type": "string"
        },
        "defaultWorkerCpu": {
          "type": "string"
        },
        "defaultWorkerMemory": {
          "type": "string"
        },
        "defaultWorkerGpuCount": {
          "type": "string"
        },
        "state": {
          "$ref": "#/definitions/typesWorkerPoolState"
        }
      }
    },
    "gatewayPutObjectResponse": {
      "type": "object",
      "properties": {
        "ok": {
          "type": "boolean"
        },
        "objectId": {
          "type": "string"
        },
        "errorMsg": {
          "type": "string"
        }
      }
    },
    "gatewayScaleDeploymentResponse": {
      "type": "object",
      "properties": {
        "ok": {
          "type": "boolean"
        },
        "errMsg": {
          "type": "string"
        }
      }
    },
    "gatewaySchema": {
      "type": "object",
      "properties": {
        "fields": {
          "type": "object",
          "additionalProperties": {
            "$ref": "#/definitions/gatewaySchemaField"
          }
        }
      }
    },
    "gatewaySchemaField": {
      "type": "object",
      "properties": {
        "type": {
          "type": "string"
        },
        "fields": {
          "$ref": "#/definitions/gatewaySchema"
        }
      }
    },
    "gatewaySecretVar": {
      "type": "object",
      "properties": {
        "name": {
          "type": "string"
        }
      }
    },
    "gatewaySignPayloadRequest": {
      "type": "object",
      "properties": {
        "payload": {
          "type": "string",
          "format": "byte"
        }
      }
    },
    "gatewaySignPayloadResponse": {
      "type": "object",
      "properties": {
        "ok": {
          "type": "boolean"
        },
        "signature": {
          "type": "string"
        },
        "timestamp": {
          "type": "string",
          "format": "int64"
        },
        "errorMsg": {
          "type": "string"
        }
      }
    },
    "gatewayStartDeploymentResponse": {
      "type": "object",
      "properties": {
        "ok": {
          "type": "boolean"
        },
        "errMsg": {
          "type": "string"
        }
      }
    },
    "gatewayStartTaskRequest": {
      "type": "object",
      "properties": {
        "taskId": {
          "type": "string"
        },
        "containerId": {
          "type": "string"
        }
      },
      "title": "Task messages"
    },
    "gatewayStartTaskResponse": {
      "type": "object",
      "properties": {
        "ok": {
          "type": "boolean"
        }
      }
    },
    "gatewayStopContainerResponse": {
      "type": "object",
      "properties": {
        "ok": {
          "type": "boolean"
        },
        "errorMsg": {
          "type": "string"
        }
      }
    },
    "gatewayStopDeploymentResponse": {
      "type": "object",
      "properties": {
        "ok": {
          "type": "boolean"
        },
        "errMsg": {
          "type": "string"
        }
      }
    },
    "gatewayStopTasksRequest": {
      "type": "object",
      "properties": {
        "taskIds": {
          "type": "array",
          "items": {
            "type": "string"
          }
        }
      }
    },
    "gatewayStopTasksResponse": {
      "type": "object",
      "properties": {
        "ok": {
          "type": "boolean"
        },
        "errMsg": {
          "type": "string"
        }
      }
    },
    "gatewayStringList": {
      "type": "object",
      "properties": {
        "values": {
          "type": "array",
          "items": {
            "type": "string"
          }
        }
      }
    },
    "gatewaySyncContainerWorkspaceOperation": {
      "type": "string",
      "enum": [
        "WRITE",
        "DELETE",
        "MOVED"
      ],
      "default": "WRITE"
    },
    "gatewaySyncContainerWorkspaceRequest": {
      "type": "object",
      "properties": {
        "containerId": {
          "type": "string"
        },
        "path": {
          "type": "string"
        },
        "newPath": {
          "type": "string"
        },
        "isDir": {
          "type": "boolean"
        },
        "data": {
          "type": "string",
          "format": "byte"
        },
        "op": {
          "$ref": "#/definitions/gatewaySyncContainerWorkspaceOperation"
        }
      }
    },
    "gatewayTask": {
      "type": "object",
      "properties": {
        "id": {
          "type": "string"
        },
        "status": {
          "type": "string"
        },
        "containerId": {
          "type": "string"
        },
        "startedAt": {
          "type": "string",
          "format": "date-time"
        },
        "endedAt": {
          "type": "string",
          "format": "date-time"
        },
        "stubId": {
          "type": "string"
        },
        "stubName": {
          "type": "string"
        },
        "workspaceId": {
          "type": "string"
        },
        "workspaceName": {
          "type": "string"
        },
        "createdAt": {
          "type": "string",
          "format": "date-time"
        },
        "updatedAt": {
          "type": "string",
          "format": "date-time"
        }
      }
    },
    "gatewayTaskPolicy": {
      "type": "object",
      "properties": {
        "timeout": {
          "type": "string",
          "format": "int64"
        },
        "maxRetries": {
          "type": "integer",
          "format": "int64"
        },
        "ttl": {
          "type": "integer",
          "format": "int64"
        }
      }
    },
    "gatewayToggleTokenResponse": {
      "type": "object",
      "properties": {
        "ok": {
          "type": "boolean"
        },
        "errMsg": {
          "type": "string"
        },
        "token": {
          "$ref": "#/definitions/gatewayToken"
        }
      }
    },
    "gatewayToken": {
      "type": "object",
      "properties": {
        "tokenId": {
          "type": "string"
        },
        "key": {
          "type": "string"
        },
        "active": {
          "type": "boolean"
        },
        "reusable": {
          "type": "boolean"
        },
        "workspaceId": {
          "type": "integer",
          "format": "int64"
        },
        "tokenType": {
          "type": "string"
        },
        "createdAt": {
          "type": "string",
          "format": "date-time"
        },
        "updatedAt": {
          "type": "string",
          "format": "date-time"
        }
      }
    },
    "gatewayUncordonWorkerResponse": {
      "type": "object",
      "properties": {
        "ok": {
          "type": "boolean"
        },
        "errMsg": {
          "type": "string"
        }
      }
    },
    "gatewayVolume": {
      "type": "object",
      "properties": {
        "id": {
          "type": "string"
        },
        "mountPath": {
          "type": "string"
        },
        "config": {
          "$ref": "#/definitions/typesMountPointConfig"
        }
      }
    },
    "protobufAny": {
      "type": "object",
      "properties": {
        "@type": {
          "type": "string"
        }
      },
      "additionalProperties": {}
    },
    "rpcStatus": {
      "type": "object",
      "properties": {
        "code": {
          "type": "integer",
          "format": "int32"
        },
        "message": {
          "type": "string"
        },
        "details": {
          "type": "array",
          "items": {
            "type": "object",
            "$ref": "#/definitions/protobufAny"
          }
        }
      }
    },
    "typesContainer": {
      "type": "object",
      "properties": {
        "containerId": {
          "type": "string"
        },
        "stubId": {
          "type": "string"
        },
        "status": {
          "type": "string"
        },
        "scheduledAt": {
          "type": "string",
          "format": "date-time"
        },
        "startedAt": {
          "type": "string",
          "format": "date-time"
        },
        "workspaceId": {
          "type": "string"
        },
        "workerId": {
          "type": "string"
        },
        "machineId": {
          "type": "string"
        },
        "deploymentId": {
          "type": "string"
        }
      }
    },
    "typesMountPointConfig": {
      "type": "object",
      "properties": {
        "bucketName": {
          "type": "string"
        },
        "accessKey": {
          "type": "string"
        },
        "secretKey": {
          "type": "string"
        },
        "endpointUrl": {
          "type": "string"
        },
        "region": {
          "type": "string"
        },
        "readOnly": {
          "type": "boolean"
        },
        "forcePathStyle": {
          "type": "boolean"
        }
      }
    },
    "typesPricingPolicy": {
      "type": "object",
      "properties": {
        "maxInFlight": {
          "type": "string",
          "format": "int64"
        },
        "costModel": {
          "type": "string"
        },
        "costPerTask": {
          "type": "number",
          "format": "double"
        },
        "costPerTaskDurationMs": {
          "type": "number",
          "format": "double"
        }
      }
    },
    "typesWorker": {
      "type": "object",
      "properties": {
        "id": {
          "type": "string"
        },
        "status": {
          "type": "string"
        },
        "totalCpu": {
          "type": "string",
          "format": "int64"
        },
        "totalMemory": {
          "type": "string",
          "format": "int64"
        },
        "totalGpuCount": {
          "type": "integer",
          "format": "int64"
        },
        "freeCpu": {
          "type": "string",
          "format": "int64"
        },
        "freeMemory": {
          "type": "string",
          "format": "int64"
        },
        "freeGpuCount": {
          "type": "integer",
          "format": "int64"
        },
        "gpu": {
          "type": "string"
        },
        "poolName": {
          "type": "string"
        },
        "machineId": {
          "type": "string"
        },
        "resourceVersion": {
          "type": "string",
          "format": "int64"
        },
        "requiresPoolSelector": {
          "type": "boolean"
        },
        "priority": {
          "type": "integer",
          "format": "int32"
        },
        "preemptable": {
          "type": "boolean"
        },
        "runtime": {
          "type": "string"
        },
        "buildVersion": {
          "type": "string"
        },
        "activeContainers": {
          "type": "array",
          "items": {
            "type": "object",
            "$ref": "#/definitions/typesContainer"
          }
        }
      }
    },
    "typesWorkerPoolState": {
      "type": "object",
      "properties": {
        "status": {
          "type": "string"
        },
        "schedulingLatency": {
          "type": "string",
          "format": "int64"
        },
        "freeGpu": {
          "type": "integer",
          "format": "int64"
        },
        "freeCpu": {
          "type": "string",
          "format": "int64"
        },
        "freeMemory": {
          "type": "string",
          "format": "int64"
        },
        "pendingWorkers": {
          "type": "string",
          "format": "int64"
        },
        "availableWorkers": {
          "type": "string",
          "format": "int64"
        },
        "pendingContainers": {
          "type": "string",
          "format": "int64"
        },
        "runningContainers": {
          "type": "string",
          "format": "int64"
        },
        "registeredMachines": {
          "type": "string",
          "format": "int64"
        },
        "pendingMachines": {
          "type": "string",
          "format": "int64"
        },
        "readyMachines": {
          "type": "string",
          "format": "int64"
        }
      }
    }
  }
}<|MERGE_RESOLUTION|>--- conflicted
+++ resolved
@@ -1484,16 +1484,14 @@
         "blockNetwork": {
           "type": "boolean"
         },
-<<<<<<< HEAD
         "allowList": {
           "type": "array",
           "items": {
             "type": "string"
           }
-=======
+        },
         "dockerEnabled": {
           "type": "boolean"
->>>>>>> e6aca636
         }
       }
     },
