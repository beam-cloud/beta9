--- conflicted
+++ resolved
@@ -9,33 +9,20 @@
 from grpclib.const import Cardinality
 from grpclib.metadata import Deadline
 from multidict import MultiDict
-<<<<<<< HEAD
 from rich import prompt
-
-from beam import terminal
-from beam.aio import run_sync
-from beam.clients.gateway import ConfigureResponse, GatewayServiceStub
-
-DEFAULT_CONFIG_FILE_PATH = "~/.beam/.config"
-=======
 
 from beam import terminal
 from beam.aio import run_sync
 from beam.clients.gateway import AuthorizeResponse, GatewayServiceStub
 
 DEFAULT_CONFIG_FILE_PATH = "~/.beam/creds"
->>>>>>> 770a9715
 DEFAULT_PROFILE_NAME = "default"
 DEFAULT_GATEWAY_HOST = "0.0.0.0"
 DEFAULT_GATEWAY_PORT = "1993"
 
 
 class GatewayConfig(NamedTuple):
-<<<<<<< HEAD
-    gateway_url: str = DEFAULT_GATEWAY_HOST
-=======
     gateway_host: str = DEFAULT_GATEWAY_HOST
->>>>>>> 770a9715
     gateway_port: str = DEFAULT_GATEWAY_PORT
     token: Optional[str] = None
 
@@ -80,12 +67,11 @@
 
     config.read(config_path)
 
-<<<<<<< HEAD
-    gateway_url = config.get(DEFAULT_PROFILE_NAME, "gateway_url", fallback=DEFAULT_GATEWAY_HOST)
+    gateway_host = config.get(DEFAULT_PROFILE_NAME, "gateway_host", fallback=DEFAULT_GATEWAY_HOST)
     gateway_port = config.get(DEFAULT_PROFILE_NAME, "gateway_port", fallback=DEFAULT_GATEWAY_PORT)
     token = config.get(DEFAULT_PROFILE_NAME, "token", fallback=None)
 
-    return GatewayConfig(gateway_url, gateway_port, token)
+    return GatewayConfig(gateway_host, gateway_port, token)
 
 
 def save_config_to_file(*, config: GatewayConfig, name: str) -> None:
@@ -104,37 +90,28 @@
         config_parser.add_section(name)
 
     config_parser[name] = config._asdict()
-=======
-    gateway_host = config.get(DEFAULT_PROFILE_NAME, "gateway_host", fallback=DEFAULT_GATEWAY_HOST)
-    gateway_port = config.get(DEFAULT_PROFILE_NAME, "gateway_port", fallback=DEFAULT_GATEWAY_PORT)
-    token = config.get(DEFAULT_PROFILE_NAME, "token", fallback=None)
-
-    return GatewayConfig(gateway_host, gateway_port, token)
-
-
-def save_config_to_file(config: GatewayConfig) -> None:
-    config_path = os.path.expanduser(DEFAULT_CONFIG_FILE_PATH)
-    os.makedirs(os.path.dirname(config_path), exist_ok=True)
-
-    config_parser = configparser.ConfigParser()
-    config_parser[DEFAULT_PROFILE_NAME] = config._asdict()
->>>>>>> 770a9715
 
     with open(config_path, "w") as file:
         config_parser.write(file)
 
 
 def get_gateway_config() -> GatewayConfig:
-<<<<<<< HEAD
+    gateway_host = os.getenv("BEAM_GATEWAY_HOST", None)
+    gateway_port = os.getenv("BEAM_GATEWAY_PORT", None)
+    token = os.getenv("BEAM_TOKEN", None)
+
+    if gateway_host and gateway_port and token:
+        return GatewayConfig(gateway_host, gateway_port, token)
+
     return load_config_from_file()
 
 
 def configure_gateway_credentials(
-    config: GatewayConfig, *, gateway_url: str = None, gateway_port: str = None, token: str = None
+    config: GatewayConfig, *, gateway_host: str = None, gateway_port: str = None, token: str = None
 ) -> None:
     terminal.header("Welcome to Beam! Let's get started 📡")
 
-    gateway_url = gateway_url or terminal.prompt(text="Gateway host", default="0.0.0.0")
+    gateway_host = gateway_host or terminal.prompt(text="Gateway host", default="0.0.0.0")
     gateway_port = gateway_port or terminal.prompt(text="Gateway port", default="1993")
     token = token or terminal.prompt(text="Token", default=None)
 
@@ -144,20 +121,10 @@
         terminal.error("Gateway port must be an integer.")
         return
 
-    config = config._replace(gateway_url=gateway_url, gateway_port=gateway_port, token=token)
+    config = config._replace(gateway_host=gateway_host, gateway_port=gateway_port, token=token)
     terminal.header("Configuring gateway")
 
     return config
-=======
-    gateway_host = os.getenv("BEAM_GATEWAY_HOST", None)
-    gateway_port = os.getenv("BEAM_GATEWAY_PORT", None)
-    token = os.getenv("BEAM_TOKEN", None)
-
-    if gateway_host and gateway_port and token:
-        return GatewayConfig(gateway_host, gateway_port, token)
-
-    return load_config_from_file()
->>>>>>> 770a9715
 
 
 def get_gateway_channel() -> Channel:
@@ -165,46 +132,17 @@
     channel: Union[AuthenticatedChannel, None] = None
 
     if config.token is None:
-<<<<<<< HEAD
         config = configure_gateway_credentials(
             config,
-            gateway_url=config.gateway_url,
+            gateway_host=config.gateway_host,
             gateway_port=config.gateway_port,
         )
-
-        channel = AuthenticatedChannel(
-            host=config.gateway_url,
-            port=int(config.gateway_port),
-            ssl=True if config.gateway_port == "443" else False,
-            token=config.token,
-        )
-
-        gateway_stub = GatewayServiceStub(channel=channel)
-        config_response: ConfigureResponse = run_sync(gateway_stub.configure(name="test-thing"))
-        if not config_response.ok:
-            channel.close()
-            terminal.error("Unable to configure gateway")
-    else:
-        channel = AuthenticatedChannel(
-            host=config.gateway_url,
-            port=int(config.gateway_port),
-            ssl=True if config.gateway_port == "443" else False,
-            token=config.token,
-        )
-
-    return channel
-=======
-        terminal.header("Welcome to Beam! Let's get started 📡")
-
-        gateway_host = terminal.prompt(text="Gateway host", default="0.0.0.0")
-        gateway_port = terminal.prompt(text="Gateway port", default="1993")
-        token = terminal.prompt(text="Token", default=None)
 
         channel = AuthenticatedChannel(
             host=config.gateway_host,
             port=int(config.gateway_port),
             ssl=True if config.gateway_port == "443" else False,
-            token=token,
+            token=config.token,
         )
 
         terminal.header("Authorizing with gateway")
@@ -217,22 +155,22 @@
 
         terminal.header("Authorized 🎉")
 
-        if token is None:
+        if config.token is None:
             token = auth_response.new_token
 
-        config = config._replace(gateway_host=gateway_host, gateway_port=gateway_port, token=token)
+        config = config._replace(
+            gateway_host=config.gateway_host, gateway_port=config.gateway_port, token=token
+        )
         save_config_to_file(config)
 
         channel.close()  # Close unauthenticated channel
-
-    # Open new channel with valid token
-    channel = AuthenticatedChannel(
-        host=config.gateway_host,
-        port=int(config.gateway_port),
-        ssl=True if config.gateway_port == "443" else False,
-        token=config.token,
-    )
->>>>>>> 770a9715
+    else:
+        channel = AuthenticatedChannel(
+            host=config.gateway_host,
+            port=int(config.gateway_port),
+            ssl=True if config.gateway_port == "443" else False,
+            token=config.token,
+        )
 
     return channel
 
