from .abstractions.endpoint import Endpoint as endpoint
from .abstractions.function import Function as function
from .abstractions.image import Image
from .abstractions.map import Map
from .abstractions.queue import SimpleQueue as Queue
from .abstractions.taskqueue import TaskQueue as task_queue
from .abstractions.volume import Volume
from .abstractions.container import Container

__version__ = "0.0.1"
<<<<<<< HEAD
__all__ = [
    "__version__",
    "Map",
    "Image",
    "Queue",
    "Volume",
    "task_queue",
    "function",
    "endpoint",
]
=======
__all__ = ["__version__", "Map", "Image", "Queue", "Volume", "task_queue", "function", "Container"]
>>>>>>> d81fb4ee
<|MERGE_RESOLUTION|>--- conflicted
+++ resolved
@@ -1,3 +1,4 @@
+from .abstractions.container import Container
 from .abstractions.endpoint import Endpoint as endpoint
 from .abstractions.function import Function as function
 from .abstractions.image import Image
@@ -5,10 +6,8 @@
 from .abstractions.queue import SimpleQueue as Queue
 from .abstractions.taskqueue import TaskQueue as task_queue
 from .abstractions.volume import Volume
-from .abstractions.container import Container
 
 __version__ = "0.0.1"
-<<<<<<< HEAD
 __all__ = [
     "__version__",
     "Map",
@@ -18,7 +17,5 @@
     "task_queue",
     "function",
     "endpoint",
-]
-=======
-__all__ = ["__version__", "Map", "Image", "Queue", "Volume", "task_queue", "function", "Container"]
->>>>>>> d81fb4ee
+    "Container"
+]