--- conflicted
+++ resolved
@@ -3,7 +3,8 @@
 from .abstractions.container import Container
 from .abstractions.endpoint import ASGI as asgi
 from .abstractions.endpoint import Endpoint as endpoint
-from .abstractions.function import Function as function, Schedule as schedule
+from .abstractions.function import Function as function
+from .abstractions.function import Schedule as schedule
 from .abstractions.image import Image
 from .abstractions.map import Map
 from .abstractions.output import Output
@@ -28,9 +29,6 @@
     "Output",
     "QueueDepthAutoscaler",
     "experimental",
-<<<<<<< HEAD
+    "schedule",
     "TaskPolicy",
-=======
-    "schedule",
->>>>>>> 610dcbf6
 ]