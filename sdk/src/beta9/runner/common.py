--- conflicted
+++ resolved
@@ -377,9 +377,11 @@
 
 class ThreadPoolExecutorOverride(ThreadPoolExecutor):
     def __exit__(self, *_, **__):
-<<<<<<< HEAD
-        # cancel_futures added in 3.9
-        self.shutdown(cancel_futures=True)
+        try:
+            # cancel_futures added in 3.9
+            self.shutdown(cancel_futures=True)
+        except Exception:
+            pass
 
 
 CHECKPOINT_SIGNAL_FILE = "/cedana/READY_FOR_CHECKPOINT"
@@ -398,11 +400,4 @@
         with workers_ready.get_lock():
             if workers_ready.value == config.workers:
                 break
-        time.sleep(1)
-=======
-        try:
-            # cancel_futures added in 3.9
-            self.shutdown(cancel_futures=True)
-        except Exception:
-            pass
->>>>>>> 03539fac
+        time.sleep(1)