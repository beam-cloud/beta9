import asyncio
import importlib
import inspect
import json
import os
import sys
import time
import traceback
from concurrent.futures import ThreadPoolExecutor
from contextlib import contextmanager
from dataclasses import dataclass
from functools import wraps
from typing import Any, Callable, Dict, Optional, Union

import requests
from starlette.responses import Response

from ..clients.gateway import (
    EndTaskRequest,
    EndTaskResponse,
    GatewayServiceStub,
    SignPayloadRequest,
    SignPayloadResponse,
)
from ..exceptions import RunnerException

USER_CODE_DIR = "/mnt/code"
USER_VOLUMES_DIR = "/volumes"
USER_CACHE_DIR = "/cache"


@dataclass
class Config:
    container_id: str
    container_hostname: str
    stub_id: str
    stub_type: str
    workers: int
    keep_warm_seconds: int
    timeout: int
    python_version: str
    handler: str
    on_start: str
    callback_url: str
    task_id: str
    bind_port: int
    volume_cache_map: Dict

    @classmethod
    def load_from_env(cls) -> "Config":
        container_id = os.getenv("CONTAINER_ID")
        container_hostname = os.getenv("CONTAINER_HOSTNAME")
        stub_id = os.getenv("STUB_ID")
        stub_type = os.getenv("STUB_TYPE")
        workers = int(os.getenv("WORKERS", 1))
        keep_warm_seconds = float(os.getenv("KEEP_WARM_SECONDS", 10))
        python_version = os.getenv("PYTHON_VERSION")
        handler = os.getenv("HANDLER")
        on_start = os.getenv("ON_START")
        callback_url = os.getenv("CALLBACK_URL")
        task_id = os.getenv("TASK_ID")
        bind_port = int(os.getenv("BIND_PORT"))
        timeout = int(os.getenv("TIMEOUT", 180))
        volume_cache_map = json.loads(os.getenv("VOLUME_CACHE_MAP", "{}"))

        if workers <= 0:
            workers = 1

        if not container_id or not stub_id:
            raise RunnerException("Invalid runner environment")

        return cls(
            container_id=container_id,
            container_hostname=container_hostname,
            stub_id=stub_id,
            stub_type=stub_type,
            workers=workers,
            keep_warm_seconds=keep_warm_seconds,
            python_version=python_version,
            handler=handler,
            on_start=on_start,
            callback_url=callback_url,
            task_id=task_id,
            bind_port=bind_port,
            timeout=timeout,
            volume_cache_map=volume_cache_map,
        )


config: Config = Config.load_from_env()


@dataclass
class FunctionContext:
    """
    A dataclass used to store various useful fields you might want to access in your entry point logic
    """

    container_id: Optional[str] = None
    stub_id: Optional[str] = None
    stub_type: Optional[str] = None
    callback_url: Optional[str] = None
    task_id: Optional[str] = None
    timeout: Optional[int] = None
    on_start_value: Optional[Any] = None
    bind_port: int = 0
    python_version: str = ""

    @classmethod
    def new(
        cls,
        *,
        config: Config,
        task_id: Optional[str],
        on_start_value: Optional[Any] = None,
    ) -> "FunctionContext":
        """
        Create a new instance of FunctionContext, to be passed directly into a function handler
        """
        return cls(
            container_id=config.container_id,
            stub_id=config.stub_id,
            stub_type=config.stub_type,
            callback_url=config.callback_url,
            python_version=config.python_version,
            task_id=task_id,
            bind_port=config.bind_port,
            timeout=config.timeout,
            on_start_value=on_start_value,
        )


class FunctionHandler:
    """
    Helper class for loading user entry point functions
    """

    def __init__(self, handler_path: Optional[str] = None) -> None:
        self.pass_context: bool = False
        self.handler_path: Optional[str] = handler_path
        self.handler: Optional[Callable] = None
        self.is_async: bool = False
        self._load()

    @contextmanager
    def importing_user_code(self):
        os.environ["BETA9_IMPORTING_USER_CODE"] = "true"
        yield
        del os.environ["BETA9_IMPORTING_USER_CODE"]

    def _load(self):
        if sys.path[0] != USER_CODE_DIR:
            sys.path.insert(0, USER_CODE_DIR)

        try:
            module = None
            func = None

            if self.handler_path is not None:
                module, func = self.handler_path.split(":")
            else:
                module, func = config.handler.split(":")

            with self.importing_user_code():
                target_module = importlib.import_module(module)

            self.handler = getattr(target_module, func)
            sig = inspect.signature(self.handler.func)
            self.pass_context = "context" in sig.parameters
            self.is_async = asyncio.iscoroutinefunction(self.handler.func)
        except BaseException:
<<<<<<< HEAD
            print(traceback.format_exc())
            raise RunnerException()
=======
            raise RunnerException(f"Error loading handler: {traceback.format_exc()}")
>>>>>>> fb6fac11

    def __call__(self, context: FunctionContext, *args: Any, **kwargs: Any) -> Any:
        if self.handler is None:
            raise Exception("Handler not configured.")

        if self.pass_context:
            kwargs["context"] = context

        os.environ["TASK_ID"] = context.task_id or ""

        return self.handler(*args, **kwargs)


def execute_lifecycle_method(name: str) -> Union[Any, None]:
    """Executes a container lifecycle method defined by the user and return it's value"""

    if sys.path[0] != USER_CODE_DIR:
        sys.path.insert(0, USER_CODE_DIR)

    func: str = getattr(config, name)
    if func == "" or func is None:
        return None

    start_time = time.time()
    print(f"Running {name} func: {func}")
    try:
        module, func = func.split(":")
        target_module = importlib.import_module(module)
        method = getattr(target_module, func)
        result = method()
        duration = time.time() - start_time

        print(f"{name} func complete, took: {duration}s")
        return result
    except BaseException:
        raise RunnerException()


# TODO: add retry behavior directly in dynamically generated GRPC stubs
def retry_grpc_call(
    *, exception_to_check: Exception, tries: int = 4, delay: int = 5, backoff: int = 2
) -> Any:
    def _retry_decorator(f):
        @wraps(f)
        def f_to_retry(*args, **kwargs):
            mtries, mdelay = tries, delay

            while mtries > 1:
                try:
                    return f(*args, **kwargs)
                except exception_to_check:
                    print(f"Unexpected GRPC error, retrying in {mdelay} seconds...")
                    time.sleep(mdelay)
                    mtries -= 1
                    mdelay *= backoff

            return f(*args, **kwargs)

        return f_to_retry

    return _retry_decorator


@retry_grpc_call(exception_to_check=BaseException, tries=4, delay=5, backoff=2)
def end_task_and_send_callback(
    *,
    gateway_stub: GatewayServiceStub,
    payload: Any,
    end_task_request: EndTaskRequest,
    override_callback_url: Optional[str] = None,
) -> EndTaskResponse:
    resp = gateway_stub.end_task(end_task_request)

    send_callback(
        gateway_stub=gateway_stub,
        context=FunctionContext.new(
            config=config,
            task_id=end_task_request.task_id,
            on_start_value=None,
        ),
        payload=payload,
        task_status=end_task_request.task_status,
        override_callback_url=override_callback_url,
    )

    return resp


def send_callback(
    *,
    gateway_stub: GatewayServiceStub,
    context: FunctionContext,
    payload: Any,
    task_status: str,
    override_callback_url: Optional[str] = None,
) -> None:
    """
    Send a signed callback request to an external host defined by the user
    """

    callback_url = override_callback_url or context.callback_url
    if not callback_url:
        return

    body = {}
    headers = {}

    # Serialize callback payload to correct format
    use_json = True
    body = {"data": payload}
    if isinstance(payload, Response):
        body = {"data": payload.body}
        headers = payload.headers
        use_json = False

    # Sign callback payload
    sign_payload_resp: SignPayloadResponse = gateway_stub.sign_payload(
        SignPayloadRequest(payload=bytes(json.dumps(body), "utf-8"))
    )

    print(f"Sending data to callback: {callback_url}")
    headers = {}
    headers = {
        **headers,
        "X-Task-ID": str(context.task_id),
        "X-Task-Status": str(task_status),
        "X-Task-Signature": sign_payload_resp.signature,
        "X-Task-Timestamp": str(sign_payload_resp.timestamp),
    }

    try:
        start = time.time()
        if use_json:
            requests.post(callback_url, json=body, headers=headers)
        else:
            requests.post(callback_url, data=body, headers=headers)

        print(f"Callback request took {time.time() - start} seconds")
    except BaseException:
        print(f"Unable to send callback: {traceback.format_exc()}")


def has_asgi3_signature(func) -> bool:
    sig = inspect.signature(func)
    own_parameters = {name for name in sig.parameters if name != "self"}
    return own_parameters == {"scope", "receive", "send"}


def is_asgi3(app: Any) -> bool:
    """Return whether 'app' corresponds to an ASGI3 callable."""
    if inspect.isclass(app):
        constructor = app.__init__
        return has_asgi3_signature(constructor) and hasattr(app, "__await__")

    if inspect.isfunction(app):
        return inspect.iscoroutinefunction(app) and has_asgi3_signature(app)

    try:
        call = app.__call__
    except AttributeError:
        return False
    else:
        return inspect.iscoroutinefunction(call) and has_asgi3_signature(call)


class ThreadPoolExecutorOverride(ThreadPoolExecutor):
    def __exit__(self, *_, **__):
        # cancel_futures added in 3.9
        self.shutdown(cancel_futures=True)<|MERGE_RESOLUTION|>--- conflicted
+++ resolved
@@ -169,12 +169,7 @@
             self.pass_context = "context" in sig.parameters
             self.is_async = asyncio.iscoroutinefunction(self.handler.func)
         except BaseException:
-<<<<<<< HEAD
-            print(traceback.format_exc())
-            raise RunnerException()
-=======
             raise RunnerException(f"Error loading handler: {traceback.format_exc()}")
->>>>>>> fb6fac11
 
     def __call__(self, context: FunctionContext, *args: Any, **kwargs: Any) -> Any:
         if self.handler is None:
