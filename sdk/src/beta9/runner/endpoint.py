--- conflicted
+++ resolved
@@ -3,10 +3,10 @@
 import os
 import signal
 import traceback
-from multiprocessing import Value
 from contextlib import asynccontextmanager
 from dataclasses import dataclass
 from http import HTTPStatus
+from multiprocessing import Value
 from typing import Any, Dict, Optional, Tuple
 
 from fastapi import Depends, FastAPI, HTTPException, Request
@@ -33,7 +33,6 @@
 from ..runner.common import config as cfg
 from ..type import LifeCycleMethod, TaskStatus
 from .common import end_task_and_send_callback, is_asgi3
-
 
 CHECKPOINT_TIMEOUT = cfg.timeout  # XXX: not sure if this is the right value
 workersReady = Value("i", 0)
@@ -197,7 +196,6 @@
         self.handler: FunctionHandler = FunctionHandler()
         self.on_start_value = asyncio.run(OnStartMethodHandler(worker).start())
 
-<<<<<<< HEAD
         self.is_asgi_stub = ASGI_STUB_TYPE in cfg.stub_type
         if self.is_asgi_stub:
             context = FunctionContext.new(
@@ -217,10 +215,6 @@
 
         # Register signal handlers
         signal.signal(signal.SIGTERM, self.shutdown)
-=======
-        # When checkpoint is enabled, we need to wait for all workers to be ready so they
-        # can be checkpointed together.
->>>>>>> 52a455e7
 
         @self.app.get("/health")
         async def health():
