import asyncio
import logging
import os
import signal
import traceback
from contextlib import asynccontextmanager
from http import HTTPStatus
<<<<<<< HEAD
from multiprocessing import Value
from typing import Any, Dict, Optional, Tuple
=======
from typing import Any, Dict, Optional, Tuple, Union
>>>>>>> 7c1e5ac0

from fastapi import Depends, FastAPI, Request
from fastapi.responses import JSONResponse, Response
from gunicorn.app.base import Arbiter, BaseApplication
from starlette.applications import Starlette
from starlette.types import ASGIApp
from uvicorn.workers import UvicornWorker

from ..abstractions.base.runner import (
    ASGI_SERVE_STUB_TYPE,
    ASGI_STUB_TYPE,
    ENDPOINT_SERVE_STUB_TYPE,
)
from ..channel import runner_context
from ..clients.gateway import (
    GatewayServiceStub,
)
from ..middleware import (
    TaskLifecycleData,
    TaskLifecycleMiddleware,
    WebsocketTaskLifecycleMiddleware,
)
from ..runner.common import FunctionContext, FunctionHandler, execute_lifecycle_method
from ..runner.common import config as cfg
from ..type import LifeCycleMethod, TaskStatus
from .common import is_asgi3

CHECKPOINT_TIMEOUT = cfg.timeout  # XXX: not sure if this is the right value
workersReady = Value("i", 0)


class EndpointFilter(logging.Filter):
    def filter(self, record: logging.LogRecord) -> bool:
        if record.args:
            return record.args and len(record.args) >= 3 and record.args[2] != "/health"
        return True


class GunicornArbiter(Arbiter):
    def init_signals(self):
        super(GunicornArbiter, self).init_signals()

        # Add a custom signal handler to kill gunicorn master process with non-zero exit code.
        signal.signal(signal.SIGUSR1, self.handle_usr1)
        signal.siginterrupt(signal.SIGUSR1, True)

    # Override default usr1 handler to force shutdown server when forked processes crash
    # during startup
    def handle_usr1(self, sig, frame):
        os._exit(1)


class GunicornApplication(BaseApplication):
    def __init__(self, app: ASGIApp, options: Optional[Dict] = None) -> None:
        self.options = options or {}
        self.application = app
        super().__init__()

    def load_config(self) -> None:
        for key, value in self.options.items():
            if value is not None:
                self.cfg.set(key.lower(), value)

    def load(self) -> ASGIApp:
        return Starlette()  # Return a base Starlette app -- which will be replaced post-fork

    def run(self):
        GunicornArbiter(self).run()

    @staticmethod
    def post_fork_initialize(_, worker: UvicornWorker):
        logger = logging.getLogger("uvicorn.access")
        logger.addFilter(EndpointFilter())

        handler = logging.StreamHandler()
        handler.setFormatter(logging.Formatter("%(asctime)s - %(levelname)s - %(message)s"))
        logger.addHandler(handler)
        logger.propagate = False

        try:
            mg = EndpointManager(logger=logger, worker=worker)
            asgi_app: ASGIApp = mg.app

            # Override the default starlette app
            worker.app.callable = asgi_app

            with workersReady.get_lock():
                workersReady.value += 1
                print(f"Worker PID {worker.pid} is ready")
        except EOFError:
            return
        except BaseException:
            logger.exception("Exiting worker due to startup error")
            if cfg.stub_type in [ENDPOINT_SERVE_STUB_TYPE, ASGI_SERVE_STUB_TYPE]:
                return

            # We send SIGUSR1 to indicate to the gunicorn master that the server should shut down completely
            # since our asgi_app callable is erroring out.
            os.kill(os.getppid(), signal.SIGUSR1)
            os._exit(1)


class OnStartMethodHandler:
    def __init__(self, worker: UvicornWorker) -> None:
        self._is_running = True
        self._worker = worker

    async def start(self):
        loop = asyncio.get_running_loop()
        task = loop.create_task(self._keep_worker_alive())
        result = await loop.run_in_executor(None, execute_lifecycle_method, LifeCycleMethod.OnStart)
        self._is_running = False
        await task
        return result

    async def _keep_worker_alive(self) -> None:
        while self._is_running:
            self._worker.notify()
            await asyncio.sleep(1)


def get_task_lifecycle_data(request: Request):
    return request.state.task_lifecycle_data


class EndpointManager:
    @asynccontextmanager
    async def lifespan(self, _: FastAPI):
        with runner_context() as channel:
            self.app.state.gateway_stub = GatewayServiceStub(channel)
            yield

    def __init__(self, logger: logging.Logger, worker: UvicornWorker) -> None:
        self.logger = logger
        self.pid: int = os.getpid()
        self.exit_code: int = 0

        self.handler: FunctionHandler = FunctionHandler()
        self.on_start_value = asyncio.run(OnStartMethodHandler(worker).start())

        self.is_asgi_stub = ASGI_STUB_TYPE in cfg.stub_type
        if self.is_asgi_stub:
            context = FunctionContext.new(
                config=cfg,
                task_id=None,
                on_start_value=self.on_start_value,
            )

            app: Union[FastAPI, None] = None
            internal_asgi_app = getattr(self.handler.handler.func, "internal_asgi_app", None)
            if internal_asgi_app is not None:
                app = internal_asgi_app
                app.context = context
                app.handler = self.handler
            else:
                app = self.handler(context)

            self.app = app
            if not is_asgi3(self.app):
                raise ValueError("Invalid ASGI app returned from handler")

            self.app.router.lifespan_context = self.lifespan
        else:
            self.app = FastAPI(lifespan=self.lifespan)

        self.app.add_middleware(TaskLifecycleMiddleware)
        self.app.add_middleware(WebsocketTaskLifecycleMiddleware)

        # Register signal handlers
        signal.signal(signal.SIGTERM, self.shutdown)

        @self.app.get("/health")
        async def health():
            if cfg.checkpoint_enabled:
                while True:
                    with workersReady.get_lock():
                        if workersReady.value == cfg.workers:
                            break
                    await asyncio.sleep(0.1)
            return Response(status_code=HTTPStatus.OK)

        if self.is_asgi_stub:
            return

        @self.app.get("/")
        @self.app.post("/")
        async def function(
            request: Request,
            task_lifecycle_data: TaskLifecycleData = Depends(get_task_lifecycle_data),
        ):
            task_id = request.headers.get("X-TASK-ID")
            payload = await request.json()

            status_code = HTTPStatus.OK
            task_lifecycle_data.result, err = await self._call_function(
                task_id=task_id, payload=payload
            )
            if err:
                task_lifecycle_data.status = TaskStatus.Error

            if task_lifecycle_data.status == TaskStatus.Error:
                status_code = HTTPStatus.INTERNAL_SERVER_ERROR

            kwargs = payload.get("kwargs", {})
            if kwargs:
                task_lifecycle_data.override_callback_url = kwargs.get("callback_url")

            return self._create_response(body=task_lifecycle_data.result, status_code=status_code)

    def _create_response(self, *, body: Any, status_code: int = HTTPStatus.OK) -> Response:
        if isinstance(body, Response):
            return body

        try:
            return JSONResponse(body, status_code=status_code)
        except BaseException:
            self.logger.exception("Response serialization failed")
            return JSONResponse(
                {"error": traceback.format_exc()},
                status_code=HTTPStatus.INTERNAL_SERVER_ERROR,
            )

    async def _call_function(self, task_id: str, payload: dict) -> Tuple[Response, Any]:
        error = None
        response_body = {}

        args = payload.get("args", [])
        if args is None:
            args = []

        kwargs = payload.get("kwargs", {})
        if kwargs is None:
            kwargs = {}

        context = FunctionContext.new(
            config=cfg,
            task_id=task_id,
            on_start_value=self.on_start_value,
        )

        try:
            if self.handler.is_async:
                response_body = await self.handler(
                    context,
                    *args,
                    **kwargs,
                )
            else:
                response_body = self.handler(
                    context,
                    *args,
                    **kwargs,
                )
        except BaseException:
            exception = traceback.format_exc()
            print(exception)
            response_body = {"error": exception}

        return response_body, error

    def shutdown(self, signum=None, frame=None):
        os._exit(self.exit_code)


if __name__ == "__main__":
    options = {
        "bind": [f"[::]:{cfg.bind_port}"],
        "workers": cfg.workers,
        "worker_class": "uvicorn.workers.UvicornWorker",
        "loglevel": "info",
        "post_fork": GunicornApplication.post_fork_initialize,
        "timeout": cfg.timeout,
    }

    GunicornApplication(Starlette(), options).run()<|MERGE_RESOLUTION|>--- conflicted
+++ resolved
@@ -5,12 +5,8 @@
 import traceback
 from contextlib import asynccontextmanager
 from http import HTTPStatus
-<<<<<<< HEAD
 from multiprocessing import Value
-from typing import Any, Dict, Optional, Tuple
-=======
 from typing import Any, Dict, Optional, Tuple, Union
->>>>>>> 7c1e5ac0
 
 from fastapi import Depends, FastAPI, Request
 from fastapi.responses import JSONResponse, Response
