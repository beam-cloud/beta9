import atexit
import io
import shlex
import time
from dataclasses import dataclass, field
from typing import Dict, List, Optional, Tuple, Union

import yaml

from .. import terminal
from ..abstractions.base import unset_channel
from ..abstractions.base.runner import (
    SANDBOX_STUB_TYPE,
    BaseAbstraction,
)
from ..abstractions.image import Image
from ..abstractions.pod import Pod
from ..abstractions.volume import CloudBucket, Volume
from ..clients.gateway import GatewayServiceStub, StopContainerRequest, StopContainerResponse
from ..clients.pod import (
    CreatePodRequest,
    CreatePodResponse,
    PodSandboxConnectRequest,
    PodSandboxConnectResponse,
    PodSandboxCreateDirectoryRequest,
    PodSandboxCreateImageFromFilesystemRequest,
    PodSandboxCreateImageFromFilesystemResponse,
    PodSandboxDeleteDirectoryRequest,
    PodSandboxDeleteFileRequest,
    PodSandboxDownloadFileRequest,
    PodSandboxExecRequest,
    PodSandboxExposePortRequest,
    PodSandboxExposePortResponse,
    PodSandboxFindInFilesRequest,
    PodSandboxKillRequest,
    PodSandboxListFilesRequest,
    PodSandboxListProcessesRequest,
    PodSandboxListProcessesResponse,
    PodSandboxListUrlsRequest,
    PodSandboxListUrlsResponse,
    PodSandboxReplaceInFilesRequest,
    PodSandboxSnapshotMemoryRequest,
    PodSandboxSnapshotMemoryResponse,
    PodSandboxStatFileRequest,
    PodSandboxStatusRequest,
    PodSandboxStderrRequest,
    PodSandboxStdoutRequest,
    PodSandboxUpdateTtlRequest,
    PodSandboxUpdateTtlResponse,
    PodSandboxUploadFileRequest,
    PodServiceStub,
)
from ..env import is_remote
from ..exceptions import SandboxConnectionError, SandboxFileSystemError, SandboxProcessError
from ..type import GpuType, GpuTypeAlias


class Sandbox(Pod):
    """
    A sandboxed container for running Python code or arbitrary processes.
    You can use this to create isolated environments where you can execute code,
    manage files, and run processes.

    Parameters:
        cpu (Union[int, float, str]):
            The number of CPU cores allocated to the container. Default is 1.0.
        memory (Union[int, str]):
            The amount of memory allocated to the container. It should be specified in
            MiB, or as a string with units (e.g. "1Gi"). Default is 128 MiB.
        gpu (Union[GpuType, str]):
            The type or name of the GPU device to be used for GPU-accelerated tasks. If not
            applicable or no GPU required, leave it empty. Default is [GpuType.NoGPU](#gputype).
        gpu_count (int):
            The number of GPUs to allocate. Default is 0.
        image (Union[Image, dict]):
            The container image used for the task execution. Whatever you pass here will have an additional `add_python_packages` call
            with `["fastapi", "vllm", "huggingface_hub"]` added to it to ensure that we can run vLLM in the container.
        keep_warm_seconds (int):
            The number of seconds to keep the sandbox around. Default is 10 minutes (600s). Use -1 for sandboxes that never timeout.
        authorized (bool):
            Whether the sandbox should be authorized for external access. Default is False.
        name (str):
            The name of the Sandbox app. Default is none, which means you must provide it during deployment.
        volumes (List[Union[Volume, CloudBucket]]):
            The volumes and/or cloud buckets to mount into the Sandbox container. Default is an empty list.
        secrets (List[str]):
            The secrets to pass to the Sandbox container.
        env (Optional[Dict[str, str]]):
            A dictionary of environment variables to be injected into each Sandbox container. Default is {}.
        sync_local_dir (bool):
            Whether to sync the local directory to the sandbox filesystem on creation. Default is False.
<<<<<<< HEAD
        block_network (bool):
            Whether to block all outbound network access from the sandbox. When enabled, the sandbox cannot
            make outbound connections to external services, but inbound connections to exposed ports are still
            allowed. Default is False.
=======
        docker_enabled (bool):
            Enable Docker-in-Docker support inside the sandbox.

            Example:
                ```python
                from beta9 import Image, Sandbox

                # Install Docker in the image
                image = Image(python_version="python3.11").with_docker()

                # Enable Docker in the sandbox
                sandbox = Sandbox(image=image, docker_enabled=True)
                instance = sandbox.create()

                # Docker daemon will be automatically started
                instance.docker.run("hello-world")
                ```
>>>>>>> 4809abc6

    Example:
        ```python
        from beta9 import Sandbox

        # Create a sandbox with GPU support
        sandbox = Sandbox(
            cpu=2.0,
            memory="2Gi",
            keep_warm_seconds=1800  # 30 minutes
        )

        # Create and connect to the sandbox
        instance = sandbox.create()

        # Run some code
        response = instance.process.run_code("print('Hello from sandbox!')")
        print(response.result)
        print(response.exit_code)

        # Clean up
        instance.terminate()
        ```
    """

    def __init__(
        self,
        cpu: Union[int, float, str] = 1.0,
        memory: Union[int, str] = 128,
        gpu: Union[GpuTypeAlias, List[GpuTypeAlias]] = GpuType.NoGPU,
        gpu_count: int = 0,
        image: Image = Image(python_version="python3.11"),
        keep_warm_seconds: int = 600,
        authorized: bool = False,
        name: Optional[str] = None,
        volumes: Optional[List[Union[Volume, CloudBucket]]] = [],
        secrets: Optional[List[str]] = None,
        env: Optional[Dict[str, str]] = {},
        sync_local_dir: bool = False,
<<<<<<< HEAD
        block_network: bool = False,
=======
        docker_enabled: bool = False,
>>>>>>> 4809abc6
    ):
        self.debug_buffer = io.StringIO()
        self.sync_local_dir = sync_local_dir

        super().__init__(
            cpu=cpu,
            memory=memory,
            gpu=gpu,
            gpu_count=gpu_count,
            image=image,
            keep_warm_seconds=keep_warm_seconds,
            authorized=authorized,
            name=name,
            volumes=volumes,
            secrets=secrets,
            env=env,
<<<<<<< HEAD
            block_network=block_network,
=======
            docker_enabled=docker_enabled,
>>>>>>> 4809abc6
        )

    def debug(self):
        """
        Print the debug buffer contents to stdout.

        This method outputs any debug information that has been collected
        during sandbox operations.
        """
        print(self.debug_buffer.getvalue())

    def connect(self, id: str) -> "SandboxInstance":
        """
        Connect to an existing sandbox instance by ID.

        Parameters:
            id (str): The container ID of the existing sandbox instance.

        Returns:
            SandboxInstance: A connected sandbox instance.

        Raises:
            SandboxConnectionError: If the connection fails.

        Example:
            ```python
            # Connect to an existing sandbox
            instance = sandbox.connect("sandbox-123")
            ```
        """
        response: "PodSandboxConnectResponse" = self.stub.sandbox_connect(
            PodSandboxConnectRequest(
                container_id=id,
            )
        )

        if not response.ok:
            raise SandboxConnectionError(response.error_msg)

        return SandboxInstance(
            container_id=id,
            ok=True,
            error_msg="",
            stub_id=response.stub_id,
        )

    def create_from_memory_snapshot(self, snapshot_id: str) -> "SandboxInstance":
        """
        Create a sandbox instance from a filesystem snapshot.
        This will create a new sandbox instance with any filesystem-level changes made in that original sandbox instance.
        However, it will not restore any running processes or state present in the original sandbox instance.

        Parameters:
            snapshot_id (str): The ID of the snapshot to create the sandbox from.

        Returns:
            SandboxInstance: A new sandbox instance ready for use.

        Example:
            ```python
            # Create a sandbox instance from a memory snapshot
            instance = sandbox.create_from_memory_snapshot("snapshot-123")
            print(f"Sandbox created with ID: {instance.sandbox_id()}")
            ```
        """

        terminal.header(f"Creating sandbox from memory snapshot: {snapshot_id}")

        create_response: CreatePodResponse = self.stub.create_pod(
            CreatePodRequest(
                checkpoint_id=snapshot_id,
            )
        )

        if not create_response.ok:
            return SandboxInstance(
                container_id="",
                ok=False,
                error_msg=create_response.error_msg,
                stub_id="",
            )

        self.stub_id = create_response.stub_id

        terminal.header(f"Sandbox created successfully ===> {create_response.container_id}")

        if self.keep_warm_seconds < 0:
            terminal.header(
                "This sandbox has no timeout, it will run until it is shut down manually."
            )
        else:
            terminal.header(f"This sandbox will timeout after {self.keep_warm_seconds} seconds.")

        return SandboxInstance(
            stub_id=self.stub_id,
            container_id=create_response.container_id,
            ok=create_response.ok,
            error_msg=create_response.error_msg,
        )

    def create(self) -> "SandboxInstance":
        """
        Create a new sandbox instance.

        This method creates a new containerized sandbox environment with the
        specified configuration.

        Returns:
            SandboxInstance: A new sandbox instance ready for use.

        Example:
            ```python
            # Create a new sandbox
            instance = sandbox.create()
            print(f"Sandbox created with ID: {instance.sandbox_id()}")
            ```
        """

        self.entrypoint = ["tail", "-f", "/dev/null"]

        if not self.prepare_runtime(
            stub_type=SANDBOX_STUB_TYPE,
            force_create_stub=True,
            ignore_patterns=["*"] if not self.sync_local_dir else None,
        ):
            return SandboxInstance(
                container_id="",
                ok=False,
                error_msg="Failed to prepare runtime",
                stub_id="",
            )

        terminal.header("Creating sandbox")

        create_response: CreatePodResponse = self.stub.create_pod(
            CreatePodRequest(
                stub_id=self.stub_id,
            )
        )

        if not create_response.ok:
            return SandboxInstance(
                stub_id=self.stub_id,
                container_id="",
                ok=False,
                error_msg=create_response.error_msg,
            )

        terminal.header(f"Sandbox created successfully ===> {create_response.container_id}")

        if self.keep_warm_seconds < 0:
            terminal.header(
                "This sandbox has no timeout, it will run until it is shut down manually."
            )
        else:
            terminal.header(f"This sandbox will timeout after {self.keep_warm_seconds} seconds.")

        return SandboxInstance(
            stub_id=self.stub_id,
            container_id=create_response.container_id,
            ok=create_response.ok,
            error_msg=create_response.error_msg,
        )


@dataclass
class SandboxInstance(BaseAbstraction):
    """
    A sandbox instance that provides access to the sandbox internals.

    This class represents an active sandboxed container and provides methods for
    process management, file system operations, Docker management, preview URLs,
    and lifecycle management.

    Attributes:
        container_id (str): The unique ID of the created sandbox container.
        fs (SandboxFileSystem): File system interface for the sandbox.
        process (SandboxProcessManager): Process management interface for the sandbox.
        docker (SandboxDockerManager): Docker management interface for the sandbox.

    Example:
        ```python
        # Create a sandbox instance
        instance = sandbox.create()

        # Access file system
        instance.fs.upload_file("local_file.txt", "/remote_file.txt")

        # Run processes
        result = instance.process.run_code("import os; print(os.getcwd())")

        # Use Docker (requires docker_enabled=True)
        sandbox_with_docker = Sandbox(docker_enabled=True)
        instance = sandbox_with_docker.create()
        instance.docker.run("nginx:latest", detach=True, ports={"80": "8080"})

        # Expose a port
        url = instance.expose_port(8000)

        # Clean up
        instance.terminate()
        ```
    """

    container_id: str
    stub_id: str
    ok: bool = field(default=False)
    error_msg: str = field(default="")
    gateway_stub: "GatewayServiceStub" = field(init=False)
    stub: "PodServiceStub" = field(init=False)

    def __post_init__(self):
        super().__init__()
        self.gateway_stub = GatewayServiceStub(self.channel)
        self.stub = PodServiceStub(self.channel)
        self.fs = SandboxFileSystem(self)
        self.process = SandboxProcessManager(self)
        self.docker = SandboxDockerManager(self)
        self.terminated = False
        atexit.register(self._cleanup)

    def _cleanup(self):
        try:
            if hasattr(self, "container_id") and self.container_id and not self.terminated:
                if not is_remote():
                    terminal.warn(
                        f'WARNING: {self.container_id} is still running, to terminate use Sandbox().connect("{self.container_id}").terminate()'
                    )
        except BaseException as e:
            terminal.warn(f"Error during sandbox cleanup: {e}")

    def terminate(self) -> bool:
        """
        Terminate the container associated with this sandbox instance.

        This method stops the sandbox container and frees up associated resources.
        Once terminated, the sandbox instance cannot be used for further operations.

        Returns:
            bool: True if the container was terminated successfully, False otherwise.

        Example:
            ```python
            # Terminate the sandbox
            success = instance.terminate()
            if success:
                print("Sandbox terminated successfully")
            ```
        """
        res: "StopContainerResponse" = self.gateway_stub.stop_container(
            StopContainerRequest(container_id=self.container_id)
        )

        if res.ok:
            self.terminated = True

        return res.ok

    def create_image_from_filesystem(self) -> str:
        """
        Save the current sandbox filesystem state and create an image from it.

        Returns:
            str: The image ID.

        Example:
            ```python
            # Create an image from the sandbox filesystem contents
            image_id = instance.create_image_from_filesystem()
            print(f"Image created with ID: {image_id}")
            ```
        """
        terminal.header(f"Creating an image from sandbox filesystem: {self.container_id}")

        res: "PodSandboxCreateImageFromFilesystemResponse" = (
            self.stub.sandbox_create_image_from_filesystem(
                PodSandboxCreateImageFromFilesystemRequest(
                    stub_id=self.stub_id, container_id=self.container_id
                )
            )
        )

        if not res.ok:
            raise SandboxProcessError(res.error_msg)

        return res.image_id

    def snapshot_memory(self) -> str:
        """
        Create a memory snapshot of the sandbox (including all running processes and GPU state).

        Returns:
            str: The checkpoint ID.

        Example:
            ```python
            # Create a snapshot of the sandbox memory contents
            checkpoint_id = instance.snapshot_memory()
            print(f"Checkpoint created with ID: {checkpoint_id}")
            ```
        """
        terminal.header(f"Creating a memory snapshot of sandbox: {self.container_id}")

        res: "PodSandboxSnapshotMemoryResponse" = self.stub.sandbox_snapshot_memory(
            PodSandboxSnapshotMemoryRequest(stub_id=self.stub_id, container_id=self.container_id)
        )

        if not res.ok:
            raise SandboxProcessError(res.error_msg)

        return res.checkpoint_id

    def sandbox_id(self) -> str:
        """
        Get the ID of the sandbox.

        Returns:
            str: The container ID of the sandbox.

        Example:
            ```python
            sandbox_id = instance.sandbox_id()
            print(f"Working with sandbox: {sandbox_id}")
            ```
        """
        return self.container_id

    def update_ttl(self, ttl: int):
        """
        Update the keep warm setting of the sandbox.

        This method allows you to change how long the sandbox will remain active
        before automatically shutting down.

        Parameters:
            ttl (int): The number of seconds to keep the sandbox alive.
                      Use -1 for sandboxes that never timeout.

        Raises:
            SandboxProcessError: If the TTL update fails.

        Example:
            ```python
            # Keep the sandbox alive for 1 hour
            instance.update_ttl(3600)

            # Make the sandbox never timeout
            instance.update_ttl(-1)
            ```
        """
        res: "PodSandboxUpdateTtlResponse" = self.stub.sandbox_update_ttl(
            PodSandboxUpdateTtlRequest(container_id=self.container_id, ttl=ttl)
        )

        if not res.ok:
            raise SandboxProcessError(res.error_msg)

    def expose_port(self, port: int) -> str:
        """
        Dynamically expose a port to the internet.

        This method creates a public URL that allows external access to a specific
        port within the sandbox. The URL is SSL-terminated and provides secure
        access to services running in the sandbox.

        Parameters:
            port (int): The port number to expose within the sandbox.

        Returns:
            str: The public URL for accessing the exposed port.

        Raises:
            SandboxProcessError: If port exposure fails.

        Example:
            ```python
            # Expose port 8000 for a web service
            url = instance.expose_port(8000)
            print(f"Web service available at: {url}")
            ```
        """
        res: "PodSandboxExposePortResponse" = self.stub.sandbox_expose_port(
            PodSandboxExposePortRequest(
                container_id=self.container_id, stub_id=self.stub_id, port=port
            )
        )

        if res.ok:
            return res.url

        raise SandboxProcessError("Failed to expose port")

    def list_urls(self) -> Dict[int, str]:
        """
        List all exposed URLs in the sandbox    .

        Returns:
            Dict[int, str]: A dictionary of exposed URLs, organized by port.

        Raises:
            SandboxConnectionError: If listing URLs fails.

        Example:
            ```python
            # List all exposed URLs
            urls = instance.list_urls()
            print(f"Exposed URLs: {urls}")
            ```
        """
        res: "PodSandboxListUrlsResponse" = self.stub.sandbox_list_urls(
            PodSandboxListUrlsRequest(container_id=self.container_id)
        )
        if not res.ok:
            raise SandboxConnectionError(res.error_msg)

        return res.urls

    def __getstate__(self):
        state = self.__dict__.copy()

        # Remove non-picklable attributes
        state.pop("gateway_stub", None)
        state.pop("stub", None)
        state.pop("channel", None)

        unset_channel()
        return state

    def __setstate__(self, state):
        self.__dict__.update(state)
        unset_channel()
        self.gateway_stub = GatewayServiceStub(self.channel)
        self.stub = PodServiceStub(self.channel)


class SandboxProcessResponse:
    """
    Response object containing the results of a completed process execution.

    This class encapsulates the output and status information from a process
    that has finished running in the sandbox.

    Attributes:
        pid (int): The process ID of the executed command.
        exit_code (int): The exit code of the process (0 typically indicates success).
        stdout (SandboxProcessStream): Stream containing the standard output.
        stderr (SandboxProcessStream): Stream containing the standard error output.
        result (str): Combined stdout and stderr output as a string.

    Example:
        ```python
        # Run a command and get the response
        response = instance.process.run_code("echo 'Hello World'")
        print(f"Exit code: {response.exit_code}")
        print(f"Output: {response.result}")
        ```
    """

    def __init__(
        self,
        pid: int,
        exit_code: int,
        stdout: "SandboxProcessStream",
        stderr: "SandboxProcessStream",
    ):
        self.pid = pid
        self.exit_code = exit_code
        self.result: str = stdout.read() + stderr.read()


class SandboxProcessManager:
    """
    Manager for executing and controlling processes within a sandbox.

    This class provides a high-level interface for running commands and Python
    code within the sandbox environment. It supports both blocking and non-blocking
    execution, environment variable configuration, and working directory specification.

    Attributes:
        sandbox_instance (SandboxInstance): The sandbox instance this manager operates on.
        processes (Dict[int, SandboxProcess]): Dictionary mapping PIDs to active processes.

    Example:
        ```python
        # Get the process manager
        pm = instance.process

        # Run Python code
        result = pm.run_code("import sys; print(sys.version)")

        # Run a shell command
        process = pm.exec("ls", "-la")
        process.wait()

        # List running processes
        active_processes = pm.list_processes()
        ```
    """

    def __init__(self, sandbox_instance: SandboxInstance) -> "SandboxProcess":
        self.sandbox_instance: SandboxInstance = sandbox_instance
        self.processes: Dict[int, SandboxProcess] = {}

    def run_code(
        self,
        code: str,
        blocking: bool = True,
        cwd: Optional[str] = None,
        env: Optional[Dict[str, str]] = None,
    ) -> Union["SandboxProcessResponse", "SandboxProcess"]:
        """
        Run Python code in the sandbox.

        This method executes Python code within the sandbox environment. The code
        is executed using the Python interpreter available in the sandbox.

        Parameters:
            code (str): The Python code to execute.
            blocking (bool): Whether to wait for the process to complete.
                           If True, returns SandboxProcessResponse. If False, returns SandboxProcess.
            cwd (Optional[str]): The working directory to run the code in. Default is None.
            env (Optional[Dict[str, str]]): Environment variables to set for the process. Default is None.

        Returns:
            Union[SandboxProcessResponse, SandboxProcess]:
                - SandboxProcessResponse if blocking=True (process completed)
                - SandboxProcess if blocking=False (process still running)

        Example:
            ```python
            # Run blocking Python code
            result = pm.run_code("print('Hello from sandbox!')")
            print(result.result)

            # Run non-blocking Python code
            process = pm.run_code("import time; time.sleep(10)", blocking=False)
            # Do other work while process runs
            process.wait()
            ```
        """
        process = self._exec("python3", "-c", code, cwd=cwd, env=env)

        if blocking:
            process.wait()

            return SandboxProcessResponse(
                pid=process.pid,
                exit_code=process.exit_code,
                stdout=process.stdout,
                stderr=process.stderr,
            )

        return process

    def exec(
        self,
        *args,
        cwd: Optional[str] = "/workspace",
        env: Optional[Dict[str, str]] = None,
    ) -> "SandboxProcess":
        """
        Run an arbitrary command in the sandbox.

        This method executes shell commands within the sandbox environment.
        The command is executed using the shell available in the sandbox.

        Parameters:
            *args: The command and its arguments to execute.
            cwd (Optional[str]): The working directory to run the command in. Default is None.
            env (Optional[Dict[str, str]]): Environment variables to set for the command. Default is None.

        Returns:
            SandboxProcess: A process object that can be used to interact with the running command.

        Example:
            ```python
            # Run a simple command
            process = pm.exec("ls", "-la")
            process.wait()

            # Run with custom environment
            process = pm.exec("echo", "$CUSTOM_VAR", env={"CUSTOM_VAR": "hello"})

            # Run in specific directory
            process = pm.exec("pwd", cwd="/tmp")
            ```
        """
        return self._exec(*args, cwd=cwd, env=env)

    def _exec(
        self,
        *args,
        cwd: Optional[str] = None,
        env: Optional[Dict[str, str]] = None,
    ) -> "SandboxProcess":
        """
        Internal method to execute commands in the sandbox.

        Parameters:
            *args: The command and its arguments.
            cwd (Optional[str]): Working directory.
            env (Optional[Dict[str, str]]): Environment variables.

        Returns:
            SandboxProcess: The created process object.

        Raises:
            SandboxProcessError: If process creation fails.
        """
        command = list(args) if not isinstance(args[0], list) else args[0]
        shell_command = " ".join(shlex.quote(arg) for arg in command)

        response = self.sandbox_instance.stub.sandbox_exec(
            PodSandboxExecRequest(
                container_id=self.sandbox_instance.container_id,
                command=shell_command,
                cwd=cwd,
                env=env,
            )
        )
        if not response.ok or response.pid <= 0:
            raise SandboxProcessError(response.error_msg)

        if response.pid > 0:
            process = SandboxProcess(
                self.sandbox_instance,
                pid=response.pid,
                cwd=cwd,
                args=command,
                env=env,
            )
            self.processes[response.pid] = process
            return process

    def list_processes(self) -> Dict[int, "SandboxProcess"]:
        """
        List all processes running in the sandbox.

        Returns:
            Dict[int, SandboxProcess]: Dictionary of active process objects, indexed by PID.

        Example:
            ```python
            processes = pm.list_processes()
            for pid, process in processes.items():
                print(f"Process {process.pid} is running")
            ```
        """
        processes: PodSandboxListProcessesResponse = (
            self.sandbox_instance.stub.sandbox_list_processes(
                PodSandboxListProcessesRequest(container_id=self.sandbox_instance.container_id)
            )
        )
        if not processes.ok:
            raise SandboxProcessError(processes.error_msg)

        return {
            process.pid: SandboxProcess(
                self.sandbox_instance,
                pid=process.pid,
                cwd=process.cwd,
                args=process.cmd.split(" "),
                env=process.env,
                exit_code=process.exit_code,
            )
            for process in processes.processes
        }

    def get_process(self, pid: int) -> "SandboxProcess":
        """
        Get a process by its PID.

        Parameters:
            pid (int): The process ID to look up.

        Returns:
            SandboxProcess: The process object for the given PID.

        Raises:
            SandboxProcessError: If the process is not found.

        Example:
            ```python
            try:
                process = pm.get_process(12345)
                print(f"Found process: {process.pid}")
            except SandboxProcessError:
                print("Process not found")
            ```
        """
        self.processes = self.list_processes()

        if pid not in self.processes.keys():
            raise SandboxProcessError(f"Process with pid {pid} not found")

        return self.processes[pid]


class SandboxProcessStream:
    """
    A stream-like interface for reading process output in real-time.

    This class provides an iterator interface for reading stdout or stderr
    from a running process. It buffers output and provides both line-by-line
    iteration and bulk reading capabilities.

    Attributes:
        process (SandboxProcess): The process this stream belongs to.
        fetch_fn: Function to fetch new output chunks.
        _buffer (str): Internal buffer for incomplete lines.
        _closed (bool): Whether the stream has been closed.
        _last_output (str): Last known output for change detection.

    Example:
        ```python
        # Get a process stream
        process = pm.exec("echo", "Hello\nWorld")

        # Read line by line
        for line in process.stdout:
            print(f"Output: {line.strip()}")

        # Read all output at once
        all_output = process.stdout.read()
        ```
    """

    def __init__(self, process: "SandboxProcess", fetch_fn):
        self.process = process
        self.fetch_fn = fetch_fn
        self._buffer = ""
        self._closed = False
        self._last_output = ""

    def __iter__(self):
        """
        Return an iterator for reading the stream line by line.

        Returns:
            self: The stream object as an iterator.
        """
        return self

    def __next__(self):
        """
        Get the next line from the stream.

        Returns:
            str: The next line from the stream.

        Raises:
            StopIteration: When the stream is exhausted.
        """
        while True:
            if "\n" in self._buffer:
                line, self._buffer = self._buffer.split("\n", 1)
                return line + "\n"

            if self._closed:
                if self._buffer:
                    line, self._buffer = self._buffer, ""
                    return line
                raise StopIteration

            chunk = self._fetch_next_chunk()
            if chunk:
                self._buffer += chunk
            else:
                exit_code, _ = self.process.status()
                if exit_code >= 0:
                    last_chunk = self._fetch_next_chunk()
                    if last_chunk:
                        self._buffer += last_chunk
                        continue

                    self._closed = True
                else:
                    time.sleep(0.1)

    def _fetch_next_chunk(self):
        """
        Fetch the next chunk of output from the process.

        Returns:
            str: New output chunk, or empty string if no new output.
        """
        output = self.fetch_fn()

        if output == self._last_output:
            return ""

        new_output = output[len(self._last_output) :]
        self._last_output = output
        return new_output

    def read(self):
        """
        Return whatever output is currently available in the stream.
        """
        data = self._buffer
        self._buffer = ""

        while True:
            chunk = self._fetch_next_chunk()
            if chunk:
                data += chunk
            else:
                break

        return data


class SandboxProcess:
    """
    Represents a running process within a sandbox.

    This class provides control and monitoring capabilities for processes
    running in the sandbox. It allows you to wait for completion, kill
    processes, check status, and access output streams.

    Attributes:
        sandbox_instance (SandboxInstance): The sandbox this process runs in.
        pid (int): The process ID.
        exit_code (int): The exit code of the process (-1 if still running).
        _status (str): Internal status tracking.

    Example:
        ```python
        # Start a process
        process = pm.exec("sleep", "10")

        # Check if it's still running
        exit_code, status = process.status()
        if exit_code < 0:
            print("Process is still running")

        # Wait for completion
        exit_code = process.wait()
        print(f"Process finished with exit code: {exit_code}")

        # Access output streams
        stdout = process.stdout.read()
        stderr = process.stderr.read()
        ```
    """

    def __init__(
        self,
        sandbox_instance: SandboxInstance,
        *,
        pid: int,
        cwd: str,
        args: List[str],
        env: Dict[str, str],
        exit_code: int = -1,
    ):
        self.sandbox_instance = sandbox_instance
        self.pid = pid
        self.exit_code = exit_code
        self._status = ""
        self.cwd = cwd
        self.args = args
        self.env = env

    def wait(self) -> int:
        """
        Wait for the process to complete.

        This method blocks until the process finishes execution and returns
        the exit code. It polls the process status until completion.

        Returns:
            int: The exit code of the completed process.

        Example:
            ```python
            process = pm.exec("long_running_command")
            exit_code = process.wait()
            if exit_code == 0:
                print("Command completed successfully")
            ```
        """
        self.exit_code, self._status = self.status()

        while self.exit_code < 0:
            self.exit_code, self._status = self.status()
            time.sleep(0.1)

        return self.exit_code

    def kill(self):
        """
        Kill the process.

        This method forcefully terminates the running process. Use this
        when you need to stop a process that is not responding or when
        you want to cancel a long-running operation.

        Raises:
            SandboxProcessError: If the kill operation fails.

        Example:
            ```python
            process = pm.exec("sleep", "100")

            # Kill the process after 5 seconds
            import time
            time.sleep(5)
            process.kill()
            ```
        """
        response = self.sandbox_instance.stub.sandbox_kill(
            PodSandboxKillRequest(container_id=self.sandbox_instance.container_id, pid=self.pid)
        )
        if not response.ok:
            raise SandboxProcessError(response.error_msg)

    def status(self) -> Tuple[int, str]:
        """
        Get the status of the process.

        This method returns the current exit code and status string of the process.
        An exit code of -1 indicates the process is still running.

        Returns:
            Tuple[int, str]: A tuple containing (exit_code, status_string).

        Raises:
            SandboxProcessError: If status retrieval fails.

        Example:
            ```python
            process = pm.exec("sleep", "5")

            # Check status periodically
            while True:
                exit_code, status = process.status()
                if exit_code >= 0:
                    print(f"Process finished with exit code: {exit_code}")
                    break
                time.sleep(1)
            ```
        """
        response = self.sandbox_instance.stub.sandbox_status(
            PodSandboxStatusRequest(container_id=self.sandbox_instance.container_id, pid=self.pid)
        )

        if not response.ok:
            raise SandboxProcessError(response.error_msg)

        return response.exit_code, response.status

    @property
    def stdout(self):
        """
        Get a handle to a stream of the process's stdout.

        Returns:
            SandboxProcessStream: A stream object for reading stdout.

        Example:
            ```python
            process = pm.exec("echo", "Hello World")
            stdout_content = process.stdout.read()
            print(f"STDOUT: {stdout_content}")
            ```
        """
        return SandboxProcessStream(
            self,
            lambda: self.sandbox_instance.stub.sandbox_stdout(
                PodSandboxStdoutRequest(
                    container_id=self.sandbox_instance.container_id, pid=self.pid
                )
            ).stdout,
        )

    @property
    def stderr(self):
        """
        Get a handle to a stream of the process's stderr.

        Returns:
            SandboxProcessStream: A stream object for reading stderr.

        Example:
            ```python
            process = pm.exec("python3", "-c", "import sys; print('Error', file=sys.stderr)")
            stderr_content = process.stderr.read()
            print(f"STDERR: {stderr_content}")
            ```
        """
        return SandboxProcessStream(
            self,
            lambda: self.sandbox_instance.stub.sandbox_stderr(
                PodSandboxStderrRequest(
                    container_id=self.sandbox_instance.container_id, pid=self.pid
                )
            ).stderr,
        )

    @property
    def logs(self):
        """
        Returns a combined stream of both stdout and stderr.

        This is a convenience property that combines both output streams.
        The streams are read concurrently, so if one stream is empty, it won't block
        the other stream from being read.

        Returns:
            CombinedStream: A stream object that combines stdout and stderr.

        Example:
            ```python
            process = pm.exec("python3", "-c", "import sys; print('stdout'); print('stderr', file=sys.stderr)")

            # Read combined output
            for line in process.logs:
                print(f"LOG: {line.strip()}")

            # Or read all at once
            all_logs = process.logs.read()
            ```
        """

        class CombinedStream:
            def __init__(self, process: "SandboxProcess"):
                self.process = process
                self._stdout = process.stdout
                self._stderr = process.stderr
                self._queue = []
                self._streams = {
                    "stdout": {"stream": self._stdout, "buffer": "", "exhausted": False},
                    "stderr": {"stream": self._stderr, "buffer": "", "exhausted": False},
                }

            def _process_stream(self, stream_name):
                """Process a single stream, adding any complete lines to the queue."""
                stream_info = self._streams[stream_name]
                if stream_info["exhausted"]:
                    return

                chunk = stream_info["stream"]._fetch_next_chunk()
                if chunk:
                    stream_info["buffer"] += chunk

                    while "\n" in stream_info["buffer"]:  # Process any complete lines
                        line, stream_info["buffer"] = stream_info["buffer"].split("\n", 1)
                        self._queue.append(line + "\n")

                else:
                    exit_code, _ = self.process.status()
                    if exit_code >= 0:  # Process has exited
                        if stream_info["buffer"]:
                            self._queue.append(stream_info["buffer"])
                            stream_info["buffer"] = ""
                            return

                        stream_info["exhausted"] = True

            def _fill_queue(self):
                self._process_stream("stdout")
                self._process_stream("stderr")

            def __iter__(self):
                return self

            def __next__(self):
                while True:
                    # If queue is empty, try to fill it
                    if not self._queue:
                        self._fill_queue()
                        # If still empty after trying to fill, we're done
                        if not self._queue and all(s["exhausted"] for s in self._streams.values()):
                            raise StopIteration

                        # If queue is still empty but streams aren't exhausted, wait and try again
                        if not self._queue:
                            try:
                                time.sleep(0.1)
                                continue
                            except KeyboardInterrupt:
                                raise

                    # Return the next line from the queue
                    return self._queue.pop(0)

            def read(self):
                stdout_data = self._stdout.read()
                stderr_data = self._stderr.read()
                return stdout_data + stderr_data

        return CombinedStream(self)

    def __getstate__(self):
        state = self.__dict__.copy()
        return state

    def __setstate__(self, state):
        self.__dict__.update(state)


@dataclass
class SandboxFileInfo:
    """
    Metadata of a file in the sandbox.

    This class provides detailed information about files and directories
    within the sandbox filesystem, including permissions, ownership,
    and modification times.

    Attributes:
        name (str): The name of the file or directory.
        is_dir (bool): Whether this is a directory.
        size (int): The size of the file in bytes.
        mode (int): The file mode (permissions and type).
        mod_time (int): The modification time as a Unix timestamp.
        permissions (int): The file permissions as an integer.
        owner (str): The owner of the file.
        group (str): The group owner of the file.

    Example:
        ```python
        # Get file info
        file_info = instance.fs.stat_file("/path/to/file.txt")
        print(f"File: {file_info.name}")
        print(f"Size: {file_info.size} bytes")
        print(f"Owner: {file_info.owner}")
        print(f"Permissions: {oct(file_info.permissions)}")
        ```
    """

    name: str
    is_dir: bool
    size: int
    mode: int
    mod_time: int
    permissions: int
    owner: str
    group: str

    def __str__(self):
        """
        Return a string representation of the file info.

        Returns:
            str: A formatted string showing file information.
        """
        octal_perms = oct(self.permissions & 0o7777)
        return f"SandboxFileInfo(name='{self.name}', is_dir={self.is_dir}, size={self.size}, mode={self.mode}, mod_time={self.mod_time}, permissions={octal_perms}, owner='{self.owner}', group='{self.group}')"


@dataclass
class SandboxFilePosition:
    """
    A position in a file.

    Attributes:
        line (int): The line number.
        column (int): The column number.
    """

    line: int
    column: int


@dataclass
class SandboxFileSearchRange:
    """
    A range in a file.

    Attributes:
        start (SandboxFilePosition): The start position.
        end (SandboxFilePosition): The end position.
    """

    start: SandboxFilePosition
    end: SandboxFilePosition


@dataclass
class SandboxFileSearchMatch:
    """
    A match in a file.

    Attributes:
        range (SandboxFileSearchRange): The range of the match.
        content (str): The content of the match.
    """

    range: SandboxFileSearchRange
    content: str


@dataclass
class SandboxFileSearchResult:
    """
    A search result in a file.

    Attributes:
        path (str): The path to the file.
        matches (List[SandboxFileSearchMatch]): The matches in the file with the start and end position of the match.
    """

    path: str
    matches: List[SandboxFileSearchMatch]


class SandboxFileSystem:
    """
    File system interface for managing files within a sandbox.

    This class provides a comprehensive API for file operations within
    the sandbox, including uploading, downloading, listing, and managing
    files and directories.

    Attributes:
        sandbox_instance (SandboxInstance): The sandbox instance this filesystem operates on.

    Example:
        ```python
        # Get the filesystem interface
        fs = instance.fs

        # Upload a file
        fs.upload_file("local_file.txt", "/remote_file.txt")

        # List files in a directory
        files = fs.list_files("/")
        for file_info in files:
            print(f"{file_info.name}: {file_info.size} bytes")

        # Download a file
        fs.download_file("/remote_file.txt", "downloaded_file.txt")
        ```
    """

    def __init__(self, sandbox_instance: SandboxInstance):
        self.sandbox_instance = sandbox_instance

    def upload_file(self, local_path: str, sandbox_path: str):
        """
        Upload a local file to the sandbox.

        This method reads a file from the local filesystem and uploads
        it to the specified path within the sandbox.

        Parameters:
            local_path (str): The path to the local file to upload.
            sandbox_path (str): The destination path within the sandbox.

        Raises:
            SandboxFileSystemError: If the upload fails.
            FileNotFoundError: If the local file doesn't exist.

        Example:
            ```python
            # Upload a Python script
            fs.upload_file("my_script.py", "/workspace/script.py")

            # Upload to a subdirectory
            fs.upload_file("config.json", "/app/config/config.json")
            ```
        """
        with open(local_path, "rb") as f:
            content = f.read()

            response = self.sandbox_instance.stub.sandbox_upload_file(
                PodSandboxUploadFileRequest(
                    container_id=self.sandbox_instance.container_id,
                    container_path=sandbox_path,
                    data=content,
                    mode=644,
                )
            )

            if not response.ok:
                raise SandboxFileSystemError(response.error_msg)

    def download_file(self, sandbox_path: str, local_path: str):
        """
        Download a file from the sandbox to a local path.

        This method downloads a file from the sandbox filesystem and
        saves it to the specified local path.

        Parameters:
            sandbox_path (str): The path to the file within the sandbox.
            local_path (str): The destination path on the local filesystem.

        Raises:
            SandboxFileSystemError: If the download fails.

        Example:
            ```python
            # Download a log file
            fs.download_file("/var/log/app.log", "local_app.log")

            # Download to a specific directory
            fs.download_file("/output/result.txt", "./results/result.txt")
            ```
        """
        response = self.sandbox_instance.stub.sandbox_download_file(
            PodSandboxDownloadFileRequest(
                container_id=self.sandbox_instance.container_id,
                container_path=sandbox_path,
            )
        )

        if not response.ok:
            raise SandboxFileSystemError(response.error_msg)

        with open(local_path, "wb") as f:
            f.write(response.data)

    def stat_file(self, sandbox_path: str) -> "SandboxFileInfo":
        """
        Get the metadata of a file in the sandbox.

        This method retrieves detailed information about a file or directory
        within the sandbox, including size, permissions, ownership, and
        modification time.

        Parameters:
            sandbox_path (str): The path to the file within the sandbox.

        Returns:
            SandboxFileInfo: Detailed information about the file.

        Raises:
            SandboxFileSystemError: If the file doesn't exist or stat fails.

        Example:
            ```python
            # Get file information
            file_info = fs.stat_file("/path/to/file.txt")
            print(f"File size: {file_info.size} bytes")
            print(f"Is directory: {file_info.is_dir}")
            print(f"Modified: {file_info.mod_time}")
            ```
        """
        response = self.sandbox_instance.stub.sandbox_stat_file(
            PodSandboxStatFileRequest(
                container_id=self.sandbox_instance.container_id,
                container_path=sandbox_path,
            )
        )
        if not response.ok:
            raise SandboxFileSystemError(response.error_msg)

        return SandboxFileInfo(
            **{
                "name": response.file_info.name,
                "is_dir": response.file_info.is_dir,
                "size": response.file_info.size,
                "mode": response.file_info.mode,
                "mod_time": response.file_info.mod_time,
                "owner": response.file_info.owner,
                "group": response.file_info.group,
                "permissions": response.file_info.permissions,
            }
        )

    def list_files(self, sandbox_path: str) -> List["SandboxFileInfo"]:
        """
        List the files in a directory in the sandbox.

        This method returns information about all files and directories
        within the specified directory in the sandbox.

        Parameters:
            sandbox_path (str): The path to the directory within the sandbox.

        Returns:
            List[SandboxFileInfo]: List of file information objects.

        Raises:
            SandboxFileSystemError: If the directory doesn't exist or listing fails.

        Example:
            ```python
            # List files in the root directory
            files = fs.list_files("/")
            for file_info in files:
                if file_info.is_dir:
                    print(f"Directory: {file_info.name}")
                else:
                    print(f"File: {file_info.name} ({file_info.size} bytes)")

            # List files in a specific directory
            workspace_files = fs.list_files("/workspace")
            ```
        """
        response = self.sandbox_instance.stub.sandbox_list_files(
            PodSandboxListFilesRequest(
                container_id=self.sandbox_instance.container_id,
                container_path=sandbox_path,
            )
        )
        if not response.ok:
            raise SandboxFileSystemError(response.error_msg)

        file_infos = []
        for file in response.files:
            f = {
                "name": file.name,
                "is_dir": file.is_dir,
                "size": file.size,
                "mode": file.mode,
                "mod_time": file.mod_time,
                "owner": file.owner,
                "group": file.group,
                "permissions": file.permissions,
            }
            file_infos.append(SandboxFileInfo(**f))

        return file_infos

    def create_directory(self, sandbox_path: str):
        """
        Create a directory in the sandbox.

        Parameters:
            sandbox_path (str): The path where the directory should be created.

        Raises:
            SandboxFileSystemError: If the directory creation fails.
        """
        resp = self.sandbox_instance.stub.sandbox_create_directory(
            PodSandboxCreateDirectoryRequest(
                container_id=self.sandbox_instance.container_id,
                container_path=sandbox_path,
            )
        )
        if not resp.ok:
            raise SandboxFileSystemError(resp.error_msg)

    def delete_directory(self, sandbox_path: str):
        """
        Delete a directory in the sandbox.

        Parameters:
            sandbox_path (str): The path of the directory to delete.

        Raises:
            SandboxFileSystemError: If the directory deletion fails.
        """
        resp = self.sandbox_instance.stub.sandbox_delete_directory(
            PodSandboxDeleteDirectoryRequest(
                container_id=self.sandbox_instance.container_id,
                container_path=sandbox_path,
            )
        )
        if not resp.ok:
            raise SandboxFileSystemError(resp.error_msg)

    def delete_file(self, sandbox_path: str):
        r"""
        Delete a file in the sandbox.

        This method removes a file from the sandbox filesystem.

        Parameters:
            sandbox_path (str): The path to the file within the sandbox.

        Raises:
            SandboxFileSystemError: If the file doesn't exist or deletion fails.

        Example:
            ```python
            # Delete a temporary file
            fs.delete_file("/tmp/temp_file.txt")

            # Delete a log file
            fs.delete_file("/var/log/old_log.log")
            ```
        """
        response = self.sandbox_instance.stub.sandbox_delete_file(
            PodSandboxDeleteFileRequest(
                container_id=self.sandbox_instance.container_id,
                container_path=sandbox_path,
            )
        )

        if not response.ok:
            raise SandboxFileSystemError(response.error_msg)

    def replace_in_files(self, sandbox_path: str, old_string: str, new_string: str):
        r"""
        Replace a string in all files in a directory.

        This method performs a find-and-replace operation on all files
        within the specified directory, replacing occurrences of the
        old string with the new string.

        Parameters:
            sandbox_path (str): The directory path to search in.
            old_string (str): The string to find and replace.
            new_string (str): The string to replace with.

        Raises:
            SandboxFileSystemError: If the operation fails.

        Example:
            ```python
            # Replace a configuration value
            fs.replace_in_files("/config", "old_host", "new_host")

            # Update version numbers
            fs.replace_in_files("/app", "1.0.0", "1.1.0")
            ```
        """
        response = self.sandbox_instance.stub.sandbox_replace_in_files(
            PodSandboxReplaceInFilesRequest(
                container_id=self.sandbox_instance.container_id,
                container_path=sandbox_path,
                pattern=old_string,
                new_string=new_string,
            )
        )

        if not response.ok:
            raise SandboxFileSystemError(response.error_msg)

    def find_in_files(self, sandbox_path: str, pattern: str) -> List[SandboxFileSearchResult]:
        r"""
        Search file contents in the sandbox using a regular expression pattern.

        This method scans files under the given directory and returns matches
        for the provided regex pattern, including line/column ranges and the
        matched text for each file.

        Parameters:
            sandbox_path (str): The directory path to search under.
            pattern (str): A regular expression applied to file contents.

        Returns:
            List[SandboxFileSearchResult]: Per-file results with match ranges and text.

        Raises:
            SandboxFileSystemError: If the search fails.

        Example:
            ```python
            # Find TODO comments
            todos = fs.find_in_files("/workspace", r"\bTODO\b")

            # Find imports of requests
            imports = fs.find_in_files("/app", r"^import\s+requests")
            ```
        """
        response = self.sandbox_instance.stub.sandbox_find_in_files(
            PodSandboxFindInFilesRequest(
                container_id=self.sandbox_instance.container_id,
                container_path=sandbox_path,
                pattern=pattern,
            )
        )

        results = []
        for result in response.results:
            matches = []
            for match in result.matches:
                matches.append(
                    SandboxFileSearchMatch(
                        range=SandboxFileSearchRange(
                            start=SandboxFilePosition(
                                line=match.range.start.line,
                                column=match.range.start.column,
                            ),
                            end=SandboxFilePosition(
                                line=match.range.end.line,
                                column=match.range.end.column,
                            ),
                        ),
                        content=match.content,
                    )
                )
            results.append(SandboxFileSearchResult(path=result.path, matches=matches))

        if not response.ok:
            raise SandboxFileSystemError(response.error_msg)

        return results


class DockerResult:
    """
    Result object for Docker operations that provides access to both output and logs.

    Attributes:
        process: The underlying SandboxProcess for streaming logs
        success: Whether the operation succeeded
        output: The primary output (container ID, image ID, etc.)

    Example:
        ```python
        # Build with logs
        result = sandbox.docker.build("myapp:v1", context=".")
        for line in result.logs():
            print(line)  # Stream build output

        # Or just wait for completion
        result.wait()
        print(f"Build {'succeeded' if result.success else 'failed'}")

        # Run container and get ID
        result = sandbox.docker.run("nginx", detach=True)
        result.wait()
        print(f"Container ID: {result.output}")
        ```
    """

    def __init__(self, process: "SandboxProcess", extract_output: callable = None):
        self.process = process
        self._extract_output = extract_output
        self._waited = False
        self._output = None
        self._success = None

    def wait(self) -> bool:
        """Wait for operation to complete. Returns True if successful."""
        if not self._waited:
            exit_code = self.process.wait()
            self._success = exit_code == 0
            if self._success and self._extract_output:
                self._output = self._extract_output(self.process)
            self._waited = True
        return self._success

    def logs(self):
        """
        Stream logs line by line from both stdout and stderr.
        Docker commands often output to stderr (e.g., build progress).
        """
        import threading
        from queue import Empty, Queue

        q = Queue()

        def read_stream(stream, prefix=""):
            try:
                for line in stream:
                    q.put((prefix, line))
            except Exception:
                # Stream closed or error reading
                pass

        # Read both stdout and stderr concurrently
        stdout_thread = threading.Thread(target=read_stream, args=(self.process.stdout, ""))
        stderr_thread = threading.Thread(target=read_stream, args=(self.process.stderr, ""))

        stdout_thread.daemon = True
        stderr_thread.daemon = True

        stdout_thread.start()
        stderr_thread.start()

        # Yield lines as they arrive
        threads_alive = True
        while threads_alive or not q.empty():
            try:
                prefix, line = q.get(timeout=0.1)
                yield line
            except Empty:
                # Check if threads are still alive
                threads_alive = stdout_thread.is_alive() or stderr_thread.is_alive()
                continue

    @property
    def output(self) -> str:
        """Get the primary output (auto-waits if needed)."""
        if not self._waited:
            self.wait()
        return self._output or ""

    @property
    def success(self) -> bool:
        """Check if operation succeeded (auto-waits if needed)."""
        if not self._waited:
            self.wait()
        return self._success

    @property
    def stdout(self) -> str:
        """Get all stdout (auto-waits if needed)."""
        if not self._waited:
            self.wait()
        return self.process.stdout.read()

    @property
    def stderr(self) -> str:
        """Get all stderr (auto-waits if needed)."""
        if not self._waited:
            self.wait()
        return self.process.stderr.read()


class DockerComposeStack:
    """Represents a running Docker Compose stack."""

    def __init__(
        self,
        docker_manager: "SandboxDockerManager",
        file: str,
        cwd: Optional[str],
        override_path: str,
        service_names: List[str],
    ):
        self.docker = docker_manager
        self.file = file
        self.cwd = cwd
        self.override_path = override_path
        self.services = service_names

    def logs(
        self, service: Optional[str] = None, follow: bool = False, tail: Optional[int] = None
    ) -> str:
        """Get logs from compose stack or specific service."""
        cmd = ["docker-compose", "-f", self.file, "-f", self.override_path, "logs"]
        if follow:
            cmd.append("-f")
        if tail is not None:
            cmd.extend(["--tail", str(tail)])
        if service:
            cmd.append(service)
        result = self.docker._run(*cmd, cwd=self.cwd)
        return result.stdout

    def stop(self) -> None:
        """Stop the compose stack."""
        self.docker.compose_down(file=self.file, cwd=self.cwd)

    def ps(self) -> str:
        """List services in the stack."""
        return self.docker.compose_ps(file=self.file, cwd=self.cwd)

    def __repr__(self) -> str:
        return f"DockerComposeStack(services={self.services})"


class SandboxDockerManager:
    """
    Docker manager for sandbox operations with streaming log support.

    Most operations return DockerResult objects that provide:
    - Streaming logs via .logs()
    - Automatic waiting via .wait()
    - Access to output via .output property

    Example:
        ```python
        sandbox = Sandbox(
            docker_enabled=True,
            image=Image().with_docker()
        ).create()

        # Build with streaming logs
        result = sandbox.docker.build("myapp:v1", context=".")
        for line in result.logs():
            print(line)  # See build progress

        # Or just wait for completion
        result = sandbox.docker.build("myapp:v1", context=".")
        if result.wait():
            print("Build succeeded!")

        # Pull and see logs
        result = sandbox.docker.pull("nginx:latest")
        print(result.stdout)  # Auto-waits and returns output

        # Run container
        result = sandbox.docker.run("nginx", name="web", detach=True)
        container_id = result.output  # Auto-waits and returns container ID
        ```
    """

    def __init__(self, sandbox_instance: SandboxInstance, daemon_timeout: int = 30):
        self.sandbox_instance = sandbox_instance
        self._daemon_timeout = daemon_timeout
        self._daemon_ready = False
        self._daemon_check_attempted = False
        self._authenticated = False

    def _ensure_ready(self):
        """Ensure Docker daemon is ready. Only blocks when actually needed for docker commands."""
        if self._daemon_ready:
            return

        # Mark that we've attempted a check to avoid interfering with non-docker operations
        self._daemon_check_attempted = True

        start, backoff = time.time(), 0.5
        while time.time() - start < self._daemon_timeout:
            try:
                p = self.sandbox_instance.process.exec("docker", "info")
                if p.wait() == 0:
                    self._daemon_ready = True
                    # Attempt authentication if credentials are in env
                    self._auto_login()
                    return
            except Exception:
                # Ignore errors during daemon check - we'll retry
                pass
            time.sleep(backoff)
            backoff = min(backoff * 1.5, 2.0)

        from beta9.exceptions import DockerDaemonNotReadyError

        raise DockerDaemonNotReadyError(self._daemon_timeout)

    def _auto_login(self):
        """Automatically login to Docker if credentials are available in environment."""
        if self._authenticated:
            return

        try:
            # Check if DOCKER_USERNAME and DOCKER_PASSWORD are set
            proc = self.sandbox_instance.process.exec("printenv", "DOCKER_USERNAME")
            proc.wait()
            username = proc.stdout.read().strip()

            if username:
                proc = self.sandbox_instance.process.exec("printenv", "DOCKER_PASSWORD")
                proc.wait()
                password = proc.stdout.read().strip()

                if password:
                    # Perform docker login
                    self.login(username=username, password=password)
        except BaseException:
            # If auto-login fails, don't block - user can manually call login()
            pass

    def _exec(self, *cmd, cwd: Optional[str] = None) -> "SandboxProcess":
        """Execute docker command."""
        self._ensure_ready()
        return self.sandbox_instance.process.exec(*cmd, cwd=cwd)

    def _run(self, *cmd, cwd: Optional[str] = None):
        """Execute docker command and return output (for simple operations)."""
        from types import SimpleNamespace

        from beta9.exceptions import DockerCommandError

        p = self._exec(*cmd, cwd=cwd)
        exit_code = p.wait()

        if exit_code != 0:
            stderr = p.stderr.read()
            raise DockerCommandError(" ".join(cmd), exit_code, stderr)

        stdout = p.stdout.read().strip()
        return SimpleNamespace(stdout=stdout)

    def _result(self, *cmd, extract_output: callable = None) -> DockerResult:
        """Execute docker command and return a DockerResult (for operations with logs)."""
        process = self._exec(*cmd)
        return DockerResult(process, extract_output=extract_output)

    # === Container Operations ===

    def run(
        self,
        image: str,
        command: Optional[Union[str, List[str]]] = None,
        name: Optional[str] = None,
        detach: bool = False,
        remove: bool = False,
        volumes: Optional[Dict[str, str]] = None,
        env: Optional[Dict[str, str]] = None,
        **kwargs,
    ) -> DockerResult:
        """
        Run a Docker container.

        Args:
            image: Docker image (e.g. "nginx:latest")
            command: Command to run INSIDE the container (e.g. ["sh", "-c", "echo hello"])
                     This is NOT for docker flags - use the named parameters instead.
            name: Container name
            detach: Run in background
            remove: Auto-remove when stopped
            volumes: Volume mappings {"host_path": "container_path"} or {"host_path": "container_path:ro"}
            env: Environment variables {"KEY": "value"}

        Returns:
            DockerResult: Result with container ID in .output property

        Example:
            ```python
            # Run nginx with volume mount
            result = sandbox.docker.run(
                "nginx:latest",
                volumes={"/tmp/html": "/usr/share/nginx/html:ro"},
                detach=True
            )
            # Access nginx at http://localhost:80

            # Run with environment variables
            result = sandbox.docker.run(
                "alpine",
                command=["printenv", "MY_VAR"],
                env={"MY_VAR": "hello"}
            )

            # Run and stream logs
            result = sandbox.docker.run("alpine", command=["echo", "hello"])
            for line in result.logs():
                print(line)
            ```
        """
        cmd = ["docker", "run"]
        cmd.extend(["--network", "host"])

        if detach:
            cmd.append("-d")

        if remove:
            cmd.append("--rm")

        if name:
            cmd.extend(["--name", name])

        if volumes:
            for hp, cp in volumes.items():
                cmd.extend(["-v", f"{hp}:{cp}"])

        if env:
            for k, v in env.items():
                cmd.extend(["-e", f"{k}={v}"])

        cmd.append(image)

        if command:
            if isinstance(command, str):
                cmd.append(command)
            else:
                cmd.extend(command)

        # Extract container ID from output if detached
        def extract_container_id(process):
            return process.stdout.read().strip()

        return self._result(*cmd, extract_output=extract_container_id if detach else None)

    def ps(self, all: bool = False, quiet: bool = False) -> Union[List[str], str]:
        """
        List containers.

        Args:
            all: Show all containers (default: running only)
            quiet: Only return container IDs

        Returns:
            List[str]: Container IDs if quiet=True
            str: Formatted table if quiet=False
        """
        cmd = ["docker", "ps"]
        if all:
            cmd.append("-a")
        if quiet:
            cmd.append("-q")

        output = self._run(*cmd)
        return output.split("\n") if quiet and output else output

    def stop(self, container: str) -> bool:
        """Stop a container. Returns True on success, False if container not found or already stopped."""
        from beta9.exceptions import DockerCommandError

        try:
            self._run("docker", "stop", container)
            return True
        except DockerCommandError:
            return False

    def rm(self, container: str, force: bool = False) -> bool:
        """Remove a container. Returns True on success, False if container not found."""
        from beta9.exceptions import DockerCommandError

        try:
            cmd = ["docker", "rm"]
            if force:
                cmd.append("-f")
            cmd.append(container)
            self._run(*cmd)
            return True
        except DockerCommandError:
            return False

    def logs(self, container: str, follow: bool = False, tail: Optional[int] = None) -> str:
        """
        Get container logs.

        Args:
            container: Container name or ID
            follow: Stream logs (default: False)
            tail: Number of lines to show from the end (default: all)

        Returns:
            str: Container logs

        Example:
            ```python
            logs = sandbox.docker.logs("my-container")
            print(logs)
            ```
        """
        cmd = ["docker", "logs"]
        if follow:
            cmd.append("-f")
        if tail is not None:
            cmd.extend(["--tail", str(tail)])
        cmd.append(container)
        result = self._run(*cmd)
        return result.stdout

    def exec(self, container: str, command: Union[str, List[str]], **kwargs) -> "SandboxProcess":
        """Execute command in running container."""
        cmd = ["docker", "exec", container]
        if isinstance(command, str):
            cmd.append(command)
        else:
            cmd.extend(command)
        return self._exec(*cmd)

    # === Image Operations ===

    def pull(self, image: str, quiet: bool = False) -> DockerResult:
        """
        Pull an image.

        Args:
            image: Image to pull (e.g. "nginx:latest")
            quiet: Suppress verbose output

        Returns:
            DockerResult: Result with streaming logs

        Example:
            ```python
            # Pull and see progress
            result = sandbox.docker.pull("nginx:latest")
            for line in result.logs():
                print(line)  # See pull progress

            # Or just wait
            result = sandbox.docker.pull("nginx:latest")
            if result.success:
                print("Pull succeeded!")
            ```
        """
        # Ensure authentication before pull operations
        if not self._authenticated:
            self._auto_login()

        cmd = ["docker", "pull"]
        if quiet:
            cmd.append("-q")
        cmd.append(image)
        return self._result(*cmd)

    def build(
        self,
        tag: str,
        context: str = ".",
        dockerfile: Optional[str] = None,
        build_args: Optional[Dict[str, str]] = None,
        no_cache: bool = False,
        quiet: bool = False,
    ) -> DockerResult:
        """
        Build a Docker image.

        Args:
            tag: Image tag (e.g. "myapp:v1")
            context: Build context path
            dockerfile: Path to Dockerfile
            build_args: Build arguments
            no_cache: Don't use cache
            quiet: Suppress output

        Returns:
            DockerResult: Result with streaming build logs

        Example:
            ```python
            # Build and stream logs
            result = sandbox.docker.build("myapp:v1", context=".")
            for line in result.logs():
                print(line)  # See build progress

            # Or wait for completion
            result = sandbox.docker.build("myapp:v1", context=".")
            if result.success:
                print("Build succeeded!")
            else:
                print(f"Build failed: {result.stderr}")
            ```
        """
        # Ensure authentication before build operations
        if not self._authenticated:
            self._auto_login()

        cmd = ["docker", "build", "-t", tag]

        # Use host networking for gVisor
        # Safe because "host" = sandbox's network namespace, still isolated
        cmd.extend(["--network", "host"])

        if dockerfile:
            cmd.extend(["-f", dockerfile])

        if build_args:
            for k, v in build_args.items():
                cmd.extend(["--build-arg", f"{k}={v}"])

        if no_cache:
            cmd.append("--no-cache")

        if quiet:
            cmd.append("--quiet")

        cmd.append(context)
        return self._result(*cmd)

    def images(self, quiet: bool = False) -> Union[List[str], str]:
        """
        List images.

        Args:
            quiet: Only return image IDs

        Returns:
            List[str]: Image IDs if quiet=True
            str: Formatted table if quiet=False
        """
        cmd = ["docker", "images"]
        if quiet:
            cmd.append("-q")

        output = self._run(*cmd)
        return output.split("\n") if quiet and output else output

    def rmi(self, image: str, force: bool = False) -> bool:
        """Remove an image. Returns True on success, False if image not found or in use."""
        from beta9.exceptions import DockerCommandError

        try:
            cmd = ["docker", "rmi"]
            if force:
                cmd.append("-f")
            cmd.append(image)
            self._run(*cmd)
            return True
        except DockerCommandError:
            return False

    def push(self, image: str) -> bool:
        """Push an image to registry. Returns True on success, False if not authenticated or network error."""
        from beta9.exceptions import DockerCommandError

        try:
            self._run("docker", "push", image)
            return True
        except DockerCommandError:
            return False

    def tag(self, source: str, target: str) -> bool:
        """Tag an image. Returns True on success, False if source image not found."""
        from beta9.exceptions import DockerCommandError

        try:
            self._run("docker", "tag", source, target)
            return True
        except DockerCommandError:
            return False

    # === Authentication ===

    def login(
        self,
        username: Optional[str] = None,
        password: Optional[str] = None,
        registry: Optional[str] = None,
    ) -> bool:
        """
        Login to a Docker registry.

        Args:
            username: Docker registry username. If not provided, reads from DOCKER_USERNAME env var.
            password: Docker registry password. If not provided, reads from DOCKER_PASSWORD env var.
            registry: Docker registry URL. If not provided, defaults to Docker Hub.

        Returns:
            bool: True if login succeeded, False otherwise.

        Example:
            ```python
            # Login with explicit credentials
            sandbox.docker.login(username="myuser", password="mypass")

            # Login using environment variables (DOCKER_USERNAME, DOCKER_PASSWORD)
            sandbox.docker.login()

            # Login to a private registry
            sandbox.docker.login(username="myuser", password="mypass", registry="registry.example.com")
            ```
        """
        from beta9.exceptions import DockerCommandError

        try:
            # Get credentials from env if not provided
            if not username:
                proc = self.sandbox_instance.process.exec("printenv", "DOCKER_USERNAME")
                proc.wait()
                username = proc.stdout.read().strip()

            if not password:
                proc = self.sandbox_instance.process.exec("printenv", "DOCKER_PASSWORD")
                proc.wait()
                password = proc.stdout.read().strip()

            if not username or not password:
                return False

            # Use docker login with password-stdin for security
            # Pass password via stdin using process env to avoid shell escaping issues
            registry_arg = f" {shlex.quote(registry)}" if registry else ""
            login_cmd = (
                f"docker login --username {shlex.quote(username)} --password-stdin{registry_arg}"
            )

            # Use printf instead of echo to handle special characters in password
            cmd = ["sh", "-c", f"printf '%s' {shlex.quote(password)} | {login_cmd}"]

            p = self._exec(*cmd)
            exit_code = p.wait()

            if exit_code == 0:
                self._authenticated = True
                return True
            return False
        except (DockerCommandError, Exception):
            return False

    # === Docker Compose ===

    def _create_compose_override(self, file: str, cwd: Optional[str] = None) -> str:
        """
        Create gVisor-compatible compose override file.

        Args:
            file: Path to docker-compose file
            cwd: Working directory

        Returns:
            str: Path to override file in sandbox
        """
        compose_file_path = file if file.startswith("/") else f"{cwd or '.'}/{file}"

        # Download and parse compose file
        service_names = []
        services_with_build = set()
        try:
            import os
            import tempfile

            with tempfile.NamedTemporaryFile(mode="w+", suffix=".yml", delete=False) as tmp_file:
                local_compose_path = tmp_file.name

            try:
                self.sandbox_instance.fs.download_file(compose_file_path, local_compose_path)
                with open(local_compose_path, "r") as f:
                    compose_data = yaml.safe_load(f.read())
                    if compose_data and "services" in compose_data:
                        service_names = list(compose_data["services"].keys())
                        for svc_name, svc_config in compose_data["services"].items():
                            if isinstance(svc_config, dict) and "build" in svc_config:
                                services_with_build.add(svc_name)
            finally:
                if os.path.exists(local_compose_path):
                    os.unlink(local_compose_path)
        except Exception:
            pass

        # Generate override
        override_path = "/tmp/.docker-compose-override.yml"
        if service_names:
            override_content = "services:\n"
            for service_name in service_names:
                override_content += f"  {service_name}:\n"
                override_content += "    network_mode: host\n"
                # Map all service names to localhost for inter-service communication
                if len(service_names) > 1:
                    override_content += "    extra_hosts:\n"
                    for other_service in service_names:
                        override_content += f"      - \"{other_service}:127.0.0.1\"\n"
                if service_name in services_with_build:
                    override_content += "    build:\n"
                    override_content += "      network: host\n"
        else:
            override_content = (
                "services:\n  default:\n    network_mode: host\n    build:\n      network: host\n"
            )

        # Upload override
        import os
        import tempfile

        with tempfile.NamedTemporaryFile(mode="w", suffix=".yml", delete=False) as tmp_file:
            tmp_file.write(override_content)
            tmp_file.flush()
            local_override_path = tmp_file.name

        try:
            self.sandbox_instance.fs.upload_file(local_override_path, override_path)
        finally:
            if os.path.exists(local_override_path):
                os.unlink(local_override_path)

        return override_path

    def compose_up(
        self,
        file: str = "docker-compose.yml",
        detach: bool = True,
        build: bool = False,
        cwd: Optional[str] = None,
    ) -> "DockerComposeStack":
        """
        Start services from docker-compose file.

        Note: Automatically configures host networking for gVisor compatibility.
        All services will use the host network - ports are directly accessible.

        Args:
            file: Path to docker-compose file (default: "docker-compose.yml")
            detach: Run in background (default: True)
            build: Build images before starting (default: False)
            cwd: Working directory to run compose from (default: None, uses sandbox's current directory)

        Returns:
            DockerComposeStack: Object representing the running stack

        Example:
            ```python
            # Start services
            stack = sandbox.docker.compose_up()

            # Get logs
            logs = stack.logs("web")
            print(logs)

            # Stop stack
            stack.stop()
            ```
        """
        if not self._authenticated:
            self._auto_login()

        override_path = self._create_compose_override(file, cwd)

        # Parse service names for the DockerComposeStack object
        compose_file_path = file if file.startswith("/") else f"{cwd or '.'}/{file}"
        service_names = []
        try:
            import os
            import tempfile

            with tempfile.NamedTemporaryFile(mode="w+", suffix=".yml", delete=False) as tmp_file:
                local_compose_path = tmp_file.name
            try:
                self.sandbox_instance.fs.download_file(compose_file_path, local_compose_path)
                with open(local_compose_path, "r") as f:
                    compose_data = yaml.safe_load(f.read())
                    if compose_data and "services" in compose_data:
                        service_names = list(compose_data["services"].keys())
            finally:
                if os.path.exists(local_compose_path):
                    os.unlink(local_compose_path)
        except Exception:
            pass

        cmd = ["docker-compose", "-f", file, "-f", override_path, "up"]
        if detach:
            cmd.append("-d")
        if build:
            cmd.append("--build")

        self._run(*cmd, cwd=cwd)
        return DockerComposeStack(self, file, cwd, override_path, service_names)

    def compose_down(
        self,
        file: str = "docker-compose.yml",
        volumes: bool = False,
        cwd: Optional[str] = None,
    ) -> bool:
        """
        Stop and remove compose services.

        Args:
            file: Path to docker-compose file (default: "docker-compose.yml")
            volumes: Also remove volumes (default: False)
            cwd: Working directory to run compose from (default: None)

        Returns:
            bool: True on success, False if compose file not found.
        """
        from beta9.exceptions import DockerCommandError

        try:
            override_path = self._create_compose_override(file, cwd)
            cmd = ["docker-compose", "-f", file, "-f", override_path, "down"]
            if volumes:
                cmd.append("-v")
            self._run(*cmd, cwd=cwd)
            return True
        except DockerCommandError:
            return False

    def compose_logs(
        self,
        file: str = "docker-compose.yml",
        follow: bool = False,
        cwd: Optional[str] = None,
    ) -> "SandboxProcess":
        """
        View compose service logs.

        Args:
            file: Path to docker-compose file (default: "docker-compose.yml")
            follow: Follow log output (default: False)
            cwd: Working directory to run compose from (default: None)

        Returns:
            SandboxProcess: Process object for streaming logs
        """
        cmd = ["docker-compose", "-f", file, "logs"]
        if follow:
            cmd.append("-f")

        if cwd:
            return self.sandbox_instance.process.exec(*cmd, cwd=cwd)
        return self._exec(*cmd)

    def compose_ps(self, file: str = "docker-compose.yml", cwd: Optional[str] = None) -> str:
        """List compose services."""
        override_path = self._create_compose_override(file, cwd)
        cmd = ["docker-compose", "-f", file, "-f", override_path, "ps"]
        result = self._run(*cmd, cwd=cwd)
        return result.stdout

    def compose_build(
        self,
        file: str = "docker-compose.yml",
        no_cache: bool = False,
        pull: bool = False,
        cwd: Optional[str] = None,
    ) -> "SandboxProcess":
        """
        Build or rebuild services from docker-compose file.

        Args:
            file: Path to docker-compose file (default: "docker-compose.yml")
            no_cache: Don't use cache when building (default: False)
            pull: Always pull newer versions of images (default: False)
            cwd: Working directory to run compose from (default: None)

        Returns:
            SandboxProcess: Process object for the compose build command

        Example:
            ```python
            # Build services
            process = sandbox.docker.compose_build()
            process.wait()

            # Build without cache
            process = sandbox.docker.compose_build(no_cache=True, cwd=\"/workspace/myapp\")
            for line in process.logs:
                print(line)
            ```
        """

        # Ensure authentication before compose build operations
        if not self._authenticated:
            self._auto_login()

        cmd = ["docker-compose", "-f", file, "build"]

        if no_cache:
            cmd.append("--no-cache")
        if pull:
            cmd.append("--pull")

        env = {}

        if cwd:
            return self.sandbox_instance.process.exec(*cmd, cwd=cwd, env=env)

        return self.sandbox_instance.process.exec(*cmd, env=env)

    # === Volumes ===

    def volume_create(self, name: str) -> bool:
        """Create a volume. Returns True on success, False if volume already exists."""
        from beta9.exceptions import DockerCommandError

        try:
            self._run("docker", "volume", "create", name)
            return True
        except DockerCommandError:
            return False

    def volume_rm(self, name: str, force: bool = False) -> bool:
        """Remove a volume. Returns True on success, False if volume not found or in use."""
        from beta9.exceptions import DockerCommandError

        try:
            cmd = ["docker", "volume", "rm"]
            if force:
                cmd.append("-f")
            cmd.append(name)
            self._run(*cmd)
            return True
        except DockerCommandError:
            return False

    def volume_ls(self, quiet: bool = False) -> Union[List[str], str]:
        """List volumes."""
        cmd = ["docker", "volume", "ls"]
        if quiet:
            cmd.append("-q")
        output = self._run(*cmd)
        return output.split("\n") if quiet and output else output<|MERGE_RESOLUTION|>--- conflicted
+++ resolved
@@ -89,12 +89,10 @@
             A dictionary of environment variables to be injected into each Sandbox container. Default is {}.
         sync_local_dir (bool):
             Whether to sync the local directory to the sandbox filesystem on creation. Default is False.
-<<<<<<< HEAD
         block_network (bool):
             Whether to block all outbound network access from the sandbox. When enabled, the sandbox cannot
             make outbound connections to external services, but inbound connections to exposed ports are still
             allowed. Default is False.
-=======
         docker_enabled (bool):
             Enable Docker-in-Docker support inside the sandbox.
 
@@ -112,7 +110,6 @@
                 # Docker daemon will be automatically started
                 instance.docker.run("hello-world")
                 ```
->>>>>>> 4809abc6
 
     Example:
         ```python
@@ -152,11 +149,8 @@
         secrets: Optional[List[str]] = None,
         env: Optional[Dict[str, str]] = {},
         sync_local_dir: bool = False,
-<<<<<<< HEAD
         block_network: bool = False,
-=======
         docker_enabled: bool = False,
->>>>>>> 4809abc6
     ):
         self.debug_buffer = io.StringIO()
         self.sync_local_dir = sync_local_dir
@@ -173,11 +167,8 @@
             volumes=volumes,
             secrets=secrets,
             env=env,
-<<<<<<< HEAD
             block_network=block_network,
-=======
             docker_enabled=docker_enabled,
->>>>>>> 4809abc6
         )
 
     def debug(self):
