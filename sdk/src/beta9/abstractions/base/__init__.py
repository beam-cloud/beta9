import os
import sys
from abc import ABC
from dataclasses import dataclass
from pathlib import Path
from typing import Optional

from ... import config
from ...channel import Channel
from ...channel import get_channel as _get_channel
from ...config import ConfigContext, get_config_context, set_settings

# Global channel
_channel: Optional[Channel] = None


def set_channel(
    channel: Optional[Channel] = None,
    context: Optional[ConfigContext] = None,
) -> None:
    """
    Sets the channel globally for the SDK.

    Use this before importing any abstraction to control which
    gateway to connect to. When you provide a channel, it should already be
    authenticated. When you provide a context, this will authenticate for you.
    If neithe are provided, this uses the default context and will create a
    channel. If there is no default context (or config file), then we will
    prompt the user for it.

    Args:
        channel: gRPC channel. Defaults to None.
        context: Config context that defines the channel credentials. Defaults to None.
    """
    global _channel

    if channel:
        _channel = channel
        return

    if context:
        _channel = _get_channel(context)
        return

    context = get_config_context()
    _channel = _get_channel(context)


def get_channel() -> Channel:
    global _channel

    if not _channel:
        set_channel()

    return _channel  # type: ignore


class BaseAbstraction(ABC):
<<<<<<< HEAD
    def __init__(self) -> None:
        try:
            self.loop: AbstractEventLoop = asyncio.get_event_loop()
        except RuntimeError:
            self.loop: AbstractEventLoop = asyncio.new_event_loop()

=======
>>>>>>> 6cf1879b
    @property
    def channel(self) -> Channel:
        return get_channel()

    def __init_subclass__(cls, /, **kwargs):
        """
        Dynamically load settings depending on if this library is being used
        by beta9 or beam. This is done by inspecting the first frame loaded
        onto the stack.
        """

        if "beam" in sys.modules:

            @dataclass
            class SDKSettings(config.SDKSettings):
                realtime_host: str = os.getenv("REALTIME_HOST", "wss://rt.beam.cloud")

            settings = SDKSettings(
                name="Beam",
                api_host=os.getenv("API_HOST", "api.beam.cloud"),
                gateway_host=os.getenv("GATEWAY_HOST", "gateway.beam.cloud"),
                gateway_port=int(os.getenv("GATEWAY_PORT", 443)),
                config_path=Path("~/.beam/config.ini").expanduser(),
                use_defaults_in_prompt=True,
            )
            set_settings(settings)

        super().__init_subclass__(**kwargs)<|MERGE_RESOLUTION|>--- conflicted
+++ resolved
@@ -56,15 +56,12 @@
 
 
 class BaseAbstraction(ABC):
-<<<<<<< HEAD
     def __init__(self) -> None:
         try:
             self.loop: AbstractEventLoop = asyncio.get_event_loop()
         except RuntimeError:
             self.loop: AbstractEventLoop = asyncio.new_event_loop()
 
-=======
->>>>>>> 6cf1879b
     @property
     def channel(self) -> Channel:
         return get_channel()
