import inspect
import json
import os
import sys
import tempfile
import time
from queue import Empty, Queue
from typing import Callable, List, Optional, Union

from watchdog.observers import Observer

from ... import terminal
from ...abstractions.base import BaseAbstraction
from ...abstractions.image import Image, ImageBuildResult
from ...abstractions.volume import Volume
from ...clients.gateway import Autoscaler as AutoscalerProto
from ...clients.gateway import (
    GatewayServiceStub,
    GetOrCreateStubRequest,
    GetOrCreateStubResponse,
    GetUrlRequest,
    ReplaceObjectContentOperation,
    ReplaceObjectContentRequest,
    ReplaceObjectContentResponse,
    SecretVar,
)
from ...clients.gateway import TaskPolicy as TaskPolicyProto
from ...config import ConfigContext, SDKSettings, get_config_context, get_settings
from ...env import called_on_import
from ...sync import FileSyncer, SyncEventHandler
from ...type import (
    _AUTOSCALER_TYPES,
    Autoscaler,
    GpuType,
    GpuTypeAlias,
    QueueDepthAutoscaler,
    TaskPolicy,
)

CONTAINER_STUB_TYPE = "container"
FUNCTION_STUB_TYPE = "function"
TASKQUEUE_STUB_TYPE = "taskqueue"
ENDPOINT_STUB_TYPE = "endpoint"
ASGI_STUB_TYPE = "asgi"
SCHEDULE_STUB_TYPE = "schedule"
BOT_STUB_TYPE = "bot"
TASKQUEUE_DEPLOYMENT_STUB_TYPE = "taskqueue/deployment"
ENDPOINT_DEPLOYMENT_STUB_TYPE = "endpoint/deployment"
ASGI_DEPLOYMENT_STUB_TYPE = "asgi/deployment"
FUNCTION_DEPLOYMENT_STUB_TYPE = "function/deployment"
SCHEDULE_DEPLOYMENT_STUB_TYPE = "schedule/deployment"
BOT_DEPLOYMENT_STUB_TYPE = "bot/deployment"
TASKQUEUE_SERVE_STUB_TYPE = "taskqueue/serve"
ENDPOINT_SERVE_STUB_TYPE = "endpoint/serve"
ASGI_SERVE_STUB_TYPE = "asgi/serve"
FUNCTION_SERVE_STUB_TYPE = "function/serve"
BOT_SERVE_STUB_TYPE = "bot/serve"


class RunnerAbstraction(BaseAbstraction):
    def __init__(
        self,
        cpu: Union[int, float, str] = 1.0,
        memory: Union[int, str] = 128,
        gpu: GpuTypeAlias = GpuType.NoGPU,
        image: Image = Image(),
        workers: int = 1,
        concurrent_requests: int = 1,
        keep_warm_seconds: float = 10.0,
        max_pending_tasks: int = 100,
        retries: int = 3,
        timeout: int = 3600,
        volumes: Optional[List[Volume]] = None,
        secrets: Optional[List[str]] = None,
        on_start: Optional[Callable] = None,
        callback_url: Optional[str] = None,
        authorized: bool = True,
        name: Optional[str] = None,
        autoscaler: Autoscaler = QueueDepthAutoscaler(),
        task_policy: TaskPolicy = TaskPolicy(),
    ) -> None:
        super().__init__()

        if image is None:
            image = Image()

        self.name = name
        self.authorized = authorized
        self.image: Image = image
        self.image_available: bool = False
        self.files_synced: bool = False
        self.stub_created: bool = False
        self.runtime_ready: bool = False
        self.object_id: str = ""
        self.image_id: str = ""
        self.stub_id: str = ""
        self.handler: str = ""
        self.on_start: str = ""
        self.callback_url = callback_url or ""
        self.cpu = cpu
        self.memory = self._parse_memory(memory) if isinstance(memory, str) else memory
        self.gpu = gpu
        self.volumes = volumes or []
        self.secrets = [SecretVar(name=s) for s in (secrets or [])]
        self.workers = workers
        self.concurrent_requests = concurrent_requests
        self.keep_warm_seconds = keep_warm_seconds
        self.max_pending_tasks = max_pending_tasks
        self.autoscaler = autoscaler
        self.task_policy = TaskPolicy(
            max_retries=task_policy.max_retries or retries,
            timeout=task_policy.timeout or timeout,
            ttl=task_policy.ttl,
        )
        self.extra: dict = {}

        if on_start is not None:
            self._map_callable_to_attr(attr="on_start", func=on_start)

        self._gateway_stub: Optional[GatewayServiceStub] = None
        self.syncer: FileSyncer = FileSyncer(self.gateway_stub)
        self.settings: SDKSettings = get_settings()
        self.config_context: ConfigContext = get_config_context()
        self.tmp_files: List[tempfile.NamedTemporaryFile] = []

    def print_invocation_snippet(self, url_type: str = "") -> None:
        """Print curl request to call deployed container URL"""

        res = self.gateway_stub.get_url(
            GetUrlRequest(
                stub_id=self.stub_id,
                deployment_id=getattr(self, "deployment_id", ""),
                url_type=url_type,
            )
        )
        if not res.ok:
            return terminal.error("Failed to get invocation URL", exit=False)

        terminal.header("Invocation details")
        commands = [
            f"curl -X POST '{res.url}' \\",
            "-H 'Connection: keep-alive' \\",
            "-H 'Content-Type: application/json' \\",
            *(
                [f"-H 'Authorization: Bearer {self.config_context.token}' \\"]
                if self.authorized
                else []
            ),
            "-d '{}'",
        ]
        terminal.print("\n".join(commands), crop=False, overflow="ignore")

    def _parse_memory(self, memory_str: str) -> int:
        """Parse memory str (with units) to megabytes."""

        if memory_str.lower().endswith("mi"):
            return int(memory_str[:-2])
        elif memory_str.lower().endswith("gb"):
            return int(memory_str[:-2]) * 1000
        elif memory_str.lower().endswith("gi"):
            return int(memory_str[:-2]) * 1024
        else:
            raise ValueError("Unsupported memory format")

    @property
    def gateway_stub(self) -> GatewayServiceStub:
        if not self._gateway_stub:
            self._gateway_stub = GatewayServiceStub(self.channel)
        return self._gateway_stub

    @gateway_stub.setter
    def gateway_stub(self, value) -> None:
        self._gateway_stub = value

    def _parse_cpu_to_millicores(self, cpu: Union[float, str]) -> int:
        """
        Parse the cpu argument to an integer value in millicores.

        Args:
        cpu (Union[int, float, str]): The CPU requirement specified as a float (cores) or string (millicores).

        Returns:
        int: The CPU requirement in millicores.

        Raises:
        ValueError: If the input is invalid or out of the specified range.
        """
        min_cores = 0.1
        max_cores = 64.0

        if isinstance(cpu, float) or isinstance(cpu, int):
            if min_cores <= cpu <= max_cores:
                return int(cpu * 1000)  # convert cores to millicores
            else:
                raise ValueError("CPU value out of range. Must be between 0.1 and 64 cores.")

        elif isinstance(cpu, str):
            if cpu.endswith("m") and cpu[:-1].isdigit():
                millicores = int(cpu[:-1])
                if min_cores * 1000 <= millicores <= max_cores * 1000:
                    return millicores
                else:
                    raise ValueError("CPU value out of range. Must be between 100m and 64000m.")
            else:
                raise ValueError(
                    "Invalid CPU string format. Must be a digit followed by 'm' (e.g., '1000m')."
                )

        else:
            raise TypeError("CPU must be a float or a string.")

    def _map_callable_to_attr(self, *, attr: str, func: Callable):
        """
        Determine the module and function name of a callable function, and cache on the class.
        This is used for passing callables to stub config.
        """
        if getattr(self, attr):
            return

        module = inspect.getmodule(func)  # Determine module / function name
        if hasattr(module, "__file__"):
            module_file = os.path.relpath(module.__file__, start=os.getcwd()).replace("/", ".")
            module_name = os.path.splitext(module_file)[0]
        elif in_ipython_env():
            tmp_file = create_tmp_jupyter_file(module._ih)
            module_name = tmp_file.name.split("/")[-1].removesuffix(".py")
            self.tmp_files.append(tmp_file)
        else:
            module_name = "__main__"

        function_name = func.__name__
        setattr(self, attr, f"{module_name}:{function_name}")

    def _remove_tmp_files(self) -> None:
        for tmp_file in self.tmp_files:
            tmp_file.close()

    def _sync_content(
        self,
        *,
        dir: str,
        object_id: str,
        file_update_queue: Queue,
        on_event: Optional[Callable] = None,
    ) -> None:
        try:
            operation, path, new_path = file_update_queue.get_nowait()

            if on_event:
                on_event(operation, path, new_path)

            req = ReplaceObjectContentRequest(
                object_id=object_id,
                path=os.path.relpath(path, start=dir),
                is_dir=os.path.isdir(path),
                op=operation,
            )

            if operation == ReplaceObjectContentOperation.WRITE:
                if not req.is_dir:
                    with open(path, "rb") as f:
                        req.data = f.read()

            elif operation == ReplaceObjectContentOperation.DELETE:
                pass

            elif operation == ReplaceObjectContentOperation.MOVED:
                req.new_path = os.path.relpath(new_path, start=dir)

            res = self.gateway_stub.replace_object_content(req)
            if not res.ok:
                terminal.warn("Failed to sync content")

            file_update_queue.task_done()
        except Empty:
            time.sleep(0.1)
        except Exception as e:
            terminal.warn(str(e))

    def sync_dir_to_workspace(
        self, *, dir: str, object_id: str, on_event: Optional[Callable] = None
    ) -> ReplaceObjectContentResponse:
        file_update_queue = Queue()
        event_handler = SyncEventHandler(file_update_queue)

        observer = Observer()
        observer.schedule(event_handler, dir, recursive=True)
        observer.start()

        terminal.header(f"Watching '{dir}' for changes...")
        while True:
            self._sync_content(
                dir=dir, object_id=object_id, file_update_queue=file_update_queue, on_event=on_event
            )

    def prepare_runtime(
        self,
        *,
        func: Optional[Callable] = None,
        stub_type: str,
        force_create_stub: bool = False,
    ) -> bool:
        if called_on_import():
            return False

        if func is not None:
            self._map_callable_to_attr(attr="handler", func=func)

        stub_name = f"{stub_type}/{self.handler}" if self.handler else stub_type

        if self.runtime_ready:
            return True

        self.cpu = self._parse_cpu_to_millicores(self.cpu)

        if not self.image_available:
            image_build_result: ImageBuildResult = self.image.build()

            if image_build_result and image_build_result.success:
                self.image_available = True
                self.image_id = image_build_result.image_id
            else:
                terminal.error("Image build failed", exit=False)
                return False

        if not self.files_synced:
            sync_result = self.syncer.sync()
            self._remove_tmp_files()

            if sync_result.success:
                self.files_synced = True
                self.object_id = sync_result.object_id
            else:
                terminal.error("File sync failed", exit=False)
                return False

        for v in self.volumes:
            if not v.ready and not v.get_or_create():
                terminal.error(f"Volume is not ready: {v.name}", exit=False)
                return False

        try:
            self.gpu = GpuType(self.gpu).value
        except ValueError:
            terminal.error(f"Invalid GPU type: {self.gpu}", exit=False)
            return False

        autoscaler_type = _AUTOSCALER_TYPES.get(type(self.autoscaler), "")
        if not autoscaler_type:
            terminal.error(
                f"Invalid Autoscaler class: {type(self.autoscaler).__name__}",
                exit=False,
            )
            return False

        if not self.stub_created:
            stub_response: GetOrCreateStubResponse = self.gateway_stub.get_or_create_stub(
                GetOrCreateStubRequest(
                    object_id=self.object_id,
                    image_id=self.image_id,
                    stub_type=stub_type,
                    name=stub_name,
                    python_version=self.image.python_version,
                    cpu=self.cpu,
                    memory=self.memory,
                    gpu=self.gpu,
                    handler=self.handler,
                    on_start=self.on_start,
                    callback_url=self.callback_url,
                    keep_warm_seconds=self.keep_warm_seconds,
                    workers=self.workers,
                    max_pending_tasks=self.max_pending_tasks,
                    volumes=[v.export() for v in self.volumes],
                    secrets=self.secrets,
                    force_create=force_create_stub,
                    authorized=self.authorized,
                    autoscaler=AutoscalerProto(
                        type=autoscaler_type,
                        max_containers=self.autoscaler.max_containers,
                        tasks_per_container=self.autoscaler.tasks_per_container,
                    ),
                    task_policy=TaskPolicyProto(
                        max_retries=self.task_policy.max_retries,
                        timeout=self.task_policy.timeout,
                        ttl=self.task_policy.ttl,
                    ),
<<<<<<< HEAD
                    extra=json.dumps(self.extra),
=======
                    concurrent_requests=self.concurrent_requests,
>>>>>>> 8bb3cde7
                )
            )

            if stub_response.ok:
                self.stub_created = True
                self.stub_id = stub_response.stub_id
                if stub_response.warn_msg:
                    terminal.warn(stub_response.warn_msg)
            else:
                if err := stub_response.err_msg:
                    terminal.error(err, exit=False)
                else:
                    terminal.error("Failed to get or create stub", exit=False)
                return False

        self.runtime_ready = True
        return True


def in_ipython_env() -> bool:
    if "google.colab" in sys.modules:
        return True

    try:
        from IPython import get_ipython

        shell = get_ipython().__class__.__name__
        return shell == "ZMQInteractiveShell"
    except (NameError, ImportError):
        return False


def create_tmp_jupyter_file(input_history: List[str]) -> tempfile.NamedTemporaryFile:
    tmp_file = tempfile.NamedTemporaryFile(mode="w+", dir=".", suffix=".py")
    for code in input_history:
        if isinstance(code, list):
            code = "".join(code)

        # Skip command lines
        for line in code.split("\n"):
            if line.startswith("get_ipython"):
                continue

            tmp_file.write(line + "\n")

    tmp_file.flush()

    return tmp_file<|MERGE_RESOLUTION|>--- conflicted
+++ resolved
@@ -384,11 +384,8 @@
                         timeout=self.task_policy.timeout,
                         ttl=self.task_policy.ttl,
                     ),
-<<<<<<< HEAD
+                    concurrent_requests=self.concurrent_requests,
                     extra=json.dumps(self.extra),
-=======
-                    concurrent_requests=self.concurrent_requests,
->>>>>>> 8bb3cde7
                 )
             )
 
