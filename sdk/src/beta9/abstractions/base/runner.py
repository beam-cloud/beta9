--- conflicted
+++ resolved
@@ -113,11 +113,7 @@
             formatted_env = [f"{k}={v}" for k, v in env.items()]
 
         self.name = name
-<<<<<<< HEAD
-        self.app = app
-=======
         self.app = app or os.path.basename(os.getcwd())
->>>>>>> 06621430
         self.authorized = authorized
         self.image: Image = image
         self.image_available: bool = False
