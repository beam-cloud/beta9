--- conflicted
+++ resolved
@@ -369,41 +369,6 @@
             return False
 
         if not self.stub_created:
-<<<<<<< HEAD
-            stub_response: GetOrCreateStubResponse = self.gateway_stub.get_or_create_stub(
-                GetOrCreateStubRequest(
-                    object_id=self.object_id,
-                    image_id=self.image_id,
-                    stub_type=stub_type,
-                    name=stub_name,
-                    python_version=self.image.python_version,
-                    cpu=self.cpu,
-                    memory=self.memory,
-                    gpu=self.gpu,
-                    handler=self.handler,
-                    on_start=self.on_start,
-                    callback_url=self.callback_url,
-                    keep_warm_seconds=self.keep_warm_seconds,
-                    workers=self.workers,
-                    max_pending_tasks=self.max_pending_tasks,
-                    volumes=[v.export() for v in self.volumes],
-                    secrets=self.secrets,
-                    force_create=force_create_stub,
-                    authorized=self.authorized,
-                    autoscaler=AutoscalerProto(
-                        type=autoscaler_type,
-                        max_containers=self.autoscaler.max_containers,
-                        tasks_per_container=self.autoscaler.tasks_per_container,
-                    ),
-                    task_policy=TaskPolicyProto(
-                        max_retries=self.task_policy.max_retries,
-                        timeout=self.task_policy.timeout,
-                        ttl=self.task_policy.ttl,
-                    ),
-                    concurrent_requests=self.concurrent_requests,
-                    extra=json.dumps(self.extra),
-                )
-=======
             stub_request = GetOrCreateStubRequest(
                 object_id=self.object_id,
                 image_id=self.image_id,
@@ -434,7 +399,7 @@
                     ttl=self.task_policy.ttl,
                 ),
                 concurrent_requests=self.concurrent_requests,
->>>>>>> 6bd50763
+                extra=json.dumps(self.extra),
             )
             if _is_stub_created_for_workspace():
                 stub_response: GetOrCreateStubResponse = self.gateway_stub.get_or_create_stub(
