--- conflicted
+++ resolved
@@ -71,15 +71,12 @@
             An optional URL to send a callback to when a task is completed, timed out, or cancelled.
         volumes (Optional[List[Volume]]):
             A list of storage volumes to be associated with the taskqueue. Default is [].
-<<<<<<< HEAD
         secrets (Optional[List[str]):
             A list of secrets that are injected into the container as environment variables. Default is [].
 
-=======
         name (Optional[str]):
             An optional name for this task_queue, used during deployment. If not specified, you must specify the name
             at deploy time with the --name argument
->>>>>>> b137197f
     Example:
         ```python
         from beta9 import task_queue, Image
@@ -109,11 +106,8 @@
         on_start: Optional[Callable] = None,
         callback_url: Optional[str] = None,
         volumes: Optional[List[Volume]] = None,
-<<<<<<< HEAD
         secrets: Optional[List[str]] = None,
-=======
         name: Optional[str] = None,
->>>>>>> b137197f
     ) -> None:
         super().__init__(
             cpu=cpu,
@@ -129,11 +123,8 @@
             on_start=on_start,
             callback_url=callback_url,
             volumes=volumes,
-<<<<<<< HEAD
             secrets=secrets,
-=======
             name=name,
->>>>>>> b137197f
         )
         self._taskqueue_stub: Optional[TaskQueueServiceStub] = None
 
