--- conflicted
+++ resolved
@@ -99,11 +99,8 @@
         max_containers: int = 1,
         keep_warm_seconds: int = 10,
         max_pending_tasks: int = 100,
-<<<<<<< HEAD
-=======
         on_start: Optional[Callable] = None,
         callback_url: Optional[str] = None,
->>>>>>> 38388700
         volumes: Optional[List[Volume]] = None,
     ) -> None:
         super().__init__(
@@ -117,11 +114,8 @@
             retries=retries,
             keep_warm_seconds=keep_warm_seconds,
             max_pending_tasks=max_pending_tasks,
-<<<<<<< HEAD
-=======
             on_start=on_start,
             callback_url=callback_url,
->>>>>>> 38388700
             volumes=volumes,
         )
 
