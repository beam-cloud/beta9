--- conflicted
+++ resolved
@@ -83,10 +83,7 @@
             image=image,
             timeout=timeout,
             retries=retries,
-<<<<<<< HEAD
-=======
             callback_url=callback_url,
->>>>>>> 38388700
             volumes=volumes,
         )
 
