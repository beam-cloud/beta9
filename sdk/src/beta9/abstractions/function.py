--- conflicted
+++ resolved
@@ -301,12 +301,8 @@
 
     Parameters:
         app (str):
-<<<<<<< HEAD
-            The name of the app to which this function belongs
-=======
             Assign the scheduled function to an app. If the app does not exist, it will be created with the given name.
             An app is a group of resources (endpoints, task queues, functions, etc).
->>>>>>> 06621430
         when (str):
             A cron expression that specifies when the task should be run. For example "*/5 * * * *".
             The timezone is always UTC.
