--- conflicted
+++ resolved
@@ -45,15 +45,11 @@
             An optional URL to send a callback to when a task is completed, timed out, or cancelled.
         volumes (Optional[List[Volume]]):
             A list of storage volumes to be associated with the function. Default is [].
-<<<<<<< HEAD
         secrets (Optional[List[str]):
             A list of secrets that are injected into the container as environment variables. Default is [].
-
-=======
         name (Optional[str]):
             An optional name for this function, used during deployment. If not specified, you must specify the name
             at deploy time with the --name argument
->>>>>>> b137197f
     Example:
         ```python
         from beta9 import function, Image
@@ -83,11 +79,8 @@
         retries: int = 3,
         callback_url: Optional[str] = "",
         volumes: Optional[List[Volume]] = None,
-<<<<<<< HEAD
         secrets: Optional[List[str]] = None,
-=======
         name: Optional[str] = None,
->>>>>>> b137197f
     ) -> None:
         super().__init__(
             cpu=cpu,
@@ -98,11 +91,8 @@
             retries=retries,
             callback_url=callback_url,
             volumes=volumes,
-<<<<<<< HEAD
             secrets=secrets,
-=======
             name=name,
->>>>>>> b137197f
         )
 
         self._function_stub: Optional[FunctionServiceStub] = None
