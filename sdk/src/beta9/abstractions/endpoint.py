--- conflicted
+++ resolved
@@ -89,10 +89,7 @@
         max_containers: int = 1,
         keep_warm_seconds: int = 300,
         max_pending_tasks: int = 100,
-<<<<<<< HEAD
-=======
         on_start: Optional[Callable] = None,
->>>>>>> 38388700
         volumes: Optional[List[Volume]] = None,
     ):
         super().__init__(
@@ -106,10 +103,7 @@
             retries=0,
             keep_warm_seconds=keep_warm_seconds,
             max_pending_tasks=max_pending_tasks,
-<<<<<<< HEAD
-=======
             on_start=on_start,
->>>>>>> 38388700
             volumes=volumes,
         )
 
