import os
import threading
from typing import Any, Callable, List, Optional, Union

from .. import terminal
from ..abstractions.base.runner import (
    ASGI_DEPLOYMENT_STUB_TYPE,
    ASGI_SERVE_STUB_TYPE,
    ASGI_STUB_TYPE,
    ENDPOINT_DEPLOYMENT_STUB_TYPE,
    ENDPOINT_SERVE_STUB_TYPE,
    ENDPOINT_STUB_TYPE,
    RunnerAbstraction,
)
from ..abstractions.image import Image
from ..abstractions.volume import Volume
from ..channel import with_grpc_error_handling
from ..clients.endpoint import (
    EndpointServeKeepAliveRequest,
    EndpointServiceStub,
    StartEndpointServeRequest,
    StartEndpointServeResponse,
    StopEndpointServeRequest,
)
from ..env import is_local
from ..type import Autoscaler, GpuType, GpuTypeAlias, QueueDepthAutoscaler
from .mixins import DeployableMixin


class Endpoint(RunnerAbstraction):
    """
    Decorator which allows you to create a web endpoint out of the decorated function.
    Tasks are invoked synchronously as HTTP requests.

    Parameters:
        cpu (Union[int, float, str]):
            The number of CPU cores allocated to the container. Default is 1.0.
        memory (Union[int, str]):
            The amount of memory allocated to the container. It should be specified in
            MiB, or as a string with units (e.g. "1Gi"). Default is 128 MiB.
        gpu (Union[GpuType, str]):
            The type or name of the GPU device to be used for GPU-accelerated tasks. If not
            applicable or no GPU required, leave it empty. Default is [GpuType.NoGPU](#gputype).
        image (Union[Image, dict]):
            The container image used for the task execution. Default is [Image](#image).
        volumes (Optional[List[Volume]]):
            A list of volumes to be mounted to the endpoint. Default is None.
        timeout (Optional[int]):
            The maximum number of seconds a task can run before it times out.
            Default is 3600. Set it to -1 to disable the timeout.
        retries (Optional[int]):
            The maximum number of times a task will be retried if the container crashes. Default is 3.
        workers (Optional[int]):
            The number of processes handling tasks per container.
            Modifying this parameter can improve throughput for certain workloads.
            Workers will share the CPU, Memory, and GPU defined.
            You may need to increase these values to increase concurrency.
            Default is 1.
        keep_warm_seconds (int):
            The duration in seconds to keep the task queue warm even if there are no pending
            tasks. Keeping the queue warm helps to reduce the latency when new tasks arrive.
            Default is 10s.
        max_pending_tasks (int):
            The maximum number of tasks that can be pending in the queue. If the number of
            pending tasks exceeds this value, the task queue will stop accepting new tasks.
            Default is 100.
        secrets (Optional[List[str]):
            A list of secrets that are injected into the container as environment variables. Default is [].
        name (Optional[str]):
            An optional name for this endpoint, used during deployment. If not specified, you must specify the name
            at deploy time with the --name argument
        authorized (Optional[str]):
            If false, allows the endpoint to be invoked without an auth token.
            Default is True.
        autoscaler (Optional[Autoscaler]):
            Configure a deployment autoscaler - if specified, you can use scale your function horizontally using
            various autoscaling strategies (Defaults to QueueDepthAutoscaler())
        callback_url (Optional[str]):
            An optional URL to send a callback to when a task is completed, timed out, or cancelled.
    Example:
        ```python
        from beta9 import endpoint, Image

        @endpoint(
            cpu=1.0,
            memory=128,
            gpu="T4",
            image=Image(python_packages=["torch"]),
            keep_warm_seconds=1000,
            name="my-app",
        )
        def multiply(**inputs):
            result = inputs["x"] * 2
            return {"result": result}
        ```
    """

    def __init__(
        self,
        cpu: Union[int, float, str] = 1.0,
        memory: Union[int, str] = 128,
        gpu: GpuTypeAlias = GpuType.NoGPU,
        image: Image = Image(),
        timeout: int = 180,
        workers: int = 1,
        keep_warm_seconds: int = 180,
        max_pending_tasks: int = 100,
        on_start: Optional[Callable] = None,
        volumes: Optional[List[Volume]] = None,
        secrets: Optional[List[str]] = None,
        name: Optional[str] = None,
        authorized: bool = True,
        autoscaler: Autoscaler = QueueDepthAutoscaler(),
        callback_url: Optional[str] = None,
    ):
        super().__init__(
            cpu=cpu,
            memory=memory,
            gpu=gpu,
            image=image,
            workers=workers,
            timeout=timeout,
            retries=0,
            keep_warm_seconds=keep_warm_seconds,
            max_pending_tasks=max_pending_tasks,
            on_start=on_start,
            volumes=volumes,
            secrets=secrets,
            name=name,
            authorized=authorized,
            autoscaler=autoscaler,
            callback_url=callback_url,
        )

        self._endpoint_stub: Optional[EndpointServiceStub] = None

    @property
    def endpoint_stub(self) -> EndpointServiceStub:
        if not self._endpoint_stub:
            self._endpoint_stub = EndpointServiceStub(self.channel)
        return self._endpoint_stub

    def __call__(self, func):
        return _CallableWrapper(func, self)


class ASGI(Endpoint):
    def __init__(
        self,
        cpu: Union[int, float, str] = 1.0,
        memory: Union[int, str] = 128,
        gpu: GpuTypeAlias = GpuType.NoGPU,
        image: Image = Image(),
        timeout: int = 180,
        workers: int = 1,
        keep_warm_seconds: int = 180,
        max_pending_tasks: int = 100,
        on_start: Optional[Callable] = None,
        volumes: Optional[List[Volume]] = None,
        secrets: Optional[List[str]] = None,
        name: Optional[str] = None,
        authorized: bool = True,
        autoscaler: Autoscaler = QueueDepthAutoscaler(),
        callback_url: Optional[str] = None,
    ):
        super().__init__(
            cpu,
            memory,
            gpu,
            image,
            timeout,
            workers,
            keep_warm_seconds,
            max_pending_tasks,
            on_start,
            volumes,
            secrets,
            name,
            authorized,
            autoscaler,
            callback_url,
        )

        self.is_asgi = True


class _CallableWrapper(DeployableMixin):
    deployment_stub_type = ENDPOINT_DEPLOYMENT_STUB_TYPE

    base_stub_type = ENDPOINT_STUB_TYPE

    def __init__(self, func: Callable, parent: Union[Endpoint, ASGI]):
        self.func: Callable = func
        self.parent: Union[Endpoint, ASGI] = parent

        if getattr(self.parent, "is_asgi", None):
            self.deployment_stub_type = ASGI_DEPLOYMENT_STUB_TYPE
            self.base_stub_type = ASGI_STUB_TYPE

    def __call__(self, *args, **kwargs) -> Any:
        if not is_local():
            return self.local(*args, **kwargs)

        raise NotImplementedError("Direct calls to Endpoints are not supported.")

    def local(self, *args, **kwargs) -> Any:
        return self.func(*args, **kwargs)

    @with_grpc_error_handling
    def serve(self, timeout: int = 0):
        stub_type = ENDPOINT_SERVE_STUB_TYPE

        if getattr(self.parent, "is_asgi", None):
            stub_type = ASGI_SERVE_STUB_TYPE

        if not self.parent.prepare_runtime(
            func=self.func, stub_type=stub_type, force_create_stub=True
        ):
            return False

<<<<<<< HEAD
        serve_thread = threading.Thread(
            target=self._serve,
            kwargs={"dir": os.getcwd(), "object_id": self.parent.object_id, "timeout": timeout},
        )
        serve_thread.start()
=======
        try:
            with terminal.progress("Serving endpoint..."):
                base_url = self.parent.settings.api_host
                if not base_url.startswith(("http://", "https://")):
                    base_url = f"http://{base_url}"

                invocation_url = f"{base_url}/{self.base_stub_type}/id/{self.parent.stub_id}"
                self.parent.print_invocation_snippet(invocation_url=invocation_url)
>>>>>>> 9cd1d602

        while True:
            try:
                while serve_thread.is_alive():
                    serve_thread.join(timeout=0.1)

            except KeyboardInterrupt:
                self._handle_serve_interrupt()

    def _handle_serve_interrupt(self) -> None:
        response = "y"

        try:
            response = terminal.prompt(
                text="Would you like to stop the container? (y/n)", default="y"
            )
        except KeyboardInterrupt:
            pass

        if response == "y":
            terminal.header("Stopping serve container")
            self.parent.endpoint_stub.stop_endpoint_serve(
                StopEndpointServeRequest(stub_id=self.parent.stub_id)
            )
            terminal.print("Goodbye 👋")
            os._exit(0)  # kills all threads immediately

    def _serve(self, *, dir: str, object_id: str, timeout: int = 0):
        def notify(*_, **__):
            self.parent.endpoint_stub.endpoint_serve_keep_alive(
                EndpointServeKeepAliveRequest(
                    stub_id=self.parent.stub_id,
                    timeout=timeout,
                )
            )

        base_url = self.parent.settings.api_host
        if not base_url.startswith(("http://", "https://")):
            base_url = f"http://{base_url}"

        self.parent.print_invocation_snippet(
            invocation_url=f"{base_url}/endpoint/id/{self.parent.stub_id}"
        )

        threading.Thread(
            target=self.parent.sync_dir_to_workspace,
            kwargs={"dir": dir, "object_id": object_id, "on_event": notify},
            daemon=True,
        ).start()

        r: Optional[StartEndpointServeResponse] = None
        for r in self.parent.endpoint_stub.start_endpoint_serve(
            StartEndpointServeRequest(
                stub_id=self.parent.stub_id,
                timeout=timeout,
            )
        ):
            if r.output != "":
                terminal.detail(r.output, end="")

            if r.done or r.exit_code != 0:
                break

        if r is None or not r.done or r.exit_code != 0:
            terminal.error("Serve container failed ❌")

        terminal.warn("Endpoint serve timed out. Container has been stopped.")<|MERGE_RESOLUTION|>--- conflicted
+++ resolved
@@ -218,22 +218,11 @@
         ):
             return False
 
-<<<<<<< HEAD
         serve_thread = threading.Thread(
             target=self._serve,
             kwargs={"dir": os.getcwd(), "object_id": self.parent.object_id, "timeout": timeout},
         )
         serve_thread.start()
-=======
-        try:
-            with terminal.progress("Serving endpoint..."):
-                base_url = self.parent.settings.api_host
-                if not base_url.startswith(("http://", "https://")):
-                    base_url = f"http://{base_url}"
-
-                invocation_url = f"{base_url}/{self.base_stub_type}/id/{self.parent.stub_id}"
-                self.parent.print_invocation_snippet(invocation_url=invocation_url)
->>>>>>> 9cd1d602
 
         while True:
             try:
@@ -274,9 +263,8 @@
         if not base_url.startswith(("http://", "https://")):
             base_url = f"http://{base_url}"
 
-        self.parent.print_invocation_snippet(
-            invocation_url=f"{base_url}/endpoint/id/{self.parent.stub_id}"
-        )
+        invocation_url = f"{base_url}/{self.base_stub_type}/id/{self.parent.stub_id}"
+        self.parent.print_invocation_snippet(invocation_url=invocation_url)
 
         threading.Thread(
             target=self.parent.sync_dir_to_workspace,
