--- conflicted
+++ resolved
@@ -136,11 +136,8 @@
         keep_warm_seconds: int = 600,
         authorized: bool = False,
         tcp: bool = False,
-<<<<<<< HEAD
         block_network: bool = False,
-=======
         docker_enabled: bool = False,
->>>>>>> 4809abc6
     ) -> None:
         super().__init__(
             cpu=cpu,
