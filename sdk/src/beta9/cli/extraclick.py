import functools
import inspect
import sys
import textwrap
from gettext import gettext
from typing import Any, Callable, Dict, List, Optional

import click

from .. import terminal
from ..abstractions import base as base_abstraction
from ..abstractions.image import Image
from ..channel import ServiceClient, with_grpc_error_handling
from ..clients.gateway import (
    StringList,
)
from ..config import DEFAULT_CONTEXT_NAME, get_config_context
from ..utils import get_init_args_kwargs

CLICK_CONTEXT_SETTINGS = dict(
    help_option_names=["-h", "--help"],
    show_default=True,
)

config_context_param = click.Option(
    param_decls=["-c", "--context"],
    default=DEFAULT_CONTEXT_NAME,
    required=False,
    help="The config context to use.",
    hidden=False,
)

config_context_option = click.option(
    "-c",
    "--context",
    required=config_context_param.required,
    help=config_context_param.help,
    hidden=config_context_param.hidden,
)


class Beta9Command(click.Command):
    def cli_name(self, ctx: click.Context) -> str:
        name, *_ = ctx.command_path.split()
        return name

    def format_epilog(self, ctx: click.Context, formatter: click.HelpFormatter):
        """
        Writes the epilog text to the formatter if it exists.
        """
        if not self.epilog:
            return

        name = self.cli_name(ctx)
        text = self.epilog.format(cli_name=name)
        text = textwrap.dedent(text)
        formatter.write(text)
        formatter.write("\n")

    def format_help_text(self, ctx: click.Context, formatter: click.HelpFormatter) -> None:
        """
        Writes the help text to the formatter if it exists.
        """
        if self.help is not None:
            # truncate the help text to the first form feed
            text = inspect.cleandoc(self.help).partition("\f")[0]
        else:
            text = ""

        if self.deprecated:
            text = gettext("(Deprecated) {text}").format(text=text)

        if text:
            name = self.cli_name(ctx)
            text = text.format(cli_name=name)

            formatter.write_paragraph()

            with formatter.indentation():
                text = textwrap.indent(text, " " * formatter.current_indent)
                formatter.write(text)
                formatter.write("\n")


class ClickCommonGroup(click.Group):
    command_class = Beta9Command

    def list_commands(self, ctx) -> List[str]:
        return list(self.commands)


class ClickManagementGroup(click.Group):
    command_class = Beta9Command

    def list_commands(self, ctx) -> List[str]:
        return list(self.commands)


class CommandGroupCollection(click.CommandCollection):
    def __init__(self, *args, **kwargs):
        params = kwargs.get("params", [])
        params.append(config_context_param)
        kwargs["params"] = params

        super().__init__(*args, **kwargs)

    def add_command(self, cmd: click.MultiCommand):
        """
        Alias method so it looks like a group.
        """
        return self.add_source(cmd)

    @property
    def sources_map(self) -> Dict[str, click.Group]:
        """
        A dictionary representation of {"command name": click_group}.
        """
        r = {}
        for source in self.sources:
            if not isinstance(source, click.Group):
                continue
            for command in source.commands:
                r[command] = source
        return r

    def invoke(self, ctx: click.Context) -> Any:
        if ctx.protected_args:
            if group := self.sources_map.get(ctx.protected_args[0]):
                group.invoke(ctx)
            else:
                print(self.get_help(ctx))
                sys.exit(1)
        else:
            super().invoke(ctx)

    def format_commands(self, ctx: click.Context, formatter: click.HelpFormatter) -> None:
        """
        Extra format methods for multi methods that adds all the commands after
        the options.
        """
        commands = {}
        commands["common"] = []
        commands["management"] = []

        for subcommand in self.list_commands(ctx):
            cmd = self.get_command(ctx, subcommand)
            if cmd is None:
                continue
            if cmd.hidden:
                continue

            if isinstance(cmd, ClickManagementGroup):
                commands["management"].append((subcommand, cmd))
            else:
                commands["common"].append((subcommand, cmd))

        # sort the management commands
        commands["management"].sort(key=lambda x: x[0])

        for cmdtype, cmds in commands.items():
            if not len(cmds):
                continue

            limit = formatter.width - 6 - max(len(cmd[0]) for cmd in cmds)

            rows = []
            for subcommand, cmd in cmds:
                help = cmd.get_short_help_str(limit)
                rows.append((subcommand, help))

            if rows:
                with formatter.section(gettext(cmdtype.title() + " Commands")):
                    formatter.write_dl(rows)

    def list_commands(self, ctx):
        sources = []
        for source in self.sources:
            sources.extend(source.list_commands(ctx))
        return sources


def pass_service_client(func: Callable):
    """
    Decorator that sets a ServiceClient as the first argument.

    We take the right most --context option from the command and work
    our way left of each subcommand. If no --context option is found, we use
    the default value.
    """

    @config_context_option
    @functools.wraps(func)
    @with_grpc_error_handling
    def decorator(context: Optional[str] = None, *args, **kwargs):
        ctx = click.get_current_context()

        context = context or ctx.params.get("context", None)

        if context is None and hasattr(ctx, "parent") and hasattr(ctx.parent, "params"):
            context = ctx.parent.params.get("context", None)

        if (
            context is None
            and hasattr(ctx, "parent")
            and hasattr(ctx.parent, "parent")
            and hasattr(ctx.parent.parent, "params")
        ):
            context = ctx.parent.parent.params.get("context", "")

        config = get_config_context(context or DEFAULT_CONTEXT_NAME)

        with ServiceClient(config) as client:
            base_abstraction.set_channel(client.channel)

            return func(client, *args, **kwargs)

    return decorator


def filter_values_callback(
    ctx: click.Context,
    param: click.Option,
    values: List[str],
) -> Dict[str, StringList]:
    filters: Dict[str, StringList] = {}

    for value in values:
        key, value = value.split("=")
        value_list = value.split(",") if "," in value else [value]

        if key == "status":
            value_list = [v.upper() for v in value_list]

        if not key or not value:
            raise click.BadParameter("Filter must be in the format key=value")

        filters[key] = StringList(values=value_list)

    return filters


<<<<<<< HEAD
# Get all kwargs from __init__
def get_init_kwargs(cls):
    sig = inspect.signature(cls.__init__)
    kwargs = {
        k: v.default
        for k, v in sig.parameters.items()
        if v.default is not inspect.Parameter.empty
        and v.kind == inspect.Parameter.POSITIONAL_OR_KEYWORD
    }
    return kwargs
=======
class ImageParser(click.ParamType):
    name = "base_image"

    def convert(self, value, param, ctx):
        return Image(
            base_image=value,
        )
>>>>>>> 9ea30af7


def override_config_options(func: click.Command):
    f = click.option(
        "--cpu", type=click.INT, help="The number of CPU units to allocate.", required=False
    )(func)
    f = click.option(
        "--memory",
        type=click.STRING,
        help="The amount of memory to allocate in MB.",
        required=False,
    )(f)
    f = click.option(
        "--gpu", type=click.STRING, help="The type of GPU to allocate.", required=False
    )(f)
    f = click.option(
        "--gpu-count", type=click.INT, help="The number of GPUs to allocate.", required=False
    )(f)
    f = click.option(
<<<<<<< HEAD
        "--image", type=click.STRING, help="The image to use for the deployment.", required=False
=======
        "--image", type=ImageParser(), help="The image to use for the deployment.", required=False
>>>>>>> 9ea30af7
    )(f)
    f = click.option(
        "--secrets",
        type=click.STRING,
        multiple=True,
        help="The secrets to inject into the deployment.",
    )(f)
    f = click.option(
        "--ports",
        type=click.INT,
        multiple=True,
        help="The ports to expose the deployment on.",
    )(f)
    return f


def handle_config_override(func, kwargs: Dict[str, str]) -> bool:
    try:
        config_class_instance = None
        if hasattr(func, "parent"):
            config_class_instance = func.parent
        else:
            config_class_instance = func

        # We only want to override the config if the config class has an __init__ method
        # For example, ports is only available on a Pod
<<<<<<< HEAD
        init_kwargs = get_init_kwargs(config_class_instance)
=======
        init_kwargs = get_init_args_kwargs(config_class_instance)
>>>>>>> 9ea30af7

        for key, value in kwargs.items():
            if value is not None and key in init_kwargs:
                if isinstance(value, tuple):
                    value = list(value)

                    if len(value) == 0:
                        continue

                if hasattr(config_class_instance, f"parse_{key}"):
                    value = config_class_instance.__getattribute__(f"parse_{key}")(value)
                setattr(config_class_instance, key, value)
        return True
    except BaseException as e:
        terminal.error(f"Error overriding config: {e}", exit=False)
        return False<|MERGE_RESOLUTION|>--- conflicted
+++ resolved
@@ -239,18 +239,6 @@
     return filters
 
 
-<<<<<<< HEAD
-# Get all kwargs from __init__
-def get_init_kwargs(cls):
-    sig = inspect.signature(cls.__init__)
-    kwargs = {
-        k: v.default
-        for k, v in sig.parameters.items()
-        if v.default is not inspect.Parameter.empty
-        and v.kind == inspect.Parameter.POSITIONAL_OR_KEYWORD
-    }
-    return kwargs
-=======
 class ImageParser(click.ParamType):
     name = "base_image"
 
@@ -258,7 +246,6 @@
         return Image(
             base_image=value,
         )
->>>>>>> 9ea30af7
 
 
 def override_config_options(func: click.Command):
@@ -278,11 +265,7 @@
         "--gpu-count", type=click.INT, help="The number of GPUs to allocate.", required=False
     )(f)
     f = click.option(
-<<<<<<< HEAD
-        "--image", type=click.STRING, help="The image to use for the deployment.", required=False
-=======
         "--image", type=ImageParser(), help="The image to use for the deployment.", required=False
->>>>>>> 9ea30af7
     )(f)
     f = click.option(
         "--secrets",
@@ -309,11 +292,7 @@
 
         # We only want to override the config if the config class has an __init__ method
         # For example, ports is only available on a Pod
-<<<<<<< HEAD
-        init_kwargs = get_init_kwargs(config_class_instance)
-=======
         init_kwargs = get_init_args_kwargs(config_class_instance)
->>>>>>> 9ea30af7
 
         for key, value in kwargs.items():
             if value is not None and key in init_kwargs:
