import textwrap
from datetime import datetime, timezone

import click
from betterproto import Casing
from rich.table import Column, Table, box

from .. import terminal
from ..channel import ServiceClient
from ..cli import extraclick
from ..clients.gateway import (
    CreateMachineRequest,
    CreateMachineResponse,
    DeleteMachineRequest,
    DeleteMachineResponse,
    ListMachinesRequest,
    ListMachinesResponse,
)
from .extraclick import ClickCommonGroup, ClickManagementGroup


@click.group(cls=ClickCommonGroup)
def common(**_):
    pass


@click.group(
    name="machine",
    help="Manage remote machines.",
    cls=ClickManagementGroup,
)
def management():
    pass


@management.command(
    name="list",
    help="List all external machines.",
    epilog="""
    Examples:

      # List the first 10 machines
      {cli_name} machine list --limit 10

      # List machines and output in JSON format
      {cli_name} machine list --format json
      \b
    """,
)
@click.option(
    "--limit",
    type=click.IntRange(1, 100),
    default=20,
    help="The number of machines to fetch.",
)
@click.option(
    "--format",
    type=click.Choice(("table", "json")),
    default="table",
    show_default=True,
    help="Change the format of the output.",
)
@click.option(
    "--pool",
    "-p",
    help="The pool to filter.",
    required=False,
)
@extraclick.pass_service_client
def list_machines(
    service: ServiceClient,
    limit: int,
    format: str,
    pool: str,
):
    res: ListMachinesResponse
    res = service.gateway.list_machines(ListMachinesRequest(pool_name=pool, limit=limit))

    if not res.ok:
        terminal.error(res.err_msg)

    res.gpus = {gpu: res.gpus[gpu] for gpu in sorted(res.gpus)}

    if format == "json":
        machines = [d.to_dict(casing=Casing.SNAKE) for d in res.machines]  # type:ignore
        terminal.print_json({"machines": machines, "gpus": res.gpus})
        return

    # Display GPU types available
    table = Table(
        Column("GPU Type"),
        Column("Available", justify="center"),
        box=box.SIMPLE,
    )
    for gpu_type, gpu_avail in res.gpus.items():
        table.add_row(gpu_type, "✅" if gpu_avail else "❌")
    if not res.gpus:
        table.add_row(*("-" * len(res.gpus)))
    table.add_section()
    table.add_row(f"[bold]{len(res.gpus)} items")
    terminal.print(table)

    # Display external provider machines connected to cluster
    if res.machines:
        table = Table(
            Column("ID"),
            Column("CPU"),
            Column("Memory"),
            Column("GPU"),
            Column("Status"),
            Column("Pool"),
            Column("Created"),
            Column("Last Keepalive"),
            Column("Agent Version"),
            Column("Free GPU Count"),
            box=box.SIMPLE,
        )

        for machine in res.machines:
            table.add_row(
                machine.id,
                f"{machine.cpu:,}m" if machine.cpu > 0 else "-",
                terminal.humanize_memory(machine.memory * 1024 * 1024)
                if machine.memory > 0
                else "-",
                machine.gpu,
                machine.status,
                machine.pool_name,
                terminal.humanize_date(
                    datetime.fromtimestamp(int(machine.created), tz=timezone.utc)
                ),
                terminal.humanize_date(
                    datetime.fromtimestamp(int(machine.last_keepalive), tz=timezone.utc)
                )
                if machine.last_keepalive != ""
                else "Never",
                f"v{machine.agent_version}" if machine.agent_version else "-",
                str(machine.machine_metrics.free_gpu_count),
            )

        table.add_section()
        table.add_row(f"[bold]{len(res.machines)} items")
        terminal.print(table)


@management.command(
    name="create",
    help="Create a new machine.",
    epilog="""
      Examples:

        {cli_name} machine create --pool ec2-t4
        \b
    """,
)
@click.option(
    "--pool",
    "-p",
    help="The pool to select for the machine.",
    required=True,
)
@extraclick.pass_service_client
def create_machine(service: ServiceClient, pool: str):
    res: CreateMachineResponse
    res = service.gateway.create_machine(CreateMachineRequest(pool_name=pool))
<<<<<<< HEAD
    if res.ok:
        terminal.header(
            f"Created machine with ID: '{res.machine.id}'. Use the following command to setup the node:"
        )
        terminal.detail(
            textwrap.dedent(f"""
            #!/bin/bash
            sudo curl -L -o agent https://release.beam.cloud/agent/agent && \\
            sudo chmod +x agent && \\
            sudo ./agent --token "{res.machine.registration_token}" \\
              --machine-id "{res.machine.id}" \\
              --tailscale-url "{res.machine.tailscale_url}" \\
              --tailscale-auth "{res.machine.tailscale_auth}" \\
              --pool-name "{res.machine.pool_name}" \\
              --provider-name "{res.machine.provider_name}" \\
              --gateway-url "https://{service._config.gateway_host}"
            """),
            crop=False,
            overflow="ignore",
        )
=======
    if not res.ok:
        return terminal.error(f"Error: {res.err_msg}")
>>>>>>> f266b79c

    terminal.header(
        f"Created machine with ID: '{res.machine.id}'. Use the following command to setup the node:"
    )

    text = textwrap.dedent(
        f"""\
        # -- Agent setup
        sudo curl -L -o agent https://release.beam.cloud/agent/agent && \\
        sudo chmod +x agent && \\
        sudo ./agent --token "{res.machine.registration_token}" \\
            --machine-id "{res.machine.id}" \\
            --tailscale-url "{res.machine.tailscale_url}" \\
            --tailscale-auth "{res.machine.tailscale_auth}" \\
            --pool-name "{res.machine.pool_name}" \\
            --provider-name "{res.machine.provider_name}"
        """
    )

    if res.machine.user_data:
        text = f"""# -- User data\n{res.machine.user_data}\n{text}"""

    terminal.detail(text, crop=False, overflow="ignore")


@management.command(
    name="delete",
    help="Delete a machine.",
    epilog="""
      Examples:

        {cli_name} machine delete my-machine-id --pool ec2-t4
        \b
    """,
)
@click.argument(
    "machine_id",
    nargs=1,
    required=True,
)
@click.option(
    "--pool",
    "-p",
    help="The pool to select for the machine.",
    required=True,
)
@extraclick.pass_service_client
def delete_machine(service: ServiceClient, machine_id: str, pool: str):
    res: DeleteMachineResponse
    res = service.gateway.delete_machine(
        DeleteMachineRequest(machine_id=machine_id, pool_name=pool)
    )
    if res.ok:
        terminal.success(f"Deleted machine '{machine_id}' from pool '{pool}'")
    else:
        terminal.error(f"Error: {res.err_msg}")<|MERGE_RESOLUTION|>--- conflicted
+++ resolved
@@ -163,31 +163,8 @@
 def create_machine(service: ServiceClient, pool: str):
     res: CreateMachineResponse
     res = service.gateway.create_machine(CreateMachineRequest(pool_name=pool))
-<<<<<<< HEAD
-    if res.ok:
-        terminal.header(
-            f"Created machine with ID: '{res.machine.id}'. Use the following command to setup the node:"
-        )
-        terminal.detail(
-            textwrap.dedent(f"""
-            #!/bin/bash
-            sudo curl -L -o agent https://release.beam.cloud/agent/agent && \\
-            sudo chmod +x agent && \\
-            sudo ./agent --token "{res.machine.registration_token}" \\
-              --machine-id "{res.machine.id}" \\
-              --tailscale-url "{res.machine.tailscale_url}" \\
-              --tailscale-auth "{res.machine.tailscale_auth}" \\
-              --pool-name "{res.machine.pool_name}" \\
-              --provider-name "{res.machine.provider_name}" \\
-              --gateway-url "https://{service._config.gateway_host}"
-            """),
-            crop=False,
-            overflow="ignore",
-        )
-=======
     if not res.ok:
         return terminal.error(f"Error: {res.err_msg}")
->>>>>>> f266b79c
 
     terminal.header(
         f"Created machine with ID: '{res.machine.id}'. Use the following command to setup the node:"
@@ -203,7 +180,8 @@
             --tailscale-url "{res.machine.tailscale_url}" \\
             --tailscale-auth "{res.machine.tailscale_auth}" \\
             --pool-name "{res.machine.pool_name}" \\
-            --provider-name "{res.machine.provider_name}"
+            --provider-name "{res.machine.provider_name}" \\
+            --gateway-url "https://{service._config.gateway_host}"
         """
     )
 
