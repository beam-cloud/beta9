import shlex
from typing import Dict, List

import click
from betterproto import Casing
from rich.table import Column, Table, box

from .. import terminal
from ..channel import ServiceClient
from ..cli import extraclick
from ..clients.gateway import (
    DeleteDeploymentRequest,
    DeleteDeploymentResponse,
    ListDeploymentsRequest,
    ListDeploymentsResponse,
    ScaleDeploymentRequest,
    ScaleDeploymentResponse,
    StartDeploymentRequest,
    StartDeploymentResponse,
    StopDeploymentRequest,
    StopDeploymentResponse,
    StringList,
)
<<<<<<< HEAD
=======
from ..utils import load_module_spec
>>>>>>> 9ea30af7
from .extraclick import (
    ClickCommonGroup,
    ClickManagementGroup,
    handle_config_override,
    override_config_options,
)


@click.group(cls=ClickCommonGroup)
def common(**_):
    pass


@common.command(
    name="deploy",
    help="""
    Deploy a new function.

    ENTRYPOINT is in the format of "file:function".
    """,
    epilog="""
      Examples:

        {cli_name} deploy --name my-app app.py:handler

        {cli_name} deploy -n my-app-2 app.py:my_func
        \b
    """,
)
@click.option(
    "--name",
    "-n",
    type=click.STRING,
    help="The name the deployment.",
    required=False,
)
@click.argument(
    "entrypoint",
    nargs=1,
    required=True,
)
@click.option(
    "--url-type",
    help="The type of URL to get back. [default is determined by the server] ",
    type=click.Choice(["host", "path"]),
)
@override_config_options
@click.pass_context
def deploy(
    ctx: click.Context,
    name: str,
    entrypoint: str,
    url_type: str,
    **kwargs,
):
    ctx.invoke(
        create_deployment,
        name=name,
        entrypoint=entrypoint,
        url_type=url_type,
        **kwargs,
    )


@click.group(
    name="deployment",
    help="Manage deployments.",
    cls=ClickManagementGroup,
)
def management():
    pass


def generate_pod_module(name: str, entrypoint: str):
    from beta9.abstractions.pod import Pod

    pod = Pod(
        name=name,
        entrypoint=entrypoint,
    )

    return pod


@management.command(
    name="create",
    help="Create a new deployment.",
    epilog="""
      Examples:

        {cli_name} deploy --name my-app --entrypoint app.py:handler
        \b
    """,
)
@click.option(
    "--name",
    "-n",
    help="The name of the deployment.",
    required=False,
)
@click.option(
    "--entrypoint",
    "-e",
    help='The name the entrypoint e.g. "file:function" or script to run.',
    required=True,
)
@click.option(
    "--url-type",
    help="The type of URL to get back. [default is determined by the server] ",
    type=click.Choice(["host", "path"]),
)
@override_config_options
@extraclick.pass_service_client
def create_deployment(
    service: ServiceClient,
    name: str,
    entrypoint: str,
    url_type: str,
    **kwargs,
):
<<<<<<< HEAD
    try:
        current_dir = os.getcwd()
        if current_dir not in sys.path:
            sys.path.insert(0, current_dir)

        module_path, obj_name, *_ = entrypoint.split(":") if ":" in entrypoint else (entrypoint, "")
        module_name = module_path.replace(".py", "").replace(os.path.sep, ".")

        if not Path(module_path).exists():
            terminal.error(f"Unable to find file: '{module_path}'")

        if not obj_name:
            terminal.error(
                "Invalid handler function specified. Expected format: beam deploy [file.py]:[function]"
            )

        module = importlib.import_module(module_name)

        user_obj: Optional[DeployableMixin] = getattr(module, obj_name, None)
        if user_obj is None:
            terminal.error(
                f"Invalid handler function specified. Make sure '{module_path}' contains the function: '{obj_name}'"
            )
=======
    module = None
    try:
        user_obj, module_name, obj_name = load_module_spec(entrypoint)
>>>>>>> 9ea30af7

        if hasattr(user_obj, "set_handler"):
            user_obj.set_handler(f"{module_name}:{obj_name}")
    except BaseException as e:
        terminal.error(f"Error importing module with entrypoint: {e}", exit=False)
<<<<<<< HEAD
        # There is no entrypoint, so we generate a pod appfile
        user_obj = generate_pod_module(name, entrypoint)
=======
        user_obj = generate_pod_module(name, shlex.split(entrypoint))
        kwargs["entrypoint"] = entrypoint
>>>>>>> 9ea30af7

    if not handle_config_override(user_obj, kwargs):
        terminal.error("Failed to override config")
        return
<<<<<<< HEAD
=======

    if not module and hasattr(user_obj, "generate_deployment_artifacts"):
        user_obj.generate_deployment_artifacts(**kwargs)
>>>>>>> 9ea30af7

    if not user_obj.deploy(name=name, context=service._config, url_type=url_type):  # type: ignore
        terminal.error("Deployment failed ☠️")

    if not module and hasattr(user_obj, "cleanup_deployment_artifacts"):
        user_obj.cleanup_deployment_artifacts()


@management.command(
    name="list",
    help="List all deployments.",
    epilog="""
    Examples:

      # List the first 10 deployments
      {cli_name} deployment list --limit 10

      # List deployments that are at version 9
      {cli_name} deployment list --filter version=9

      # List deployments that are not active
      {cli_name} deployment list --filter active=false
      {cli_name} deployment list --filter active=no

      # List deployments and output in JSON format
      {cli_name} deployment list --format json
      \b
    """,
)
@click.option(
    "--limit",
    type=click.IntRange(1, 100),
    default=20,
    help="The number of deployments to fetch.",
)
@click.option(
    "--format",
    type=click.Choice(("table", "json")),
    default="table",
    show_default=True,
    help="Change the format of the output.",
)
@click.option(
    "--filter",
    multiple=True,
    callback=extraclick.filter_values_callback,
    help="Filters deployments. Add this option for each field you want to filter on.",
)
@extraclick.pass_service_client
def list_deployments(
    service: ServiceClient,
    limit: int,
    format: str,
    filter: Dict[str, StringList],
):
    res: ListDeploymentsResponse
    res = service.gateway.list_deployments(ListDeploymentsRequest(filter, limit))

    if not res.ok:
        terminal.error(res.err_msg)

    if format == "json":
        deployments = [d.to_dict(casing=Casing.SNAKE) for d in res.deployments]  # type:ignore
        terminal.print_json(deployments)
        return

    table = Table(
        Column("ID"),
        Column("Name"),
        Column("Active"),
        Column("Version", justify="right"),
        Column("Created At"),
        Column("Updated At"),
        Column("Stub Name"),
        Column("Workspace Name"),
        box=box.SIMPLE,
    )

    for deployment in res.deployments:
        table.add_row(
            deployment.id,
            deployment.name,
            "Yes" if deployment.active else "No",
            str(deployment.version),
            terminal.humanize_date(deployment.created_at),
            terminal.humanize_date(deployment.updated_at),
            deployment.stub_name,
            deployment.workspace_name,
        )

    table.add_section()
    table.add_row(f"[bold]{len(res.deployments)} items")
    terminal.print(table)


@management.command(
    name="stop",
    help="Stop deployments.",
    epilog="""
    Examples:

      # Stop a deployment
      {cli_name} deployment stop 5bd2e248-6d7c-417b-ac7b-0b92aa0a5572

      # Stop multiple deployments
      {cli_name} deployment stop 5bd2e248-6d7c-417b-ac7b-0b92aa0a5572 7b968ad5-c001-4df3-ba05-e99895aa9596
      \b
    """,
)
@click.argument(
    "deployment_ids",
    nargs=-1,
    type=click.STRING,
    required=True,
)
@extraclick.pass_service_client
def stop_deployments(service: ServiceClient, deployment_ids: List[str]):
    for id in deployment_ids:
        res: StopDeploymentResponse
        res = service.gateway.stop_deployment(StopDeploymentRequest(id))

        if not res.ok:
            terminal.error(res.err_msg, exit=False)
            continue

        terminal.print(f"Stopped {id}")


@management.command(
    name="start",
    help="Start an inactive deployment.",
    epilog="""
    Examples:

        # Start a deployment
        {cli_name} deployment start 5bd2e248-6d7c-417b-ac7b-0b92aa0a5572
        """,
)
@click.argument(
    "deployment_id",
    type=click.STRING,
    required=True,
)
@extraclick.pass_service_client
def start_deployment(service: ServiceClient, deployment_id: str):
    res: StartDeploymentResponse
    res = service.gateway.start_deployment(StartDeploymentRequest(id=deployment_id))

    if not res.ok:
        terminal.error(res.err_msg)

    terminal.print(f"Starting deployment: {deployment_id}")


@management.command(
    name="delete",
    help="Delete a deployment.",
    epilog="""
    Examples:

        # Delete a deployment
        {cli_name} deployment delete 5bd2e248-6d7c-417b-ac7b-0b92aa0a5572
        \b
     """,
)
@click.argument(
    "deployment_id",
    nargs=1,
    type=click.STRING,
    required=True,
)
@extraclick.pass_service_client
def delete_deployment(service: ServiceClient, deployment_id: str):
    res: DeleteDeploymentResponse
    res = service.gateway.delete_deployment(DeleteDeploymentRequest(deployment_id))

    if not res.ok:
        terminal.error(res.err_msg)

    terminal.print(f"Deleted {deployment_id}")


@management.command(
    name="scale",
    help="Scale an active deployment.",
    epilog="""
    Examples:

        # Start a deployment
        {cli_name} deployment scale 5bd2e248-6d7c-417b-ac7b-0b92aa0a5572 --containers 2
        """,
)
@click.argument(
    "deployment_id",
    type=click.STRING,
    required=True,
)
@click.option(
    "--containers",
    type=click.INT,
    required=True,
    help="The number of containers to scale to.",
)
@extraclick.pass_service_client
def scale_deployment(service: ServiceClient, deployment_id: str, containers: int):
    res: ScaleDeploymentResponse
    res = service.gateway.scale_deployment(
        ScaleDeploymentRequest(id=deployment_id, containers=containers)
    )

    if not res.ok:
        terminal.error(res.err_msg)

    terminal.print(f"Scaled deployment {deployment_id} to {containers} containers")<|MERGE_RESOLUTION|>--- conflicted
+++ resolved
@@ -21,10 +21,7 @@
     StopDeploymentResponse,
     StringList,
 )
-<<<<<<< HEAD
-=======
 from ..utils import load_module_spec
->>>>>>> 9ea30af7
 from .extraclick import (
     ClickCommonGroup,
     ClickManagementGroup,
@@ -145,57 +142,23 @@
     url_type: str,
     **kwargs,
 ):
-<<<<<<< HEAD
-    try:
-        current_dir = os.getcwd()
-        if current_dir not in sys.path:
-            sys.path.insert(0, current_dir)
-
-        module_path, obj_name, *_ = entrypoint.split(":") if ":" in entrypoint else (entrypoint, "")
-        module_name = module_path.replace(".py", "").replace(os.path.sep, ".")
-
-        if not Path(module_path).exists():
-            terminal.error(f"Unable to find file: '{module_path}'")
-
-        if not obj_name:
-            terminal.error(
-                "Invalid handler function specified. Expected format: beam deploy [file.py]:[function]"
-            )
-
-        module = importlib.import_module(module_name)
-
-        user_obj: Optional[DeployableMixin] = getattr(module, obj_name, None)
-        if user_obj is None:
-            terminal.error(
-                f"Invalid handler function specified. Make sure '{module_path}' contains the function: '{obj_name}'"
-            )
-=======
     module = None
     try:
         user_obj, module_name, obj_name = load_module_spec(entrypoint)
->>>>>>> 9ea30af7
 
         if hasattr(user_obj, "set_handler"):
             user_obj.set_handler(f"{module_name}:{obj_name}")
     except BaseException as e:
         terminal.error(f"Error importing module with entrypoint: {e}", exit=False)
-<<<<<<< HEAD
-        # There is no entrypoint, so we generate a pod appfile
-        user_obj = generate_pod_module(name, entrypoint)
-=======
         user_obj = generate_pod_module(name, shlex.split(entrypoint))
         kwargs["entrypoint"] = entrypoint
->>>>>>> 9ea30af7
 
     if not handle_config_override(user_obj, kwargs):
         terminal.error("Failed to override config")
         return
-<<<<<<< HEAD
-=======
 
     if not module and hasattr(user_obj, "generate_deployment_artifacts"):
         user_obj.generate_deployment_artifacts(**kwargs)
->>>>>>> 9ea30af7
 
     if not user_obj.deploy(name=name, context=service._config, url_type=url_type):  # type: ignore
         terminal.error("Deployment failed ☠️")
