--- conflicted
+++ resolved
@@ -93,10 +93,8 @@
   resourcesEnforced: false
   defaultWorkerCPURequest: 2000
   defaultWorkerMemoryRequest: 1024
-<<<<<<< HEAD
   terminationGracePeriod: 30
 metrics:
-=======
   addWorkerTimeout: 10m
 providers:
   ec2:
@@ -127,7 +125,6 @@
   - name: gateway-grpc
     localPort: 1993
     destination: beta9-gateway.beta9:1993
->>>>>>> 3d53f29b
 monitoring:
   prometheus:
     scrapeWorkers: true
