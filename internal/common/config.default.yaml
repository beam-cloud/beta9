--- conflicted
+++ resolved
@@ -93,7 +93,6 @@
   resourcesEnforced: false
   defaultWorkerCPURequest: 2000
   defaultWorkerMemoryRequest: 1024
-<<<<<<< HEAD
 providers:
   ec2:
     accessKey:
@@ -127,7 +126,6 @@
     - name: gateway-grpc
       localPort: 1993
       destination: gateway.beta9:1993
-=======
 monitoring:
   prometheus:
     scrapeWorkers: true
@@ -139,5 +137,4 @@
       maxIdleConns: 30
       idleConnTimeout: 10s
       dialTimeout: 2s
-      keepAlive: 30s
->>>>>>> 4a7c8f3b
+      keepAlive: 30s