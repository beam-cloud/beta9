--- conflicted
+++ resolved
@@ -132,24 +132,16 @@
 	DefaultWorkerMemoryRequest int64                       `key:"defaultWorkerMemoryRequest" json:"default_worker_memory_request"`
 	ImagePVCName               string                      `key:"imagePVCName" json:"image_pvc_name"`
 	AddWorkerTimeout           time.Duration               `key:"addWorkerTimeout" json:"add_worker_timeout"`
+	TerminationGracePeriod     int64                       `key:"terminationGracePeriod"`
 }
 
 type PoolMode string
 
-<<<<<<< HEAD
-	ResourcesEnforced          bool   `key:"resourcesEnforced"`
-	DefaultWorkerCPURequest    int64  `key:"defaultWorkerCPURequest"`
-	DefaultWorkerMemoryRequest int64  `key:"defaultWorkerMemoryRequest"`
-	TerminationGracePeriod     int64  `key:"terminationGracePeriod"`
-	ImagePVCName               string `key:"imagePVCName"`
-}
-=======
 var (
 	PoolModeLocal  PoolMode = "local"
 	PoolModeMetal  PoolMode = "metal"
 	PoolModeRemote PoolMode = "remote"
 )
->>>>>>> 3d53f29b
 
 type WorkerPoolConfig struct {
 	GPUType    string                            `key:"gpuType" json:"gpu_type"`
