--- conflicted
+++ resolved
@@ -100,21 +100,17 @@
 }
 
 type StubConfigV1 struct {
-<<<<<<< HEAD
-	Runtime         Runtime    `json:"runtime"`
-	Handler         string     `json:"handler"`
-	PythonVersion   string     `json:"python_version"`
-	KeepWarmSeconds uint       `json:"keep_warm_seconds"`
-	MaxPendingTasks uint       `json:"max_pending_tasks"`
-	CallbackUrl     string     `json:"callback_url"`
-	TaskPolicy      TaskPolicy `json:"task_policy"`
-	Concurrency     uint       `json:"concurrency"`
-	Authorized      bool       `json:"authorized"`
-	MaxContainers   uint       `json:"max_containers"`
-=======
-	Runtime Runtime      `json:"runtime"`
-	Volumes []*pb.Volume `json:"volumes"`
->>>>>>> 3fff6942
+	Runtime         Runtime      `json:"runtime"`
+	Handler         string       `json:"handler"`
+	PythonVersion   string       `json:"python_version"`
+	KeepWarmSeconds uint         `json:"keep_warm_seconds"`
+	MaxPendingTasks uint         `json:"max_pending_tasks"`
+	CallbackUrl     string       `json:"callback_url"`
+	TaskPolicy      TaskPolicy   `json:"task_policy"`
+	Concurrency     uint         `json:"concurrency"`
+	Authorized      bool         `json:"authorized"`
+	MaxContainers   uint         `json:"max_containers"`
+	Volumes         []*pb.Volume `json:"volumes"`
 }
 
 const (
