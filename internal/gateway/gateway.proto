--- conflicted
+++ resolved
@@ -73,19 +73,12 @@
 
 message EndTaskResponse { bool ok = 1; }
 
-<<<<<<< HEAD
-message ListTasksRequest { uint32 limit = 1; }
-=======
-message StringList {
-  repeated string values = 1;
-}
+message StringList { repeated string values = 1; }
 
 message ListTasksRequest {
   map<string, StringList> filters = 1;
   uint32 limit = 2;
 }
->>>>>>> 3fff6942
-
 
 message Task {
   string id = 2;
@@ -129,7 +122,6 @@
   int64 cpu = 6;
   int64 memory = 7;
   string gpu = 8;
-<<<<<<< HEAD
   string handler = 9;
   uint32 retries = 10;
   int64 timeout = 11;
@@ -137,9 +129,7 @@
   uint32 concurrency = 13;
   uint32 max_containers = 14;
   uint32 max_pending_tasks = 15;
-=======
-  repeated Volume volumes = 9;
->>>>>>> 3fff6942
+  repeated Volume volumes = 16;
 }
 
 message GetOrCreateStubResponse {
