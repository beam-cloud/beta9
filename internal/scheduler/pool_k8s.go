package scheduler

import (
	"context"
	"crypto/sha256"
	"encoding/hex"
	"fmt"
	"log"
	"strconv"
	"strings"
	"time"

	"github.com/beam-cloud/beta9/internal/repository"
	"github.com/beam-cloud/beta9/internal/types"
	"github.com/google/uuid"
	batchv1 "k8s.io/api/batch/v1"
	corev1 "k8s.io/api/core/v1"
	"k8s.io/apimachinery/pkg/api/resource"
	metav1 "k8s.io/apimachinery/pkg/apis/meta/v1"
	"k8s.io/client-go/kubernetes"
	"k8s.io/client-go/rest"
	"k8s.io/utils/ptr"
)

type KubernetesWorkerPoolController struct {
	name       string
	config     types.AppConfig
	kubeClient *kubernetes.Clientset
	workerPool types.WorkerPoolConfig
	workerRepo repository.WorkerRepository
}

func NewKubernetesWorkerPoolController(config types.AppConfig, workerPoolName string, workerRepo repository.WorkerRepository) (WorkerPoolController, error) {
	kubeConfig, err := rest.InClusterConfig()
	if err != nil {
		return nil, err
	}

	kubeClient, err := kubernetes.NewForConfig(kubeConfig)
	if err != nil {
		return nil, err
	}

	workerPool, ok := config.Worker.Pools[workerPoolName]
	if !ok {
		return nil, fmt.Errorf("worker pool %s not found", workerPoolName)
	}

	wpc := &KubernetesWorkerPoolController{
		name:       workerPoolName,
		config:     config,
		kubeClient: kubeClient,
		workerPool: workerPool,
		workerRepo: workerRepo,
	}

	// Start monitoring worker pool size
	err = wpc.monitorPoolSize(&workerPool)
	if err != nil {
		log.Printf("<pool %s> unable to monitor pool size: %+v\n", wpc.name, err)
	}

	go wpc.deleteStalePendingWorkerJobs()

	return wpc, nil
}

func (wpc *KubernetesWorkerPoolController) Name() string {
	return wpc.name
}

func (wpc *KubernetesWorkerPoolController) poolId() string {
	hasher := sha256.New()
	hasher.Write([]byte(wpc.name))
	hash := hasher.Sum(nil)
	poolId := hex.EncodeToString(hash[:8])

	return poolId
}

func (wpc *KubernetesWorkerPoolController) monitorPoolSize(workerPool *types.WorkerPoolConfig) error {
	config, err := ParsePoolSizingConfig(workerPool.PoolSizing)
	if err != nil {
		return err
	}

	poolSizer, err := NewWorkerPoolSizer(wpc, config)
	if err != nil {
		return err
	}

	go poolSizer.Start()
	return nil
}

func (wpc *KubernetesWorkerPoolController) FreeCapacity() (*WorkerPoolCapacity, error) {
	workers, err := wpc.workerRepo.GetAllWorkersInPool(wpc.poolId())
	if err != nil {
		return nil, err
	}

	capacity := &WorkerPoolCapacity{
		FreeCpu:    0,
		FreeMemory: 0,
		FreeGpu:    0,
	}

	for _, worker := range workers {
		capacity.FreeCpu += worker.Cpu
		capacity.FreeMemory += worker.Memory

		if worker.Gpu != "" && (worker.Cpu > 0 && worker.Memory > 0) {
			capacity.FreeGpu += 1
		}
	}

	return capacity, nil
}

func (wpc *KubernetesWorkerPoolController) AddWorker(cpu int64, memory int64, gpuType string) (*types.Worker, error) {
	workerId := wpc.generateWorkerId()
	return wpc.addWorkerWithId(workerId, cpu, memory, gpuType)
}

func (wpc *KubernetesWorkerPoolController) AddWorkerWithId(workerId string, cpu int64, memory int64, gpuType string) (*types.Worker, error) {
	return wpc.addWorkerWithId(workerId, cpu, memory, gpuType)
}

func (wpc *KubernetesWorkerPoolController) addWorkerWithId(workerId string, cpu int64, memory int64, gpuType string) (*types.Worker, error) {
	// Create a new worker job
	job, worker := wpc.createWorkerJob(workerId, cpu, memory, gpuType)

	// Create the job in the cluster
	if err := wpc.createJobInCluster(job); err != nil {
		return nil, err
	}

	worker.PoolId = wpc.poolId()

	// Add the worker state
	if err := wpc.workerRepo.AddWorker(worker); err != nil {
		log.Printf("Unable to create worker: %+v\n", err)
		return nil, err
	}

	return worker, nil
}

func (wpc *KubernetesWorkerPoolController) createWorkerJob(workerId string, cpu int64, memory int64, gpuType string) (*batchv1.Job, *types.Worker) {
	jobName := fmt.Sprintf("%s-%s-%s", Beta9WorkerJobPrefix, wpc.name, workerId)
	labels := map[string]string{
<<<<<<< HEAD
		"app":                  "beta9-" + Beta9WorkerLabelValue,
		"prometheus.io/scrape": "true",
		Beta9WorkerLabelKey:    Beta9WorkerLabelValue,
=======
		"app":               Beta9WorkerLabelValue,
		Beta9WorkerLabelKey: Beta9WorkerLabelValue,
>>>>>>> 59c63738
	}

	workerCpu := cpu
	workerMemory := memory
	workerGpu := gpuType

	resourceRequests := corev1.ResourceList{}

	if cpu > 0 && cpu > wpc.config.Worker.DefaultWorkerCPURequest {
		cpuString := fmt.Sprintf("%dm", cpu) // convert cpu to millicores string
		resourceRequests[corev1.ResourceCPU] = resource.MustParse(cpuString)
	} else {
		resourceRequests[corev1.ResourceCPU] = resource.MustParse(fmt.Sprintf("%dm", wpc.config.Worker.DefaultWorkerCPURequest))
		workerCpu = wpc.config.Worker.DefaultWorkerCPURequest
	}

	if memory > 0 && memory > wpc.config.Worker.DefaultWorkerMemoryRequest {
		memoryString := fmt.Sprintf("%dMi", memory) // convert memory to Mi string
		resourceRequests[corev1.ResourceMemory] = resource.MustParse(memoryString)
	} else {
		resourceRequests[corev1.ResourceMemory] = resource.MustParse(fmt.Sprintf("%dMi", wpc.config.Worker.DefaultWorkerMemoryRequest))
		workerMemory = wpc.config.Worker.DefaultWorkerMemoryRequest
	}

	if gpuType != "" && wpc.workerPool.Runtime == "nvidia" {
		resourceRequests[corev1.ResourceName("nvidia.com/gpu")] = *resource.NewQuantity(1, resource.DecimalSI)
	}

	workerImage := fmt.Sprintf("%s/%s:%s",
		wpc.config.Worker.ImageRegistry,
		wpc.config.Worker.ImageName,
		wpc.config.Worker.ImageTag,
	)

	resources := corev1.ResourceRequirements{}
	if wpc.config.Worker.ResourcesEnforced {
		resources.Requests = resourceRequests
		resources.Limits = resourceRequests
	}

	containers := []corev1.Container{
		{
			Name:  defaultContainerName,
			Image: workerImage,
			Command: []string{
				defaultWorkerEntrypoint,
			},
			Resources: resources,
			SecurityContext: &corev1.SecurityContext{
				Privileged: ptr.To(true),
			},
			Ports: []corev1.ContainerPort{
				{
					Name:          "metrics",
					ContainerPort: 9090,
				},
			},
			Env:          wpc.getWorkerEnvironment(workerId, workerCpu, workerMemory, workerGpu),
			VolumeMounts: wpc.getWorkerVolumeMounts(),
		},
	}

	// Add user-defined image pull secrets
	imagePullSecrets := []corev1.LocalObjectReference{}
	for _, s := range wpc.config.Worker.ImagePullSecrets {
		imagePullSecrets = append(imagePullSecrets, corev1.LocalObjectReference{Name: s})
	}

	podTemplate := corev1.PodTemplateSpec{
		ObjectMeta: metav1.ObjectMeta{
			Labels: labels,
		},
		Spec: corev1.PodSpec{
			ServiceAccountName:           wpc.config.Worker.ServiceAccountName,
			AutomountServiceAccountToken: ptr.To(true),
			HostNetwork:                  wpc.config.Worker.HostNetwork,
			ImagePullSecrets:             imagePullSecrets,
			RestartPolicy:                corev1.RestartPolicyOnFailure,
			NodeSelector:                 wpc.workerPool.JobSpec.NodeSelector,
			Containers:                   containers,
			Volumes:                      wpc.getWorkerVolumes(workerMemory),
			EnableServiceLinks:           ptr.To(false),
		},
	}

	if wpc.workerPool.Runtime != "" {
		podTemplate.Spec.RuntimeClassName = ptr.To(wpc.workerPool.Runtime)
	}

	ttl := int32(30)
	job := &batchv1.Job{
		ObjectMeta: metav1.ObjectMeta{
			Name:      jobName,
			Namespace: wpc.config.Worker.Namespace,
			Labels:    labels,
		},
		Spec: batchv1.JobSpec{
			Template:                podTemplate,
			TTLSecondsAfterFinished: &ttl,
		},
	}

	return job, &types.Worker{
		Id:     workerId,
		Cpu:    workerCpu,
		Memory: workerMemory,
		Gpu:    workerGpu,
		Status: types.WorkerStatusPending,
	}
}

func (wpc *KubernetesWorkerPoolController) createJobInCluster(job *batchv1.Job) error {
	_, err := wpc.kubeClient.BatchV1().Jobs(wpc.config.Worker.Namespace).Create(context.Background(), job, metav1.CreateOptions{})
	return err
}

func (wpc *KubernetesWorkerPoolController) getWorkerVolumes(workerMemory int64) []corev1.Volume {
	hostPathType := corev1.HostPathDirectoryOrCreate
	sharedMemoryLimit := resource.MustParse(fmt.Sprintf("%dMi", workerMemory/2))

	tmpSizeLimit := resource.MustParse("30Gi")
	volumes := []corev1.Volume{
		{
			Name: logVolumeName,
			VolumeSource: corev1.VolumeSource{
				HostPath: &corev1.HostPathVolumeSource{
					Path: defaultWorkerLogPath,
					Type: &hostPathType,
				},
			},
		},
		{
			Name: "dshm",
			VolumeSource: corev1.VolumeSource{
				EmptyDir: &corev1.EmptyDirVolumeSource{
					Medium:    corev1.StorageMediumMemory,
					SizeLimit: &sharedMemoryLimit,
				},
			},
		},
		{
			Name: tmpVolumeName,
			VolumeSource: corev1.VolumeSource{
				EmptyDir: &corev1.EmptyDirVolumeSource{
					SizeLimit: &tmpSizeLimit,
				},
			},
		},
	}

	return append(volumes,
		corev1.Volume{
			Name: imagesVolumeName,
			VolumeSource: corev1.VolumeSource{
				PersistentVolumeClaim: &corev1.PersistentVolumeClaimVolumeSource{
					ClaimName: "images",
				},
			},
		},
	)
}

func (wpc *KubernetesWorkerPoolController) getWorkerVolumeMounts() []corev1.VolumeMount {
	return []corev1.VolumeMount{
		{
			Name:      tmpVolumeName,
			MountPath: "/tmp",
			ReadOnly:  false,
		},
		{
			Name:      imagesVolumeName,
			MountPath: "/images",
			ReadOnly:  false,
		},
		{
			Name:      logVolumeName,
			MountPath: defaultWorkerLogPath,
			ReadOnly:  false,
		},
		{
			MountPath: "/dev/shm",
			Name:      "dshm",
		},
	}
}

func (wpc *KubernetesWorkerPoolController) getWorkerEnvironment(workerId string, cpu int64, memory int64, gpuType string) []corev1.EnvVar {
	return []corev1.EnvVar{
		{
			Name:  "WORKER_ID",
			Value: workerId,
		},
		{
			Name:  "CPU_LIMIT",
			Value: strconv.FormatInt(cpu, 10),
		},
		{
			Name:  "MEMORY_LIMIT",
			Value: strconv.FormatInt(memory, 10),
		},
		{
			Name:  "GPU_TYPE",
			Value: gpuType,
		},
		{
			Name: "POD_IP",
			ValueFrom: &corev1.EnvVarSource{
				FieldRef: &corev1.ObjectFieldSelector{
					FieldPath: "status.podIP",
				},
			},
		},
		{
			Name:  "POD_NAMESPACE",
			Value: wpc.config.Worker.Namespace,
		},
		{
			Name:  "CLUSTER_DOMAIN",
			Value: defaultClusterDomain,
		},
		{
			Name:  "BETA9_GATEWAY_HOST",
			Value: wpc.config.GatewayService.Host,
		},
		{
			Name:  "BETA9_GATEWAY_PORT",
			Value: fmt.Sprint(wpc.config.GatewayService.Port),
		},
	}
}

var AddWorkerTimeout = 10 * time.Minute

// deleteStalePendingWorkerJobs ensures that jobs are deleted if they don't
// start a pod after a certain amount of time.
func (wpc *KubernetesWorkerPoolController) deleteStalePendingWorkerJobs() {
	ctx := context.Background()
	maxAge := AddWorkerTimeout
	namespace := wpc.config.Worker.Namespace

	ticker := time.NewTicker(time.Minute)
	defer ticker.Stop()

	for range ticker.C {
		jobSelector := fmt.Sprintf("%s=%s", Beta9WorkerLabelKey, Beta9WorkerLabelValue)
		jobs, err := wpc.kubeClient.BatchV1().Jobs(namespace).List(ctx, metav1.ListOptions{LabelSelector: jobSelector})
		if err != nil {
			log.Printf("Failed to list jobs for controller <%s>: %v\n", wpc.name, err)
			continue
		}

		for _, job := range jobs.Items {
			// Skip job if it doesn't belong to the controller
			if !strings.Contains(job.Name, wpc.name) {
				continue
			}

			podSelector := fmt.Sprintf("job-name=%s", job.Name)
			pods, err := wpc.kubeClient.CoreV1().Pods(namespace).List(ctx, metav1.ListOptions{LabelSelector: podSelector})
			if err != nil {
				log.Printf("Failed to list pods for job <%v>: %v\n", job.Name, err)
				continue
			}

			for _, pod := range pods.Items {
				// Skip the pod if its scheduled/not pending
				if pod.Status.Phase != corev1.PodPending {
					continue
				}

				duration := time.Since(pod.CreationTimestamp.Time)
				if duration >= maxAge {
					p := metav1.DeletePropagationBackground
					err := wpc.kubeClient.BatchV1().Jobs(namespace).Delete(ctx, job.Name, metav1.DeleteOptions{PropagationPolicy: &p})
					if err != nil {
						log.Printf("Failed to delete pending job <%s>: %v\n", job.Name, err)
					} else {
						log.Printf("Deleted job <%s> due to exceeding age limit of <%v>", job.Name, maxAge)
					}
				}
			}
		}
	}
}

func (wpc *KubernetesWorkerPoolController) generateWorkerId() string {
	return uuid.New().String()[:8]
}<|MERGE_RESOLUTION|>--- conflicted
+++ resolved
@@ -149,14 +149,9 @@
 func (wpc *KubernetesWorkerPoolController) createWorkerJob(workerId string, cpu int64, memory int64, gpuType string) (*batchv1.Job, *types.Worker) {
 	jobName := fmt.Sprintf("%s-%s-%s", Beta9WorkerJobPrefix, wpc.name, workerId)
 	labels := map[string]string{
-<<<<<<< HEAD
-		"app":                  "beta9-" + Beta9WorkerLabelValue,
+		"app":                  Beta9WorkerLabelValue,
+		Beta9WorkerLabelKey:    Beta9WorkerLabelValue,
 		"prometheus.io/scrape": "true",
-		Beta9WorkerLabelKey:    Beta9WorkerLabelValue,
-=======
-		"app":               Beta9WorkerLabelValue,
-		Beta9WorkerLabelKey: Beta9WorkerLabelValue,
->>>>>>> 59c63738
 	}
 
 	workerCpu := cpu
