--- conflicted
+++ resolved
@@ -149,14 +149,9 @@
 func (wpc *KubernetesWorkerPoolController) createWorkerJob(workerId string, cpu int64, memory int64, gpuType string) (*batchv1.Job, *types.Worker) {
 	jobName := fmt.Sprintf("%s-%s-%s", Beta9WorkerJobPrefix, wpc.name, workerId)
 	labels := map[string]string{
-<<<<<<< HEAD
-		"app":                  "beam-" + BeamWorkerLabelValue,
-		BeamWorkerLabelKey:     BeamWorkerLabelValue,
+		"app":                  "beta9-" + Beta9WorkerLabelValue,
 		"prometheus.io/scrape": "true",
-=======
-		"app":               "beta9-" + Beta9WorkerLabelValue,
-		Beta9WorkerLabelKey: Beta9WorkerLabelValue,
->>>>>>> 86d8a3a8
+		Beta9WorkerLabelKey:    Beta9WorkerLabelValue,
 	}
 
 	workerCpu := cpu
