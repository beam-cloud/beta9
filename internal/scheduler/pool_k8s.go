--- conflicted
+++ resolved
@@ -149,15 +149,9 @@
 func (wpc *KubernetesWorkerPoolController) createWorkerJob(workerId string, cpu int64, memory int64, gpuType string) (*batchv1.Job, *types.Worker) {
 	jobName := fmt.Sprintf("%s-%s-%s", Beta9WorkerJobPrefix, wpc.name, workerId)
 	labels := map[string]string{
-<<<<<<< HEAD
-		"app":                  "beam-" + BeamWorkerLabelValue,
-		BeamWorkerLabelKey:     BeamWorkerLabelValue,
-		"prometheus.io/scrape": "true",
-=======
 		"app":               Beta9WorkerLabelValue,
 		Beta9WorkerLabelKey: Beta9WorkerLabelValue,
 		PrometheusScrapeKey: strconv.FormatBool(wpc.config.Metrics.Prometheus.ScrapeWorkers),
->>>>>>> 0638fcaf
 	}
 
 	workerCpu := cpu
@@ -212,11 +206,7 @@
 			Ports: []corev1.ContainerPort{
 				{
 					Name:          "metrics",
-<<<<<<< HEAD
-					ContainerPort: 9090,
-=======
 					ContainerPort: int32(wpc.config.Metrics.Prometheus.Port),
->>>>>>> 0638fcaf
 				},
 			},
 			Env:          wpc.getWorkerEnvironment(workerId, workerCpu, workerMemory, workerGpu),
