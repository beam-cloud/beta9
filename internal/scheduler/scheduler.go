--- conflicted
+++ resolved
@@ -20,11 +20,7 @@
 	workerPoolManager *WorkerPoolManager
 	requestBacklog    *RequestBacklog
 	containerRepo     repo.ContainerRepository
-<<<<<<< HEAD
-	metricsRepo       repo.MetricsRepository
-=======
 	schedulerMetrics  SchedulerMetrics
->>>>>>> df43a3db
 	eventBus          *common.EventBus
 }
 
@@ -48,10 +44,7 @@
 		workerPoolManager: workerPoolManager,
 		requestBacklog:    requestBacklog,
 		containerRepo:     containerRepo,
-<<<<<<< HEAD
-=======
 		schedulerMetrics:  schedulerMetrics,
->>>>>>> df43a3db
 	}, nil
 }
 
@@ -71,12 +64,8 @@
 		}
 	}
 
-<<<<<<< HEAD
-	// s.metricsRepo.ContainerRequested(request.ContainerId)
-=======
 	go s.schedulerMetrics.ContainerRequested()
 	// TODO: Handle event for ContainerRequested
->>>>>>> df43a3db
 
 	err = s.containerRepo.SetContainerState(request.ContainerId, &types.ContainerState{
 		Status:      types.ContainerStatusPending,
@@ -181,12 +170,8 @@
 }
 
 func (s *Scheduler) scheduleRequest(worker *types.Worker, request *types.ContainerRequest) error {
-<<<<<<< HEAD
-	// s.metricsRepo.ContainerScheduled(request.ContainerId)
-=======
 	go s.schedulerMetrics.ContainerScheduled()
 	// TODO: Handle event for ContainerScheduled
->>>>>>> df43a3db
 	return s.workerRepo.ScheduleContainerRequest(worker, request)
 }
 
