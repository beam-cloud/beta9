package repository

import (
	"context"
	"encoding/json"
	"errors"
	"fmt"
	"log"
	"strings"
	"time"

	"github.com/beam-cloud/beta9/internal/common"
	"github.com/beam-cloud/beta9/internal/types"
	"github.com/google/uuid"
	redis "github.com/redis/go-redis/v9"
)

type WorkerRedisRepository struct {
	rdb    *common.RedisClient
	lock   *common.RedisLock
	config types.WorkerConfig
}

func NewWorkerRedisRepository(r *common.RedisClient, config types.WorkerConfig) WorkerRepository {
	lock := common.NewRedisLock(r)
	return &WorkerRedisRepository{rdb: r, lock: lock, config: config}
}

// AddWorker adds or updates a worker
func (r *WorkerRedisRepository) AddWorker(worker *types.Worker) error {
	err := r.lock.Acquire(context.TODO(), common.RedisKeys.SchedulerWorkerLock(worker.Id), common.RedisLockOptions{TtlS: 10, Retries: 3})
	if err != nil {
		return err
	}
	defer r.lock.Release(common.RedisKeys.SchedulerWorkerLock(worker.Id))

	stateKey := common.RedisKeys.SchedulerWorkerState(worker.Id)
	indexKey := common.RedisKeys.SchedulerWorkerIndex()

	// Cache worker state key in index so we don't have to scan for it
	err = r.rdb.SAdd(context.TODO(), indexKey, stateKey).Err()
	if err != nil {
		return fmt.Errorf("failed to add worker state key to index <%v>: %w", indexKey, err)
	}

	// If this worker is assigned to a remote provider (e.g. a bare-metal node, associate the worker state keys with that machine)
	if worker.MachineId != "" {
		machineIndexKey := common.RedisKeys.ProviderMachineWorkerIndex(worker.MachineId)
		err = r.rdb.SAdd(context.TODO(), machineIndexKey, stateKey).Err()
		if err != nil {
			return fmt.Errorf("failed to add worker id key to index <%v>: %w", machineIndexKey, err)
		}
	}

	worker.ResourceVersion = 0
	err = r.rdb.HSet(context.TODO(), stateKey, common.ToSlice(worker)).Err()
	if err != nil {
		return fmt.Errorf("failed to add worker state <%s>: %v", stateKey, err)
	}

	// Set TTL on state key
	err = r.rdb.Expire(context.TODO(), stateKey, r.config.AddWorkerTimeout).Err()
	if err != nil {
		return fmt.Errorf("failed to set worker state ttl <%v>: %w", stateKey, err)
	}

	return nil
}

func (r *WorkerRedisRepository) RemoveWorker(worker *types.Worker) error {
	err := r.lock.Acquire(context.TODO(), common.RedisKeys.SchedulerWorkerLock(worker.Id), common.RedisLockOptions{TtlS: 10, Retries: 3})
	if err != nil {
		return err
	}
	defer r.lock.Release(common.RedisKeys.SchedulerWorkerLock(worker.Id))

	stateKey := common.RedisKeys.SchedulerWorkerState(worker.Id)
	res, err := r.rdb.Exists(context.TODO(), stateKey).Result()
	if err != nil {
		return err
	}

	exists := res > 0
	if !exists {
		return &types.ErrWorkerNotFound{WorkerId: worker.Id}
	}

	// Remove worker state from index
	indexKey := common.RedisKeys.SchedulerWorkerIndex()
	err = r.rdb.SRem(context.TODO(), indexKey, stateKey).Err()
	if err != nil {
		return fmt.Errorf("failed to remove worker state key from index <%v>: %w", indexKey, err)
	}

	if worker.MachineId != "" {
		machineIndexKey := common.RedisKeys.ProviderMachineWorkerIndex(worker.MachineId)
		err = r.rdb.SRem(context.TODO(), machineIndexKey, stateKey).Err()
		if err != nil {
			return fmt.Errorf("failed to remove worker id key from index <%v>: %w", machineIndexKey, err)
		}
	}

	err = r.rdb.Del(context.TODO(), stateKey).Err()
	if err != nil {
		return err
	}

	err = r.rdb.Del(context.TODO(), common.RedisKeys.SchedulerWorkerRequests(worker.Id)).Err()
	if err != nil {
		return err
	}

	return nil
}

func (r *WorkerRedisRepository) WorkerKeepAlive(workerId string) error {
	err := r.lock.Acquire(context.TODO(), common.RedisKeys.SchedulerWorkerLock(workerId), common.RedisLockOptions{TtlS: 10, Retries: 3})
	if err != nil {
		return err
	}
	defer r.lock.Release(common.RedisKeys.SchedulerWorkerLock(workerId))
	stateKey := common.RedisKeys.SchedulerWorkerState(workerId)

	// Set TTL on state key
	err = r.rdb.Expire(context.TODO(), stateKey, time.Duration(types.WorkerStateTtlS)*time.Second).Err()
	if err != nil {
		return fmt.Errorf("failed to set worker state ttl <%v>: %w", stateKey, err)
	}

	return nil
}

func (r *WorkerRedisRepository) ToggleWorkerAvailable(workerId string) error {
	err := r.lock.Acquire(context.TODO(), common.RedisKeys.SchedulerWorkerLock(workerId), common.RedisLockOptions{TtlS: 10, Retries: 3})
	if err != nil {
		return err
	}
	defer r.lock.Release(common.RedisKeys.SchedulerWorkerLock(workerId))

	stateKey := common.RedisKeys.SchedulerWorkerState(workerId)
	worker, err := r.getWorkerFromKey(stateKey)
	if err != nil {
		return err
	}

	// Make worker available by setting status
	worker.ResourceVersion++
	worker.Status = types.WorkerStatusAvailable
	err = r.rdb.HSet(context.TODO(), stateKey, common.ToSlice(worker)).Err()
	if err != nil {
		return fmt.Errorf("failed to toggle worker state <%s>: %v", stateKey, err)
	}

	// Set TTL on state key
	err = r.rdb.Expire(context.TODO(), stateKey, time.Duration(types.WorkerStateTtlS)*time.Second).Err()
	if err != nil {
		return fmt.Errorf("failed to set worker state ttl <%v>: %w", stateKey, err)
	}

	return nil
}

// getWorkers retrieves a list of worker objects from the Redis store that match a given pattern.
// It uses the SCAN command to iterate over the keys in the Redis database, matching the pattern provided.
// If useLock is set to true, a lock will be acquired for each worker and released after retrieval.
// If you can afford to not have the most up-to-date worker information, you can set useLock to false.
func (r *WorkerRedisRepository) getWorkers(useLock bool) ([]*types.Worker, error) {
	workers := []*types.Worker{}

	keys, err := r.rdb.SMembers(context.TODO(), common.RedisKeys.SchedulerWorkerIndex()).Result()
	if err != nil {
		return nil, fmt.Errorf("failed to retrieve worker state keys: %v", err)
	}

	for _, key := range keys {
		workerId := strings.Split(key, ":")[2]

		if useLock {
			err := r.lock.Acquire(context.TODO(), common.RedisKeys.SchedulerWorkerLock(workerId), common.RedisLockOptions{TtlS: 10, Retries: 0})
			if err != nil {
				continue
			}
		}

		w, err := r.getWorkerFromKey(key)
		if err != nil {
			if useLock {
				r.lock.Release(common.RedisKeys.SchedulerWorkerLock(workerId))
			}
			continue
		}

		if useLock {
			r.lock.Release(common.RedisKeys.SchedulerWorkerLock(workerId))
		}

		workers = append(workers, w)
	}

	return workers, nil
}

func (r *WorkerRedisRepository) GetWorkerById(workerId string) (*types.Worker, error) {
	err := r.lock.Acquire(context.TODO(), common.RedisKeys.SchedulerWorkerLock(workerId), common.RedisLockOptions{TtlS: 10, Retries: 3})
	if err != nil {
		return nil, err
	}
	defer r.lock.Release(common.RedisKeys.SchedulerWorkerLock(workerId))

	// Check if the worker key exists
	key := common.RedisKeys.SchedulerWorkerState(workerId)
	exists, err := r.rdb.Exists(context.TODO(), key).Result()
	if err != nil {
		return nil, err
	}

	if exists == 0 {
		return nil, &types.ErrWorkerNotFound{WorkerId: workerId}
	}

	return r.getWorkerFromKey(key)
}

func (r *WorkerRedisRepository) getWorkerFromKey(key string) (*types.Worker, error) {
	workerId := strings.Split(key, ":")[len(strings.Split(key, ":"))-1]
	worker := &types.Worker{
		Id: workerId,
	}

	res, err := r.rdb.HGetAll(context.TODO(), key).Result()
	if err != nil {
		return nil, fmt.Errorf("failed to get worker <%s>: %v", key, err)
	}

	if err = common.ToStruct(res, worker); err != nil {
		return nil, fmt.Errorf("failed to deserialize worker state <%v>: %v", key, err)
	}

	return worker, nil
}

func (r *WorkerRedisRepository) GetAllWorkers() ([]*types.Worker, error) {
	workers, err := r.getWorkers(true)
	if err != nil {
		return nil, err
	}

	return workers, nil
}

<<<<<<< HEAD
func (r *WorkerRedisRepository) GetAllWorkersInPool(poolId string) ([]*types.Worker, error) {
	workers, err := r.getWorkers(false)
=======
func (r *WorkerRedisRepository) GetAllWorkersInPool(poolName string) ([]*types.Worker, error) {
	pattern := common.RedisKeys.SchedulerWorkerState("*")

	workers, err := r.scanWorkers(pattern, false)
>>>>>>> 4239afe7
	if err != nil {
		return nil, err
	}

	poolWorkers := []*types.Worker{}
	for _, w := range workers {
		if w.PoolName == poolName {
			poolWorkers = append(poolWorkers, w)
		}
	}

	return poolWorkers, nil
}

func (r *WorkerRedisRepository) UpdateWorkerCapacity(worker *types.Worker, request *types.ContainerRequest, CapacityUpdateType types.CapacityUpdateType) error {
	err := r.lock.Acquire(context.TODO(), common.RedisKeys.SchedulerWorkerLock(worker.Id), common.RedisLockOptions{TtlS: 10, Retries: 3})
	if err != nil {
		return err
	}
	defer r.lock.Release(common.RedisKeys.SchedulerWorkerLock(worker.Id))

	key := common.RedisKeys.SchedulerWorkerState(worker.Id)

	// Retrieve current worker capacity
	w, err := r.getWorkerFromKey(key)
	if err != nil && err != redis.Nil {
		return fmt.Errorf("failed to get worker state <%v>: %v", key, err)
	}

	updatedWorker := &types.Worker{}
	if w != nil {
		// Populate updated worker with values from database
		common.CopyStruct(w, updatedWorker)
	} else {
		// Populate updated worker with values from function parameter
		common.CopyStruct(worker, updatedWorker)
	}

	if updatedWorker.ResourceVersion != worker.ResourceVersion {
		return errors.New("invalid worker resource version")
	}

	switch CapacityUpdateType {
	case types.AddCapacity:
		updatedWorker.Cpu = updatedWorker.Cpu + request.Cpu
		updatedWorker.Memory = updatedWorker.Memory + request.Memory

		if request.Gpu != "" {
			updatedWorker.GpuCount += request.GpuCount
		}

	case types.RemoveCapacity:
		updatedWorker.Cpu = updatedWorker.Cpu - request.Cpu
		updatedWorker.Memory = updatedWorker.Memory - request.Memory

		if request.Gpu != "" {
			updatedWorker.GpuCount -= request.GpuCount
		}

		if updatedWorker.Cpu < 0 || updatedWorker.Memory < 0 || updatedWorker.GpuCount < 0 {
			return errors.New("unable to schedule container, worker out of cpu, memory, or gpu")
		}

	default:
		return errors.New("invalid capacity update type")
	}

	// Update the worker capacity with the new values
	updatedWorker.ResourceVersion++
	err = r.rdb.HSet(context.TODO(), key, common.ToSlice(updatedWorker)).Err()
	if err != nil {
		return fmt.Errorf("failed to update worker capacity <%s>: %v", key, err)
	}

	return nil
}

func (r *WorkerRedisRepository) ScheduleContainerRequest(worker *types.Worker, request *types.ContainerRequest) error {
	// Serialize the ContainerRequest -> JSON
	requestJSON, err := json.Marshal(request)
	if err != nil {
		return fmt.Errorf("failed to serialize request: %w", err)
	}

	// Update the worker capacity first
	err = r.UpdateWorkerCapacity(worker, request, types.RemoveCapacity)
	if err != nil {
		log.Println(err)
		return err
	}

	// Push the serialized ContainerRequest
	err = r.rdb.RPush(context.TODO(), common.RedisKeys.SchedulerWorkerRequests(worker.Id), requestJSON).Err()
	if err != nil {
		return fmt.Errorf("failed to push request: %w", err)
	}

	log.Printf("Request for container %s added to worker: %s\n", request.ContainerId, worker.Id)

	return nil
}

func (r *WorkerRedisRepository) AddContainerRequestToWorker(workerId string, containerId string, request *types.ContainerRequest) error {
	// Serialize the ContainerRequest -> JSON
	requestJSON, err := json.Marshal(request)
	if err != nil {
		return fmt.Errorf("failed to serialize request: %w", err)
	}

	err = r.rdb.Set(context.TODO(), common.RedisKeys.WorkerContainerRequest(workerId, containerId), requestJSON, 0).Err()
	if err != nil {
		return fmt.Errorf("failed to set request: %w", err)
	}

	log.Printf("Request for container %s added to worker: %s\n", containerId, workerId)

	return nil
}

func (r *WorkerRedisRepository) RemoveContainerRequestFromWorker(workerId string, containerId string) error {
	err := r.rdb.Del(context.TODO(), common.RedisKeys.WorkerContainerRequest(workerId, containerId)).Err()
	if err != nil {
		return fmt.Errorf("failed to set request: %w", err)
	}

	log.Printf("Removed container %s from worker %s\n", containerId, workerId)
	return nil
}

func (r *WorkerRedisRepository) GetNextContainerRequest(workerId string) (*types.ContainerRequest, error) {
	queueLength, err := r.rdb.LLen(context.TODO(), common.RedisKeys.SchedulerWorkerRequests(workerId)).Result()
	if err != nil {
		return nil, err
	}

	if queueLength == 0 {
		return nil, nil
	}

	requestJSON, err := r.rdb.LPop(context.TODO(), common.RedisKeys.SchedulerWorkerRequests(workerId)).Bytes()
	if err != nil {
		return nil, err
	}

	var request types.ContainerRequest = types.ContainerRequest{}
	err = json.Unmarshal(requestJSON, &request)
	if err != nil {
		return nil, err
	}

	return &request, nil

}

func (r *WorkerRedisRepository) GetId() string {
	return uuid.New().String()[:8]
}

func (r *WorkerRedisRepository) SetContainerResourceValues(workerId string, containerId string, usage types.ContainerResourceUsage) error {
	key := common.RedisKeys.WorkerContainerResourceUsage(workerId, containerId)

	err := r.rdb.HSet(context.TODO(), key, common.ToSlice(usage)).Err()
	if err != nil {
		return fmt.Errorf("failed to set container resource usage: %w", err)
	}

	err = r.rdb.Expire(context.TODO(), key, 2*types.ContainerResourceUsageEmissionInterval).Err()
	if err != nil {
		return fmt.Errorf("failed to set container resource usage expiration: %w", err)
	}

	return nil
}

func (r *WorkerRedisRepository) SetImagePullLock(workerId, imageId string) error {
	err := r.lock.Acquire(context.TODO(), common.RedisKeys.WorkerImageLock(workerId, imageId), common.RedisLockOptions{TtlS: 10, Retries: 3})
	if err != nil {
		return err
	}
	return nil
}

func (r *WorkerRedisRepository) RemoveImagePullLock(workerId, imageId string) error {
	return r.lock.Release(common.RedisKeys.WorkerImageLock(workerId, imageId))
}<|MERGE_RESOLUTION|>--- conflicted
+++ resolved
@@ -248,15 +248,8 @@
 	return workers, nil
 }
 
-<<<<<<< HEAD
-func (r *WorkerRedisRepository) GetAllWorkersInPool(poolId string) ([]*types.Worker, error) {
+func (r *WorkerRedisRepository) GetAllWorkersInPool(poolName string) ([]*types.Worker, error) {
 	workers, err := r.getWorkers(false)
-=======
-func (r *WorkerRedisRepository) GetAllWorkersInPool(poolName string) ([]*types.Worker, error) {
-	pattern := common.RedisKeys.SchedulerWorkerState("*")
-
-	workers, err := r.scanWorkers(pattern, false)
->>>>>>> 4239afe7
 	if err != nil {
 		return nil, err
 	}
