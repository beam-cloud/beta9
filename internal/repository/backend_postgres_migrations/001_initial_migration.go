--- conflicted
+++ resolved
@@ -17,12 +17,8 @@
 	}
 
 	createStatements := []string{
-<<<<<<< HEAD
 		`CREATE TYPE token_type AS ENUM ('admin', 'workspace', 'worker');`,
-		`CREATE TYPE stub_type AS ENUM ('taskqueue', 'function', 'taskqueue/deployment', 'function/deployment', 'container');`,
-=======
 		`CREATE TYPE stub_type AS ENUM ('taskqueue', 'function', 'taskqueue/deployment', 'function/deployment', 'endpoint', 'endpoint/deployment', 'container');`,
->>>>>>> 12ad5d05
 		`CREATE TYPE task_status AS ENUM ('PENDING', 'RUNNING', 'CANCELLED', 'COMPLETE', 'ERROR', 'TIMEOUT', 'RETRY');`,
 
 		`CREATE TABLE IF NOT EXISTS workspace (
