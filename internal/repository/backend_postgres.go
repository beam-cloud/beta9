--- conflicted
+++ resolved
@@ -340,7 +340,6 @@
 	return &stub, nil
 }
 
-<<<<<<< HEAD
 func (c *PostgresBackendRepository) GetOrCreateVolume(ctx context.Context, workspaceId uint, name string) (*types.Volume, error) {
 	var volume types.Volume
 
@@ -359,7 +358,8 @@
 	}
 
 	return &volume, nil
-=======
+}
+
 // Helpers
 
 // buildLimitClause generates a LIMIT clause for a SQL query.
@@ -399,5 +399,4 @@
 		return "WHERE " + strings.Join(whereParts, " AND ")
 	}
 	return ""
->>>>>>> f373a51c
 }