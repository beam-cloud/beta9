package worker

import (
	"context"
	"log"
	"time"

<<<<<<< HEAD
	repo "github.com/beam-cloud/beam/internal/repository"
	types "github.com/beam-cloud/beam/internal/types"
=======
	repo "github.com/beam-cloud/beta9/internal/repository"
	types "github.com/beam-cloud/beta9/internal/types"
	"github.com/okteto/okteto/pkg/log"
>>>>>>> 86d8a3a8
)

type WorkerMetrics struct {
	ctx               context.Context
	workerId          string
	metricsRepo       repo.MetricsRepository
	workerRepo        repo.WorkerRepository
	metricsStreamRepo repo.MetricsStreamRepository
<<<<<<< HEAD
	nvmlActive        bool
=======
	ctx               context.Context
>>>>>>> 86d8a3a8
}

func NewWorkerMetrics(
	ctx context.Context,
	workerId string,
	metricsRepo repo.MetricsRepository,
	workerRepo repo.WorkerRepository,
	metricsStreamRepo repo.MetricsStreamRepository,
) *WorkerMetrics {
	return &WorkerMetrics{
		ctx:               ctx,
		workerId:          workerId,
		metricsRepo:       metricsRepo,
		workerRepo:        workerRepo,
		metricsStreamRepo: metricsStreamRepo,
	}
}

func (wm *WorkerMetrics) Init() {
	wm.InitNvml()
	go wm.metricsRepo.Init()
}

// func (wm *WorkerMetrics) WorkerStarted() {
// 	wm.metricsRepo.WorkerStarted(wm.workerId)
// }

// func (wm *WorkerMetrics) WorkerStopped() {
// 	wm.metricsRepo.WorkerStopped(wm.workerId)
// }

// func (wm *WorkerMetrics) ContainerStarted(containerId string) {
// 	wm.metricsRepo.ContainerStarted(
// 		containerId,
// 		wm.workerId,
// 	)
// }

// func (wm *WorkerMetrics) ContainerStopped(containerId string) {
// 	wm.metricsRepo.ContainerStopped(
// 		containerId,
// 		wm.workerId,
// 	)
// }

// // Periodically send statsd metrics to track worker duration
// func (wm *WorkerMetrics) EmitWorkerDuration() {
// 	cursorTime := time.Now()
// 	ticker := time.NewTicker(types.WorkerDurationEmissionInterval)
// 	defer ticker.Stop()

// 	for {
// 		select {
// 		case <-ticker.C:
// 			wm.metricsRepo.WorkerDuration(wm.workerId, time.Now().UnixNano(), time.Since(cursorTime))
// 			cursorTime = time.Now()
// 		case <-wm.ctx.Done():
// 			// Consolidate any remaining time
// 			wm.metricsRepo.WorkerDuration(wm.workerId, time.Now().UnixNano(), time.Since(cursorTime))
// 			return
// 		}
// 	}
// }

func (wm *WorkerMetrics) EmitResourceUsage(request *types.ContainerRequest, pidChan <-chan int, done chan bool) {
	gpuEnabled := request.Gpu != ""

	ticker := time.NewTicker(types.ContainerResourceUsageEmissionInterval)
	defer ticker.Stop()

	containerPid := <-pidChan
	if containerPid == 0 {
		return
	}

	containerProc, err := NewProcUtil(containerPid)
	if err != nil {
		log.Printf("Unable to get process for container %s: %v\n", request.ContainerId, err)
		return
	}

	var prevProcCpuTime float64 = 0
	var prevSystemCpuTime float64 = 0
	for {
		select {
		case <-ticker.C:
			var totalCpuTime float64 = 0
			var totalMem int = 0

			var gpuMemUsed int64 = -1
			var gpuMemTotal int64 = -1

			if gpuEnabled {
				stats, err := GetGpuMemoryUsage(0) // TODO: Support multiple GPUs
				if err == nil {
					gpuMemUsed = stats.UsedCapacity
					gpuMemTotal = stats.TotalCapacity
				}
			}

			procs, err := containerProc.getAllDescendantProcs()
			if err != nil {
				log.Printf("Unable to get descendant PIDs for container %s: %v\n", request.ContainerId, err)
				continue
			}

			procs = append(procs, containerProc)
			for _, p := range procs {
				stat, err := p.Stat()
				if err != nil {
					continue
				}

				totalCpuTime += stat.CPUTime()
				totalMem += stat.ResidentMemory()
			}

			totalSystemCpuTime, err := GetSystemCPU()
			if err != nil {
				log.Printf("Unable to get system CPU time for container %s: %v\n", request.ContainerId, err)
				continue
			}

			cpuMillicoreUtilization := GetProcCurrentCPUMillicores(totalCpuTime, prevProcCpuTime, totalSystemCpuTime, prevSystemCpuTime)

			wm.metricsStreamRepo.ContainerResourceUsage(
				types.ContainerResourceUsage{
					ContainerID:       request.ContainerId,
					CpuMillicoresUsed: int64(cpuMillicoreUtilization),
					MemoryUsed:        totalMem,
					GpuMemoryUsed:     gpuMemUsed,
					GpuMemoryTotal:    gpuMemTotal,
					GpuType:           request.Gpu,
				},
			)

			prevProcCpuTime = totalCpuTime
			prevSystemCpuTime = totalSystemCpuTime
		case <-done:
			return
		}
	}
}

// Periodically send metrics to track container duration
func (wm *WorkerMetrics) EmitContainerUsage(request *types.ContainerRequest, done chan bool) {
	cursorTime := time.Now()
	ticker := time.NewTicker(types.ContainerDurationEmissionInterval)
	defer ticker.Stop()

	for {
		select {
		case <-ticker.C:
			wm.metricsRepo.ContainerDurationSeconds(request.ContainerId, wm.workerId, time.Since(cursorTime))
			cursorTime = time.Now()
		case <-done:
			// Consolidate any remaining time
			wm.metricsRepo.ContainerDurationSeconds(request.ContainerId, wm.workerId, time.Since(cursorTime))
			return
		}
	}
}<|MERGE_RESOLUTION|>--- conflicted
+++ resolved
@@ -5,27 +5,16 @@
 	"log"
 	"time"
 
-<<<<<<< HEAD
-	repo "github.com/beam-cloud/beam/internal/repository"
-	types "github.com/beam-cloud/beam/internal/types"
-=======
 	repo "github.com/beam-cloud/beta9/internal/repository"
 	types "github.com/beam-cloud/beta9/internal/types"
-	"github.com/okteto/okteto/pkg/log"
->>>>>>> 86d8a3a8
 )
 
 type WorkerMetrics struct {
-	ctx               context.Context
 	workerId          string
 	metricsRepo       repo.MetricsRepository
 	workerRepo        repo.WorkerRepository
 	metricsStreamRepo repo.MetricsStreamRepository
-<<<<<<< HEAD
-	nvmlActive        bool
-=======
 	ctx               context.Context
->>>>>>> 86d8a3a8
 }
 
 func NewWorkerMetrics(
@@ -35,18 +24,15 @@
 	workerRepo repo.WorkerRepository,
 	metricsStreamRepo repo.MetricsStreamRepository,
 ) *WorkerMetrics {
-	return &WorkerMetrics{
+	workerMetrics := &WorkerMetrics{
 		ctx:               ctx,
 		workerId:          workerId,
 		metricsRepo:       metricsRepo,
 		workerRepo:        workerRepo,
 		metricsStreamRepo: metricsStreamRepo,
 	}
-}
-
-func (wm *WorkerMetrics) Init() {
-	wm.InitNvml()
-	go wm.metricsRepo.Init()
+	go workerMetrics.metricsRepo.Init()
+	return workerMetrics
 }
 
 // func (wm *WorkerMetrics) WorkerStarted() {
