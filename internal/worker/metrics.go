--- conflicted
+++ resolved
@@ -5,19 +5,6 @@
 	"log"
 	"time"
 
-<<<<<<< HEAD
-	repo "github.com/beam-cloud/beam/internal/repository"
-	types "github.com/beam-cloud/beam/internal/types"
-)
-
-type WorkerMetrics struct {
-	ctx               context.Context
-	workerId          string
-	metricsRepo       repo.MetricsRepository
-	workerRepo        repo.WorkerRepository
-	metricsStreamRepo repo.MetricsStreamRepository
-	nvmlActive        bool
-=======
 	"github.com/beam-cloud/beta9/internal/repository"
 	repo "github.com/beam-cloud/beta9/internal/repository"
 	types "github.com/beam-cloud/beta9/internal/types"
@@ -29,82 +16,11 @@
 	metricsRepo repo.PrometheusRepository
 	workerRepo  repo.WorkerRepository
 	ctx         context.Context
->>>>>>> 0638fcaf
 }
 
 func NewWorkerMetrics(
 	ctx context.Context,
 	workerId string,
-<<<<<<< HEAD
-	metricsRepo repo.MetricsRepository,
-	workerRepo repo.WorkerRepository,
-) *WorkerMetrics {
-	return &WorkerMetrics{
-		ctx:         ctx,
-		workerId:    workerId,
-		metricsRepo: metricsRepo,
-		workerRepo:  workerRepo,
-		nvmlActive:  false,
-	}
-}
-
-func (wm *WorkerMetrics) Init() {
-	wm.InitNvml()
-	go wm.metricsRepo.Init()
-}
-
-// func (wm *WorkerMetrics) WorkerStarted() {
-// 	wm.metricsRepo.WorkerStarted(wm.workerId)
-// }
-
-// func (wm *WorkerMetrics) WorkerStopped() {
-// 	wm.metricsRepo.WorkerStopped(wm.workerId)
-// }
-
-// func (wm *WorkerMetrics) ContainerStarted(containerId string) {
-// 	wm.metricsRepo.ContainerStarted(
-// 		containerId,
-// 		wm.workerId,
-// 	)
-// }
-
-// func (wm *WorkerMetrics) ContainerStopped(containerId string) {
-// 	wm.metricsRepo.ContainerStopped(
-// 		containerId,
-// 		wm.workerId,
-// 	)
-// }
-
-// // Periodically send statsd metrics to track worker duration
-// func (wm *WorkerMetrics) EmitWorkerDuration() {
-// 	cursorTime := time.Now()
-// 	ticker := time.NewTicker(types.WorkerDurationEmissionInterval)
-// 	defer ticker.Stop()
-
-// 	for {
-// 		select {
-// 		case <-ticker.C:
-// 			wm.metricsRepo.WorkerDuration(wm.workerId, time.Now().UnixNano(), time.Since(cursorTime))
-// 			cursorTime = time.Now()
-// 		case <-wm.ctx.Done():
-// 			// Consolidate any remaining time
-// 			wm.metricsRepo.WorkerDuration(wm.workerId, time.Now().UnixNano(), time.Since(cursorTime))
-// 			return
-// 		}
-// 	}
-// }
-
-func (wm *WorkerMetrics) EmitResourceUsage(request *types.ContainerRequest, pidChan <-chan int, done chan bool) {
-	gpuEnabled := request.Gpu != ""
-
-	ticker := time.NewTicker(types.ContainerResourceUsageEmissionInterval)
-	defer ticker.Stop()
-
-	containerPid := <-pidChan
-	if containerPid == 0 {
-		return
-	}
-=======
 	workerRepo repo.WorkerRepository,
 	config types.PrometheusConfig,
 ) *WorkerMetrics {
@@ -121,7 +37,6 @@
 			log.Fatalf("Failed to start metrics server: %v", err)
 		}
 	}()
->>>>>>> 0638fcaf
 
 	workerMetrics := &WorkerMetrics{
 		ctx:         ctx,
@@ -148,19 +63,11 @@
 	for {
 		select {
 		case <-ticker.C:
-<<<<<<< HEAD
-			wm.metricsRepo.ContainerDurationSeconds(request.ContainerId, wm.workerId, time.Since(cursorTime))
-			cursorTime = time.Now()
-		case <-done:
-			// Consolidate any remaining time
-			wm.metricsRepo.ContainerDurationSeconds(request.ContainerId, wm.workerId, time.Since(cursorTime))
-=======
 			go wm.metricsContainerDuration(request.ContainerId, wm.workerId, time.Since(cursorTime))
 			cursorTime = time.Now()
 		case <-done:
 			// Consolidate any remaining time
 			go wm.metricsContainerDuration(request.ContainerId, wm.workerId, time.Since(cursorTime))
->>>>>>> 0638fcaf
 			return
 		}
 	}
