package worker

import (
	"context"
	_ "embed"
	"encoding/json"
	"fmt"
	"log"
	"os"
	"path/filepath"
	"strconv"
	"strings"
	"sync"
	"syscall"
	"time"

	common "github.com/beam-cloud/beta9/internal/common"
	repo "github.com/beam-cloud/beta9/internal/repository"
	"github.com/beam-cloud/beta9/internal/storage"
	types "github.com/beam-cloud/beta9/internal/types"
	"github.com/beam-cloud/go-runc"
	"github.com/opencontainers/runtime-spec/specs-go"
)

const (
	RequestProcessingInterval     time.Duration = 100 * time.Millisecond
	ContainerStatusUpdateInterval time.Duration = 30 * time.Second
)

type Worker struct {
	cpuLimit             int64
	memoryLimit          int64
	gpuType              string
	podIPAddr            string
	podHostName          string
	userImagePath        string
	runcHandle           runc.Runc
	runcServer           *RunCServer
	containerCudaManager *ContainerCudaManager
	redisClient          *common.RedisClient
	imageClient          *ImageClient
	workerId             string
	eventBus             *common.EventBus
	containerInstances   *common.SafeMap[*ContainerInstance]
	containerLock        sync.Mutex
	containerWg          sync.WaitGroup
	containerRepo        repo.ContainerRepository
	containerLogger      *ContainerLogger
	workerMetrics        *WorkerMetrics
	completedRequests    chan *types.ContainerRequest
	stopContainerChan    chan string
	workerRepo           repo.WorkerRepository
	storage              storage.Storage
	ctx                  context.Context
	cancel               func()
	config               types.AppConfig
}

type ContainerInstance struct {
	Id           string
	BundlePath   string
	Overlay      *common.ContainerOverlay
	Spec         *specs.Spec
	Err          error
	ExitCode     int
	Port         int
	OutputWriter *common.OutputWriter
	LogBuffer    *common.LogBuffer
}

type ContainerOptions struct {
	BindPort    int
	InitialSpec *specs.Spec
}

var (
	//go:embed base_runc_config.json
	baseRuncConfigRaw          string
	baseConfigPath             string  = "/tmp"
	imagePath                  string  = "/images"
	containerLogsPath          string  = "/var/log/worker"
	defaultContainerDirectory  string  = "/workspace"
	defaultWorkerSpindownTimeS float64 = 300 // 5 minutes
)

func NewWorker() (*Worker, error) {
	containerInstances := common.NewSafeMap[*ContainerInstance]()

	gpuType := os.Getenv("GPU_TYPE")
	workerId := os.Getenv("WORKER_ID")
	podHostName := os.Getenv("HOSTNAME")

	podIPAddr, err := GetPodIP()
	if err != nil {
		return nil, err
	}

	cpuLimit, err := strconv.ParseInt(os.Getenv("CPU_LIMIT"), 10, 64)
	if err != nil {
		return nil, err
	}

	memoryLimit, err := strconv.ParseInt(os.Getenv("MEMORY_LIMIT"), 10, 64)
	if err != nil {
		return nil, err
	}

	configManager, err := common.NewConfigManager[types.AppConfig]()
	if err != nil {
		return nil, err
	}
	config := configManager.GetConfig()

	redisClient, err := common.NewRedisClient(config.Database.Redis, common.WithClientName("orker"))
	if err != nil {
		return nil, err
	}

	containerRepo := repo.NewContainerRedisRepository(redisClient)
	workerRepo := repo.NewWorkerRedisRepository(redisClient)
	statsdRepo := repo.NewMetricsStatsdRepository()

	imageClient, err := NewImageClient(config.ImageService, workerId, workerRepo)
	if err != nil {
		return nil, err
	}

	runcServer, err := NewRunCServer(containerInstances, imageClient)
	if err != nil {
		return nil, err
	}

	err = runcServer.Start()
	if err != nil {
		return nil, err
	}

	storage, err := storage.NewStorage(config.Storage)
	if err != nil {
		return nil, err
	}

	ctx, cancel := context.WithCancel(context.Background())
<<<<<<< HEAD

	containerRepo := repo.NewContainerRedisRepository(redisClient)
	workerRepo := repo.NewWorkerRedisRepository(redisClient)

	// workerMetrics := NewWorkerMetrics(ctx, podHostName, workerRepo)
=======
	workerMetrics := NewWorkerMetrics(ctx, podHostName, statsdRepo, workerRepo, repo.NewMetricsStreamRepository(ctx, config.Metrics))
>>>>>>> 59c63738

	return &Worker{
		ctx:                  ctx,
		cancel:               cancel,
		config:               config,
		userImagePath:        imagePath,
		cpuLimit:             cpuLimit,
		memoryLimit:          memoryLimit,
		gpuType:              gpuType,
		runcHandle:           runc.Runc{},
		runcServer:           runcServer,
		containerCudaManager: NewContainerCudaManager(),
		redisClient:          redisClient,
		podIPAddr:            podIPAddr,
		imageClient:          imageClient,
		podHostName:          podHostName,
		eventBus:             nil,
		workerId:             workerId,
		containerInstances:   containerInstances,
		containerLock:        sync.Mutex{},
		containerWg:          sync.WaitGroup{},
		containerRepo:        containerRepo,
		containerLogger: &ContainerLogger{
			containerInstances: containerInstances,
		},
		// workerMetrics:     workerMetrics,
		workerRepo:        workerRepo,
		completedRequests: make(chan *types.ContainerRequest, 1000),
		stopContainerChan: make(chan string, 1000),
		storage:           storage,
	}, nil
}

func (s *Worker) Run() error {
	err := s.startup()
	if err != nil {
		return err
	}

	go s.manageWorkerCapacity()
	go s.processStopContainerEvents()

	lastContainerRequest := time.Now()
	for {
		request, err := s.workerRepo.GetNextContainerRequest(s.workerId)
		if request != nil && err == nil {
			lastContainerRequest = time.Now()
			containerId := request.ContainerId

			s.containerLock.Lock()

			_, exists := s.containerInstances.Get(containerId)
			if !exists {
				log.Printf("<%s> - running container.\n", containerId)

				err := s.RunContainer(request)
				if err != nil {
					log.Printf("Unable to run container <%s>: %v\n", containerId, err)

					err := s.containerRepo.SetContainerExitCode(containerId, 1)
					if err != nil {
						log.Printf("<%s> - failed to set exit code: %v\n", containerId, err)
					}

					s.containerLock.Unlock()
					s.clearContainer(containerId, request)
					continue
				}
			}

			s.containerLock.Unlock()
		}

		if exit := s.shouldShutDown(lastContainerRequest); exit {
			break
		}

		time.Sleep(RequestProcessingInterval)
	}

	log.Println("Shutting down...")
	return s.shutdown()
}

// Only exit if there are no containers running, and no containers have recently been spun up on this worker
func (s *Worker) shouldShutDown(lastContainerRequest time.Time) bool {
	if (time.Since(lastContainerRequest).Seconds() > defaultWorkerSpindownTimeS) && s.containerInstances.Len() == 0 {
		return true
	}
	return false
}

// Spawn a single container and stream output to stdout/stderr
func (s *Worker) RunContainer(request *types.ContainerRequest) error {
	containerID := request.ContainerId
	bundlePath := filepath.Join(s.userImagePath, request.ImageId)

	hostname := fmt.Sprintf("%s:%d", s.podIPAddr, defaultWorkerServerPort)
	err := s.containerRepo.SetContainerWorkerHostname(request.ContainerId, hostname)
	if err != nil {
		return err
	}

	log.Printf("<%s> - lazy-pulling image: %s\n", containerID, request.ImageId)
	err = s.imageClient.PullLazy(request.ImageId)
	if err != nil && request.SourceImage != nil {
		log.Printf("<%s> - lazy-pull failed, pulling source image: %s\n", containerID, *request.SourceImage)
		err = s.imageClient.PullAndArchiveImage(context.TODO(), *request.SourceImage, request.ImageId, nil)
		if err == nil {
			err = s.imageClient.PullLazy(request.ImageId)
		}
	}

	if err != nil {
		return err
	}

	// Every 30 seconds, update container status
	go s.updateContainerStatus(request)

	bindPort, err := GetRandomFreePort()
	if err != nil {
		return err
	}
	log.Printf("<%s> - acquired port: %d\n", containerID, bindPort)

	// Read spec from bundle
	initialBundleSpec, _ := s.readBundleConfig(request.ImageId)

	// Generate dynamic runc spec for this container
	spec, err := s.specFromRequest(request, &ContainerOptions{
		BindPort:    bindPort,
		InitialSpec: initialBundleSpec,
	})
	if err != nil {
		return err
	}

	log.Printf("<%s> - successfully created spec from request.\n", containerID)

	// Set an address (ip:port) for the pod/container in Redis. Depending on the trigger type,
	// Gateway will need to directly interact with this pod/container.
	containerAddr := fmt.Sprintf("%s:%d", s.podIPAddr, bindPort)
	err = s.containerRepo.SetContainerAddress(request.ContainerId, containerAddr)
	if err != nil {
		return err
	}
	log.Printf("<%s> - set container address.\n", containerID)

	// Start the container
	err = s.SpawnAsync(request, bundlePath, spec)
	if err != nil {
		return err
	}

	log.Printf("<%s> - spawned successfully.\n", containerID)
	return nil
}

func (s *Worker) updateContainerStatus(request *types.ContainerRequest) error {
	for {
		time.Sleep(ContainerStatusUpdateInterval)

		s.containerLock.Lock()
		_, exists := s.containerInstances.Get(request.ContainerId)
		s.containerLock.Unlock()

		if !exists {
			return nil
		}

		// Stop container if it is "orphaned" - meaning it's running but has no associated state
		if _, err := s.containerRepo.GetContainerState(request.ContainerId); err != nil {
			if _, ok := err.(*types.ErrContainerStateNotFound); ok {
				log.Printf("<%s> - container state not found, stopping container\n", request.ContainerId)
				s.stopContainerChan <- request.ContainerId
				return nil
			}
		}

		err := s.containerRepo.UpdateContainerStatus(request.ContainerId, types.ContainerStatusRunning, time.Duration(types.ContainerStateTtlS)*time.Second)
		if err != nil {
			log.Printf("<%s> - unable to update container state: %v\n", request.ContainerId, err)
		}

		log.Printf("<%s> - container still running: %s\n", request.ContainerId, request.ImageId)
	}
}

// Invoke a runc container using a predefined config spec
func (s *Worker) SpawnAsync(request *types.ContainerRequest, bundlePath string, spec *specs.Spec) error {
	outputChan := make(chan common.OutputMsg)

	go s.containerWg.Add(1)
	go s.spawn(request, bundlePath, spec, outputChan)

	return nil
}

// stopContainer stops a running container by containerId, if it exists on this worker
func (s *Worker) stopContainer(event *common.Event) bool {
	s.containerLock.Lock()
	defer s.containerLock.Unlock()

	containerId := event.Args["container_id"].(string)

	var err error = nil
	if _, containerExists := s.containerInstances.Get(containerId); containerExists {
		log.Printf("<%s> - received stop container event.\n", containerId)
		s.stopContainerChan <- containerId
	}

	return err == nil
}

func (s *Worker) processStopContainerEvents() {
	for containerId := range s.stopContainerChan {
		log.Printf("<%s> - stopping container.\n", containerId)

		if _, containerExists := s.containerInstances.Get(containerId); !containerExists {
			continue
		}

		err := s.runcHandle.Kill(s.ctx, containerId, int(syscall.SIGTERM), &runc.KillOpts{
			All: true,
		})

		if err != nil {
			log.Printf("<%s> - unable to stop container: %v\n", containerId, err)

			s.stopContainerChan <- containerId
			time.Sleep(time.Second)
			continue
		}

		log.Printf("<%s> - container stopped.\n", containerId)
	}
}

const ExitCodeSigterm = 143

func (s *Worker) terminateContainer(containerId string, request *types.ContainerRequest, exitCode *int, containerErr *error) {
	if *exitCode < 0 {
		*exitCode = 1
	} else if *exitCode == ExitCodeSigterm {
		*exitCode = 0
	}

	err := s.containerRepo.SetContainerExitCode(containerId, *exitCode)
	if err != nil {
		log.Printf("<%s> - failed to set exit code: %v\n", containerId, err)
	}

	defer s.containerWg.Done()
	s.clearContainer(containerId, request)
}

func (s *Worker) clearContainer(containerId string, request *types.ContainerRequest) {
	s.containerLock.Lock()
	defer s.containerLock.Unlock()

	s.containerInstances.Delete(containerId)

	err := s.containerRepo.DeleteContainerState(request)
	if err != nil {
		log.Printf("<%s> - failed to remove container state: %v\n", containerId, err)
	}

	s.completedRequests <- request
}

// spawn a container using runc binary
func (s *Worker) spawn(request *types.ContainerRequest, bundlePath string, spec *specs.Spec, outputChan chan common.OutputMsg) {
	s.workerRepo.AddContainerRequestToWorker(s.workerId, request.ContainerId, request)
	defer s.workerRepo.RemoveContainerRequestFromWorker(s.workerId, request.ContainerId)

	var containerErr error = nil

	exitCode := -1
	containerId := request.ContainerId

	// Channel to signal when container has finished
	done := make(chan bool)
	defer func() {
		done <- true
		close(done)
	}()

	// Clear out all files in the container's directory
	defer func() {
		s.terminateContainer(containerId, request, &exitCode, &containerErr)
	}()

	// For images that have a rootfs, set that as the root path
	// otherwise, assume runc config files are in the rootfs themselves
	rootPath := filepath.Join(bundlePath, "rootfs")
	if _, err := os.Stat(rootPath); os.IsNotExist(err) {
		rootPath = bundlePath
	}

	// Add the container instance to the runningContainers map
	containerInstance := &ContainerInstance{
		Id:         containerId,
		BundlePath: bundlePath,
		Overlay:    common.NewContainerOverlay(containerId, bundlePath, baseConfigPath, rootPath),
		Spec:       spec,
		ExitCode:   -1,
		OutputWriter: common.NewOutputWriter(func(s string) {
			outputChan <- common.OutputMsg{
				Msg:     strings.TrimSuffix(string(s), "\n"),
				Done:    false,
				Success: false,
			}
		}),
		LogBuffer: common.NewLogBuffer(),
	}
	s.containerInstances.Set(containerId, containerInstance)

	// Handle stdout/stderr from spawned container
	go s.containerLogger.CaptureLogs(request.ContainerId, outputChan)

	go func() {
		time.Sleep(time.Second)

		s.containerLock.Lock()
		defer s.containerLock.Unlock()

		_, exists := s.containerInstances.Get(containerId)
		if !exists {
			return
		}

		if _, err := s.containerRepo.GetContainerState(containerId); err != nil {
			if _, ok := err.(*types.ErrContainerStateNotFound); ok {
				log.Printf("<%s> - container state not found, returning\n", containerId)
				return
			}
		}

		// Update container status to running
		s.containerRepo.UpdateContainerStatus(containerId, types.ContainerStatusRunning, time.Duration(types.ContainerStateTtlS)*time.Second)
	}()

	// Setup container overlay filesystem
	err := containerInstance.Overlay.Setup()
	if err != nil {
		log.Printf("<%s> failed to setup overlay: %v", containerId, err)
		containerErr = err
		return
	}
	defer containerInstance.Overlay.Cleanup()

	spec.Root.Path = containerInstance.Overlay.TopLayerPath()

	// Write runc config spec to disk
	configContents, err := json.MarshalIndent(spec, "", " ")
	if err != nil {
		containerErr = err
		return
	}

	configPath := filepath.Join(baseConfigPath, containerId, "config.json")
	err = os.WriteFile(configPath, configContents, 0644)
	if err != nil {
		containerErr = err
		return
	}

	// Log metrics
	go s.workerMetrics.EmitContainerUsage(request, done)
	// s.workerMetrics.ContainerStarted(containerId)
	// defer s.workerMetrics.ContainerStopped(containerId)

	pidChan := make(chan int, 1)
	// go s.workerMetrics.EmitResourceUsage(request, pidChan, done)

	// Invoke runc process (launch the container)
	// This will return exit code 137 even if the container is stopped gracefully. We don't know why.
	exitCode, err = s.runcHandle.Run(s.ctx, containerId, bundlePath, &runc.CreateOpts{
		OutputWriter: containerInstance.OutputWriter,
		ConfigPath:   configPath,
		Started:      pidChan,
	})

	// Send last log message since the container has exited
	outputChan <- common.OutputMsg{
		Msg:     "",
		Done:    true,
		Success: err == nil,
	}

	if err != nil {
		containerErr = err
		return
	}

	if exitCode != 0 {
		containerErr = fmt.Errorf("unable to run container: %d", exitCode)
	}
}

func (s *Worker) getContainerEnvironment(request *types.ContainerRequest, options *ContainerOptions) []string {
	env := []string{
		fmt.Sprintf("BIND_PORT=%d", options.BindPort),
		fmt.Sprintf("CONTAINER_HOSTNAME=%s", fmt.Sprintf("%s:%d", s.podIPAddr, options.BindPort)),
		fmt.Sprintf("CONTAINER_ID=%s", request.ContainerId),
		fmt.Sprintf("BETA9_GATEWAY_HOST=%s", s.config.GatewayService.Host),
		fmt.Sprintf("BETA9_GATEWAY_PORT=%d", s.config.GatewayService.Port),
		"PYTHONUNBUFFERED=1",
	}
	env = append(env, request.Env...)
	return env
}

func (s *Worker) readBundleConfig(imageId string) (*specs.Spec, error) {
	imageConfigPath := filepath.Join(s.userImagePath, imageId, "initial_config.json")

	data, err := os.ReadFile(imageConfigPath)
	if err != nil {
		return nil, err
	}

	specTemplate := strings.TrimSpace(string(data))
	var spec specs.Spec

	err = json.Unmarshal([]byte(specTemplate), &spec)
	if err != nil {
		return nil, err
	}

	return &spec, nil
}

func (s *Worker) newSpecTemplate() (*specs.Spec, error) {
	var newSpec specs.Spec
	specTemplate := strings.TrimSpace(string(baseRuncConfigRaw))
	err := json.Unmarshal([]byte(specTemplate), &newSpec)
	if err != nil {
		return nil, err
	}
	return &newSpec, nil
}

// Generate a runc spec from a given request
func (s *Worker) specFromRequest(request *types.ContainerRequest, options *ContainerOptions) (*specs.Spec, error) {
	os.MkdirAll(filepath.Join(baseConfigPath, request.ContainerId), os.ModePerm)
	configPath := filepath.Join(baseConfigPath, request.ContainerId, "config.json")

	spec, err := s.newSpecTemplate()
	if err != nil {
		return nil, err
	}

	spec.Process.Cwd = defaultContainerDirectory
	spec.Process.Args = request.EntryPoint

	env := s.getContainerEnvironment(request, options)
	if request.Gpu != "" {
		spec.Hooks.Prestart[0].Args = append(spec.Hooks.Prestart[0].Args, configPath, "prestart")

		existingCudaFound := false
		env, existingCudaFound = s.containerCudaManager.InjectCudaEnvVars(env, options)
		if !existingCudaFound {
			// If the container image does not have cuda libraries installed, mount cuda libs from the host
			spec.Mounts = s.containerCudaManager.InjectCudaMounts(spec.Mounts)
		}
	} else {
		spec.Hooks.Prestart = nil
	}

	spec.Process.Env = append(spec.Process.Env, env...)
	spec.Root.Readonly = false

	// Create local workspace path so we can symlink volumes before the container starts
	os.MkdirAll(defaultContainerDirectory, os.FileMode(0755))

	// Add bind mounts to runc spec
	for _, m := range request.Mounts {
		mode := "rw"
		if m.ReadOnly {
			mode = "ro"
		}

		if m.LinkPath != "" {
			err = forceSymlink(m.MountPath, m.LinkPath)
			if err != nil {
				log.Printf("unable to symlink volume: %v", err)
			}
		}

		// If the local mount path does not exist, create it
		if _, err := os.Stat(m.LocalPath); os.IsNotExist(err) {
			err := os.MkdirAll(m.LocalPath, 0755)
			if err != nil {
				log.Printf("<%s> - failed to create mount directory: %v\n", request.ContainerId, err)
				continue
			}
		}

		spec.Mounts = append(spec.Mounts, specs.Mount{
			Type:        "none",
			Source:      m.LocalPath,
			Destination: m.MountPath,
			Options:     []string{"rbind", mode},
		})
	}

	return spec, nil
}

func (s *Worker) manageWorkerCapacity() {
	for request := range s.completedRequests {
		err := s.processCompletedRequest(request)
		if err != nil {
			log.Printf("Unable to process completed request: %v\n", err)
			s.completedRequests <- request
			continue
		}
	}
}

func (s *Worker) processCompletedRequest(request *types.ContainerRequest) error {
	worker, err := s.workerRepo.GetWorkerById(s.workerId)
	if err != nil {
		return err
	}

	// NOTE: because we only handle one GPU request at a time per worker
	// We need to reset this back to the original worker pool limits
	// TODO: Manage number of GPUs explicitly instead of this
	if s.gpuType != "" {
		request.Cpu = s.cpuLimit
		request.Memory = s.memoryLimit
	}

	return s.workerRepo.UpdateWorkerCapacity(worker, request, types.AddCapacity)
}

func (s *Worker) startup() error {
	log.Printf("Worker starting up.")
	// s.workerMetrics.WorkerStarted()
	// go s.workerMetrics.EmitWorkerDuration()

	err := s.workerRepo.ToggleWorkerAvailable(s.workerId)
	if err != nil {
		return err
	}

	eventBus := common.NewEventBus(
		s.redisClient,
		common.EventBusSubscriber{Type: common.EventTypeStopContainer, Callback: s.stopContainer},
	)

	s.eventBus = eventBus
	go s.eventBus.ReceiveEvents(s.ctx)

	err = os.MkdirAll(containerLogsPath, os.ModePerm)
	if err != nil {
		return fmt.Errorf("failed to create logs directory: %w", err)
	}

	return nil
}

func (s *Worker) shutdown() error {
	log.Printf("Worker spinning down.")
	// s.workerMetrics.WorkerStopped()

	worker, err := s.workerRepo.GetWorkerById(s.workerId)
	if err != nil {
		return err
	}

	err = s.workerRepo.RemoveWorker(worker)
	if err != nil {
		return err
	}

	s.cancel()
	return nil
}<|MERGE_RESOLUTION|>--- conflicted
+++ resolved
@@ -118,7 +118,6 @@
 
 	containerRepo := repo.NewContainerRedisRepository(redisClient)
 	workerRepo := repo.NewWorkerRedisRepository(redisClient)
-	statsdRepo := repo.NewMetricsStatsdRepository()
 
 	imageClient, err := NewImageClient(config.ImageService, workerId, workerRepo)
 	if err != nil {
@@ -141,15 +140,6 @@
 	}
 
 	ctx, cancel := context.WithCancel(context.Background())
-<<<<<<< HEAD
-
-	containerRepo := repo.NewContainerRedisRepository(redisClient)
-	workerRepo := repo.NewWorkerRedisRepository(redisClient)
-
-	// workerMetrics := NewWorkerMetrics(ctx, podHostName, workerRepo)
-=======
-	workerMetrics := NewWorkerMetrics(ctx, podHostName, statsdRepo, workerRepo, repo.NewMetricsStreamRepository(ctx, config.Metrics))
->>>>>>> 59c63738
 
 	return &Worker{
 		ctx:                  ctx,
