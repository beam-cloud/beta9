--- conflicted
+++ resolved
@@ -140,16 +140,7 @@
 	}
 
 	ctx, cancel := context.WithCancel(context.Background())
-<<<<<<< HEAD
-
-	containerRepo := repo.NewContainerRedisRepository(redisClient)
-	workerRepo := repo.NewWorkerRedisRepository(redisClient)
-	metricsRepo := repo.NewMetricsPrometheusRepository(config.Metrics.Prometheus.Enabled)
-
-	workerMetrics := NewWorkerMetrics(ctx, podHostName, metricsRepo, workerRepo, repo.NewMetricsStreamRepository(ctx, config.Metrics))
-=======
 	workerMetrics := NewWorkerMetrics(ctx, workerId, workerRepo, config.Metrics.Prometheus)
->>>>>>> df43a3db
 
 	return &Worker{
 		ctx:                  ctx,
@@ -520,18 +511,10 @@
 
 	// Log metrics
 	go s.workerMetrics.EmitContainerUsage(request, done)
-<<<<<<< HEAD
-	// s.workerMetrics.ContainerStarted(containerId)
-	// defer s.workerMetrics.ContainerStopped(containerId)
-
-	pidChan := make(chan int, 1)
-	// go s.workerMetrics.EmitResourceUsage(request, pidChan, done)
-=======
 	// TODO: Handle event for ContainerStarted
 	// TODO: Handle deferred event for ContainerStopped
 
 	pidChan := make(chan int, 1)
->>>>>>> df43a3db
 
 	// Invoke runc process (launch the container)
 	// This will return exit code 137 even if the container is stopped gracefully. We don't know why.
@@ -697,12 +680,7 @@
 
 func (s *Worker) startup() error {
 	log.Printf("Worker starting up.")
-<<<<<<< HEAD
-	// s.workerMetrics.WorkerStarted()
-	// go s.workerMetrics.EmitWorkerDuration()
-=======
 	// TODO: Handle event for WorkerSarted
->>>>>>> df43a3db
 
 	err := s.workerRepo.ToggleWorkerAvailable(s.workerId)
 	if err != nil {
@@ -727,11 +705,7 @@
 
 func (s *Worker) shutdown() error {
 	log.Printf("Worker spinning down.")
-<<<<<<< HEAD
-	// s.workerMetrics.WorkerStopped()
-=======
 	// TODO: Handle event for WorkerStopped
->>>>>>> df43a3db
 
 	worker, err := s.workerRepo.GetWorkerById(s.workerId)
 	if err != nil {
