--- conflicted
+++ resolved
@@ -142,12 +142,7 @@
 	workerRepo := repo.NewWorkerRedisRepository(redisClient)
 	metricsRepo := repo.NewMetricsPrometheusRepository(config.Metrics.Prometheus.Enabled)
 
-<<<<<<< HEAD
 	workerMetrics := NewWorkerMetrics(ctx, podHostName, metricsRepo, workerRepo, repo.NewMetricsStreamRepository(ctx, config.Metrics))
-	workerMetrics.Init()
-=======
-	workerMetrics := NewWorkerMetrics(ctx, podHostName, statsdRepo, workerRepo, repo.NewMetricsStreamRepository(ctx, config.Metrics))
->>>>>>> c959d244
 
 	return &Worker{
 		ctx:                  ctx,
