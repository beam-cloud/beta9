package providers

import (
	"context"
	"encoding/base64"
	"errors"
	"fmt"
	"log"
	"time"

	"github.com/aws/aws-sdk-go-v2/aws"
	"github.com/aws/aws-sdk-go-v2/service/ec2"
	awsTypes "github.com/aws/aws-sdk-go-v2/service/ec2/types"
	"github.com/beam-cloud/beta9/internal/common"
	"github.com/beam-cloud/beta9/internal/network"
	"github.com/beam-cloud/beta9/internal/repository"
	"github.com/beam-cloud/beta9/internal/types"
)

type EC2Provider struct {
	client         *ec2.Client
	clusterName    string
	appConfig      types.AppConfig
	providerConfig types.EC2ProviderConfig
	providerRepo   repository.ProviderRepository
	tailscale      *network.Tailscale
	workerRepo     repository.WorkerRepository
}

const (
	ec2ReconcileInterval time.Duration = 5 * time.Second
)

func NewEC2Provider(appConfig types.AppConfig, providerRepo repository.ProviderRepository, workerRepo repository.WorkerRepository, tailscale *network.Tailscale) (*EC2Provider, error) {
	cfg, err := common.GetAWSConfig(appConfig.Providers.EC2Config.AWSAccessKey, appConfig.Providers.EC2Config.AWSSecretKey, "")
	if err != nil {
		return nil, err
	}

	return &EC2Provider{
		client:         ec2.NewFromConfig(cfg),
		clusterName:    appConfig.ClusterName,
		appConfig:      appConfig,
		providerConfig: appConfig.Providers.EC2Config,
		providerRepo:   providerRepo,
		tailscale:      tailscale,
		workerRepo:     workerRepo,
	}, nil
}

type InstanceSpec struct {
	Cpu      int64
	Memory   int64
	Gpu      string
	GpuCount uint32
}

type Instance struct {
	Type string
	Spec InstanceSpec
}

func (p *EC2Provider) getAvailableInstances() ([]Instance, error) {
	// TODO: make instance selection more dynamic / don't rely on hardcoded values
	// We can load desired instances from the worker pool config, and then use the DescribeInstances
	// api to return valid instance types
	return []Instance{
		{"g4dn.xlarge", InstanceSpec{4 * 1000, 16 * 1024, "T4", 1}},
		{"g4dn.2xlarge", InstanceSpec{8 * 1000, 32 * 1024, "T4", 1}},
		{"g4dn.4xlarge", InstanceSpec{16 * 1000, 64 * 1024, "T4", 1}},
		{"g4dn.8xlarge", InstanceSpec{32 * 1000, 128 * 1024, "T4", 1}},
		{"g4dn.16xlarge", InstanceSpec{64 * 1000, 256 * 1024, "T4", 1}},
		{"g4dn.12xlarge", InstanceSpec{48 * 1000, 192 * 1024, "T4", 4}},
		{"g4dn.metal", InstanceSpec{96 * 1000, 384 * 1024, "T4", 8}},

		{"g5.xlarge", InstanceSpec{4 * 1000, 16 * 1024, "A10G", 1}},
		{"g5.2xlarge", InstanceSpec{8 * 1000, 32 * 1024, "A10G", 1}},
		{"g5.4xlarge", InstanceSpec{16 * 1000, 64 * 1024, "A10G", 1}},
		{"g5.8xlarge", InstanceSpec{32 * 1000, 128 * 1024, "A10G", 1}},
		{"g5.16xlarge", InstanceSpec{64 * 1000, 256 * 1024, "A10G", 1}},

<<<<<<< HEAD
		{"m6i.large", InstanceSpec{2 * 1000, 8 * 1024, "", 0}},
		{"m6i.xlarge", InstanceSpec{4 * 1000, 16 * 1024, "", 0}},
		{"m6i.2xlarge", InstanceSpec{8 * 1000, 32 * 1024, "", 0}},
		{"m6i.4xlarge", InstanceSpec{16 * 1000, 64 * 1024, "", 0}},
		{"m6i.8xlarge", InstanceSpec{32 * 1000, 128 * 1024, "", 0}},
		{"m6i.16xlarge", InstanceSpec{64 * 1000, 256 * 1024, "", 0}},
	}, nil
}
=======
		{"g6.xlarge", InstanceSpec{4 * 1000, 16 * 1024, "G6", 1}},
		{"g6.2xlarge", InstanceSpec{8 * 1000, 32 * 1024, "G6", 1}},
		{"g6.4xlarge", InstanceSpec{16 * 1000, 64 * 1024, "G6", 1}},
		{"g6.8xlarge", InstanceSpec{32 * 1000, 128 * 1024, "G6", 1}},
		{"g6.16xlarge", InstanceSpec{64 * 1000, 256 * 1024, "G6", 1}},

		{"m7i.large", InstanceSpec{2 * 1000, 8 * 1024, "", 0}},
		{"m7i.xlarge", InstanceSpec{4 * 1000, 16 * 1024, "", 0}},
		{"m7i.2xlarge", InstanceSpec{8 * 1000, 32 * 1024, "", 0}},
		{"m7i.4xlarge", InstanceSpec{16 * 1000, 64 * 1024, "", 0}},
		{"m7i.8xlarge", InstanceSpec{32 * 1000, 128 * 1024, "", 0}},
		{"m7i.12xlarge", InstanceSpec{48 * 1000, 192 * 1024, "", 0}},
		{"m7i.16xlarge", InstanceSpec{64 * 1000, 256 * 1024, "", 0}},
	}

	// Apply compute buffer
	bufferedCpu := int64(float64(requiredCpu) * (1 + instanceComputeBufferPercent/100))
	bufferedMemory := int64(float64(requiredMemory) * (1 + instanceComputeBufferPercent/100))

	meetsRequirements := func(spec InstanceSpec) bool {
		return spec.Cpu >= bufferedCpu && spec.Memory >= bufferedMemory && spec.Gpu == requiredGpuType && spec.GpuCount >= requiredGpuCount
	}

	// Find the smallest instance that meets or exceeds the requirements
	var selectedInstance string
	for _, instance := range availableInstances {
		if meetsRequirements(instance.Spec) {
			selectedInstance = instance.Type
			break
		}
	}
>>>>>>> d58c99a3

func (p *EC2Provider) ProvisionMachine(ctx context.Context, poolName, token string, compute types.ProviderComputeRequest) (string, error) {
	availableInstances, err := p.getAvailableInstances()
	if err != nil {
		return "", err
	}

	instance, err := selectInstance(availableInstances, compute.Cpu, compute.Memory, compute.Gpu, compute.GpuCount) // NOTE: CPU cores -> millicores, memory -> megabytes
	if err != nil {
		return "", err
	}

	// TODO: come up with a way to not hardcode the service name (possibly look up in config)
	gatewayHost, err := p.tailscale.GetHostnameForService("gateway-http")
	if err != nil {
		return "", err
	}

	machineId := machineId()
	populatedUserData, err := populateUserData(userDataConfig{
		AuthKey:           p.appConfig.Tailscale.AuthKey,
		ControlURL:        p.appConfig.Tailscale.ControlURL,
		GatewayHost:       gatewayHost,
		Beta9Token:        token,
		K3sVersion:        k3sVersion,
		DisableComponents: []string{"traefik"},
		MachineId:         machineId,
		PoolName:          poolName,
	}, ec2UserDataTemplate)
	if err != nil {
		return "", err
	}

	log.Printf("Selected instance type <%s> for compute request: %+v\n", instance.Type, compute)

	input := &ec2.RunInstancesInput{
		ImageId:      aws.String(p.providerConfig.AMI),
		InstanceType: awsTypes.InstanceType(instance.Type),
		MinCount:     aws.Int32(1),
		MaxCount:     aws.Int32(1),
		UserData:     aws.String(base64.StdEncoding.EncodeToString([]byte(populatedUserData))),
		SubnetId:     p.providerConfig.SubnetId,
	}

	result, err := p.client.RunInstances(ctx, input)
	if err != nil {
		return "", err
	}

	if len(result.Instances) == 0 {
		return "", errors.New("instance not created")
	}

	instanceId := *result.Instances[0].InstanceId
	instanceName := fmt.Sprintf("%s-%s-%s", p.clusterName, poolName, machineId)

	_, err = p.client.CreateTags(ctx, &ec2.CreateTagsInput{
		Resources: []string{instanceId},
		Tags: []awsTypes.Tag{
			{
				Key:   aws.String("Name"),
				Value: aws.String(instanceName),
			},
			{
				Key:   aws.String("Beta9ClusterName"),
				Value: aws.String(p.clusterName),
			},
			{
				Key:   aws.String("Beta9PoolName"),
				Value: aws.String(poolName),
			},
			{
				Key:   aws.String("Beta9MachineId"),
				Value: aws.String(machineId),
			},
		},
	})

	if err != nil {
		return "", fmt.Errorf("failed to tag the instance: %w", err)
	}

	err = p.providerRepo.AddMachine(string(types.ProviderEC2), poolName, machineId, &types.ProviderMachineState{
		Cpu:      instance.Spec.Cpu,
		Memory:   instance.Spec.Memory,
		Gpu:      instance.Spec.Gpu,
		GpuCount: instance.Spec.GpuCount,
	})
	if err != nil {
		return "", err
	}

	return machineId, nil
}

func (p *EC2Provider) TerminateMachine(ctx context.Context, poolName, instanceId string) error {
	if instanceId == "" {
		return errors.New("invalid instance ID")
	}

	input := &ec2.TerminateInstancesInput{
		InstanceIds: []string{instanceId},
	}

	_, err := p.client.TerminateInstances(ctx, input)
	if err != nil {
		return err
	}

	return nil
}

func (p *EC2Provider) listMachines(ctx context.Context, poolName string) (map[string]string, error) {
	input := &ec2.DescribeInstancesInput{
		Filters: []awsTypes.Filter{
			{
				Name:   aws.String("tag:Beta9ClusterName"),
				Values: []string{p.clusterName},
			},
			{
				Name:   aws.String("tag:Beta9PoolName"),
				Values: []string{poolName},
			},
			{
				Name:   aws.String("instance-state-name"),
				Values: []string{"running"},
			},
		},
	}

	machines := make(map[string]string) // Map instance ID to Beta9MachineId
	paginator := ec2.NewDescribeInstancesPaginator(p.client, input)
	for paginator.HasMorePages() {
		page, err := paginator.NextPage(ctx)
		if err != nil {
			return nil, err
		}

		for _, reservation := range page.Reservations {
			for _, instance := range reservation.Instances {
				var machineId string
				for _, tag := range instance.Tags {
					if *tag.Key == "Beta9MachineId" {
						machineId = *tag.Value
						break
					}
				}

				machines[machineId] = *instance.InstanceId
			}
		}
	}

	return machines, nil
}

func (p *EC2Provider) Reconcile(ctx context.Context, poolName string) {
	ticker := time.NewTicker(ec2ReconcileInterval)
	defer ticker.Stop()

	for {
		select {
		case <-ctx.Done():
			return
		case <-ticker.C:
			machines, err := p.listMachines(ctx, poolName)
			if err != nil {
				log.Println("Error listing machines: ", err)
				continue
			}

			for machineId, instanceId := range machines {
				func() {
					err := p.providerRepo.SetMachineLock(string(types.ProviderEC2), poolName, machineId)
					if err != nil {
						return
					}
					defer p.providerRepo.RemoveMachineLock(string(types.ProviderEC2), poolName, machineId)

					_, err = p.providerRepo.GetMachine(string(types.ProviderEC2), poolName, machineId)
					if err != nil {
						p.removeMachine(ctx, poolName, machineId, instanceId)
						return
					}

					// // See if there is a worker associated with this machine
					// _, err = p.workerRepo.GetWorkerById(machine.WorkerId)
					// if err != nil {
					// 	_, ok := err.(*types.ErrWorkerNotFound)

					// 	if ok {
					// 		p.removeMachine(ctx, poolName, machineId, instanceId)
					// 		return
					// 	}

					// 	return
					// }
				}()
			}
		}
	}
}

func (p *EC2Provider) removeMachine(ctx context.Context, poolName, machineId, instanceId string) {
	err := p.TerminateMachine(ctx, poolName, instanceId)
	if err != nil {
		log.Printf("Unable to terminate machine <machineId: %s>: %+v\n", machineId, err)
		return
	}

	log.Printf("Terminated machine <machineId: %s> due to inactivity\n", machineId)
<<<<<<< HEAD
=======
}

type userDataConfig struct {
	AuthKey           string
	ControlURL        string
	GatewayHost       string
	Beta9Token        string
	K3sVersion        string
	DisableComponents []string
	MachineId         string
	WorkerId          string
	PoolName          string
}

func populateUserData(config userDataConfig) (string, error) {
	t, err := template.New("userdata").Parse(userDataTemplate)
	if err != nil {
		return "", fmt.Errorf("error parsing user data template: %w", err)
	}

	var populatedTemplate bytes.Buffer
	if err := t.Execute(&populatedTemplate, config); err != nil {
		return "", fmt.Errorf("error executing user data template: %w", err)
	}

	return populatedTemplate.String(), nil
>>>>>>> d58c99a3
}

const ec2UserDataTemplate string = `#!/bin/bash

INSTALL_K3S_VERSION="{{.K3sVersion}}"
MACHINE_ID="{{.MachineId}}"
BETA9_TOKEN="{{.Beta9Token}}"
POOL_NAME="{{.PoolName}}"
TAILSCALE_CONTROL_URL="{{.ControlURL}}"
TAILSCALE_AUTH_KEY="{{.AuthKey}}"
GATEWAY_HOST="{{.GatewayHost}}"

K3S_DISABLE_COMPONENTS=""
{{range .DisableComponents}}
K3S_DISABLE_COMPONENTS="${K3S_DISABLE_COMPONENTS} --disable {{.}}"
{{end}}

distribution=$(. /etc/os-release;echo $ID$VERSION_ID) \
   && curl -s -L https://nvidia.github.io/nvidia-docker/$distribution/nvidia-docker.repo | sudo tee /etc/yum.repos.d/nvidia-docker.repo

# Configure nvidia container runtime
yum-config-manager --disable amzn2-nvidia-470-branch amzn2-core
yum remove -y libnvidia-container
yum install -y nvidia-container-toolkit nvidia-container-runtime
yum-config-manager --enable amzn2-nvidia-470-branch amzn2-core

# Install K3s
curl -sfL https://get.k3s.io | INSTALL_K3S_VERSION=$INSTALL_K3S_VERSION INSTALL_K3S_EXEC="$K3S_DISABLE_COMPONENTS" sh -

# Wait for K3s to be up and running
while [ ! -f /etc/rancher/k3s/k3s.yaml ] || [ ! -f /var/lib/rancher/k3s/server/node-token ]; do
  sleep 1
done

# Create beta9 service account
kubectl create serviceaccount beta9
cat <<EOF | kubectl apply -f -
apiVersion: v1
kind: Secret
metadata:
  name: beta9-token
  annotations:
    kubernetes.io/service-account.name: beta9
type: kubernetes.io/service-account-token
EOF

cat <<EOF | kubectl apply -f -
apiVersion: apps/v1
kind: DaemonSet
metadata:
  name: nvidia-device-plugin-daemonset
  namespace: kube-system
spec:
  selector:
    matchLabels:
      name: nvidia-device-plugin-ds
  updateStrategy:
    type: RollingUpdate
  template:
    metadata:
      labels:
        name: nvidia-device-plugin-ds
      annotations:
        scheduler.alpha.kubernetes.io/critical-pod: ""
    spec:
      tolerations:
      - key: nvidia.com/gpu
        operator: Exists
        effect: NoSchedule
      priorityClassName: system-node-critical
      runtimeClassName: nvidia
      containers:
      - image: nvcr.io/nvidia/k8s-device-plugin:v0.14.3
        name: nvidia-device-plugin-ctr
        env:
        - name: FAIL_ON_INIT_ERROR
          value: "false"
        securityContext:
          allowPrivilegeEscalation: false
          capabilities:
            drop: ["ALL"]
        volumeMounts:
        - name: device-plugin
          mountPath: /var/lib/kubelet/device-plugins
      volumes:
      - name: device-plugin
        hostPath:
          path: /var/lib/kubelet/device-plugins
EOF

kubectl annotate secret beta9-token kubernetes.io/service-account.name=beta9
kubectl patch serviceaccount beta9 -p '{"secrets":[{"name":"beta9-token"}]}'
kubectl create clusterrolebinding beta9-admin-binding --clusterrole=cluster-admin --serviceaccount=default:beta9
kubectl create namespace beta9

curl -fsSL https://tailscale.com/install.sh | sh

tailscale up --authkey "$TAILSCALE_AUTH_KEY" --login-server "$TAILSCALE_CONTROL_URL" --accept-routes --hostname "$MACHINE_ID"

# Wait for Tailscale to establish a connection
until tailscale status --json | jq -e '.Peer[] | select(.TailscaleIPs != null) | any' >/dev/null 2>&1; do
  echo "Waiting for Tailscale to establish a connection..."
  sleep 1
done

TOKEN=$(kubectl get secret beta9-token -o jsonpath='{.data.token}' | base64 --decode)

# Register the node
HTTP_STATUS=$(curl -s -o response.json -w "%{http_code}" -X POST \
              -H "Content-Type: application/json" \
              -H "Authorization: Bearer $BETA9_TOKEN" \
              --data "$(jq -n \
                        --arg token "$TOKEN" \
                        --arg machineId "$MACHINE_ID" \
                        --arg providerName "ec2" \
                        --arg poolName "$POOL_NAME" \
                        '{token: $token, machine_id: $machineId, provider_name: $providerName, pool_name: $poolName}')" \
              "http://$GATEWAY_HOST/api/v1/machine/register")

if [ $HTTP_STATUS -eq 200 ]; then
    CONFIG_JSON=$(jq '.config' response.json)
    kubectl create secret -n beta9 generic beta9-config --from-literal=config.json="$CONFIG_JSON"
else
    echo "Failed to register machine, status: $HTTP_STATUS"
    exit 1
fi
`<|MERGE_RESOLUTION|>--- conflicted
+++ resolved
@@ -79,16 +79,13 @@
 		{"g5.8xlarge", InstanceSpec{32 * 1000, 128 * 1024, "A10G", 1}},
 		{"g5.16xlarge", InstanceSpec{64 * 1000, 256 * 1024, "A10G", 1}},
 
-<<<<<<< HEAD
 		{"m6i.large", InstanceSpec{2 * 1000, 8 * 1024, "", 0}},
 		{"m6i.xlarge", InstanceSpec{4 * 1000, 16 * 1024, "", 0}},
 		{"m6i.2xlarge", InstanceSpec{8 * 1000, 32 * 1024, "", 0}},
 		{"m6i.4xlarge", InstanceSpec{16 * 1000, 64 * 1024, "", 0}},
 		{"m6i.8xlarge", InstanceSpec{32 * 1000, 128 * 1024, "", 0}},
 		{"m6i.16xlarge", InstanceSpec{64 * 1000, 256 * 1024, "", 0}},
-	}, nil
-}
-=======
+
 		{"g6.xlarge", InstanceSpec{4 * 1000, 16 * 1024, "G6", 1}},
 		{"g6.2xlarge", InstanceSpec{8 * 1000, 32 * 1024, "G6", 1}},
 		{"g6.4xlarge", InstanceSpec{16 * 1000, 64 * 1024, "G6", 1}},
@@ -102,25 +99,8 @@
 		{"m7i.8xlarge", InstanceSpec{32 * 1000, 128 * 1024, "", 0}},
 		{"m7i.12xlarge", InstanceSpec{48 * 1000, 192 * 1024, "", 0}},
 		{"m7i.16xlarge", InstanceSpec{64 * 1000, 256 * 1024, "", 0}},
-	}
-
-	// Apply compute buffer
-	bufferedCpu := int64(float64(requiredCpu) * (1 + instanceComputeBufferPercent/100))
-	bufferedMemory := int64(float64(requiredMemory) * (1 + instanceComputeBufferPercent/100))
-
-	meetsRequirements := func(spec InstanceSpec) bool {
-		return spec.Cpu >= bufferedCpu && spec.Memory >= bufferedMemory && spec.Gpu == requiredGpuType && spec.GpuCount >= requiredGpuCount
-	}
-
-	// Find the smallest instance that meets or exceeds the requirements
-	var selectedInstance string
-	for _, instance := range availableInstances {
-		if meetsRequirements(instance.Spec) {
-			selectedInstance = instance.Type
-			break
-		}
-	}
->>>>>>> d58c99a3
+	}, nil
+}
 
 func (p *EC2Provider) ProvisionMachine(ctx context.Context, poolName, token string, compute types.ProviderComputeRequest) (string, error) {
 	availableInstances, err := p.getAvailableInstances()
@@ -332,35 +312,6 @@
 	}
 
 	log.Printf("Terminated machine <machineId: %s> due to inactivity\n", machineId)
-<<<<<<< HEAD
-=======
-}
-
-type userDataConfig struct {
-	AuthKey           string
-	ControlURL        string
-	GatewayHost       string
-	Beta9Token        string
-	K3sVersion        string
-	DisableComponents []string
-	MachineId         string
-	WorkerId          string
-	PoolName          string
-}
-
-func populateUserData(config userDataConfig) (string, error) {
-	t, err := template.New("userdata").Parse(userDataTemplate)
-	if err != nil {
-		return "", fmt.Errorf("error parsing user data template: %w", err)
-	}
-
-	var populatedTemplate bytes.Buffer
-	if err := t.Execute(&populatedTemplate, config); err != nil {
-		return "", fmt.Errorf("error executing user data template: %w", err)
-	}
-
-	return populatedTemplate.String(), nil
->>>>>>> d58c99a3
 }
 
 const ec2UserDataTemplate string = `#!/bin/bash
