package taskqueue

import (
	"context"
	"database/sql"
	"encoding/json"
	"errors"
	"fmt"
	"log"
	"time"

<<<<<<< HEAD
	acommon "github.com/beam-cloud/beta9/internal/abstractions/common"
	"github.com/beam-cloud/beta9/internal/auth"
	common "github.com/beam-cloud/beta9/internal/common"

=======
	abstractions "github.com/beam-cloud/beta9/internal/abstractions/common"
	"github.com/beam-cloud/beta9/internal/auth"
	common "github.com/beam-cloud/beta9/internal/common"
	"github.com/beam-cloud/beta9/internal/network"
>>>>>>> d58c99a3
	"github.com/beam-cloud/beta9/internal/repository"
	"github.com/beam-cloud/beta9/internal/scheduler"
	"github.com/beam-cloud/beta9/internal/task"
	"github.com/beam-cloud/beta9/internal/types"
	pb "github.com/beam-cloud/beta9/proto"
	"github.com/labstack/echo/v4"
)

type TaskQueueService interface {
	pb.TaskQueueServiceServer
	TaskQueuePut(context.Context, *pb.TaskQueuePutRequest) (*pb.TaskQueuePutResponse, error)
	TaskQueuePop(context.Context, *pb.TaskQueuePopRequest) (*pb.TaskQueuePopResponse, error)
	TaskQueueLength(context.Context, *pb.TaskQueueLengthRequest) (*pb.TaskQueueLengthResponse, error)
	TaskQueueComplete(ctx context.Context, in *pb.TaskQueueCompleteRequest) (*pb.TaskQueueCompleteResponse, error)
	TaskQueueMonitor(req *pb.TaskQueueMonitorRequest, stream pb.TaskQueueService_TaskQueueMonitorServer) error
	StartTaskQueueServe(in *pb.StartTaskQueueServeRequest, stream pb.TaskQueueService_StartTaskQueueServeServer) error
	StopTaskQueueServe(ctx context.Context, in *pb.StopTaskQueueServeRequest) (*pb.StopTaskQueueServeResponse, error)
}

type TaskQueueServiceOpts struct {
	Config         types.AppConfig
	RedisClient    *common.RedisClient
	BackendRepo    repository.BackendRepository
	TaskRepo       repository.TaskRepository
	ContainerRepo  repository.ContainerRepository
	Scheduler      *scheduler.Scheduler
	Tailscale      *network.Tailscale
	RouteGroup     *echo.Group
	TaskDispatcher *task.Dispatcher
}

const (
	taskQueueContainerPrefix                 string        = "taskqueue"
	taskQueueRoutePrefix                     string        = "/taskqueue"
	taskQueueDefaultTaskExpiration           int           = 3600 * 12 // 12 hours
	taskQueueServeContainerTimeout           time.Duration = 600 * time.Second
	taskQueueServeContainerKeepaliveInterval time.Duration = 30 * time.Second
)

type RedisTaskQueue struct {
	ctx             context.Context
	config          types.AppConfig
	rdb             *common.RedisClient
	stubConfigCache *common.SafeMap[*types.StubConfigV1]
	taskDispatcher  *task.Dispatcher
	taskRepo        repository.TaskRepository
	containerRepo   repository.ContainerRepository
	backendRepo     repository.BackendRepository
	scheduler       *scheduler.Scheduler
	pb.UnimplementedTaskQueueServiceServer
	queueInstances  *common.SafeMap[*taskQueueInstance]
	keyEventManager *common.KeyEventManager
	queueClient     *taskQueueClient
	tailscale       *network.Tailscale
}

func NewRedisTaskQueueService(
	ctx context.Context,
	opts TaskQueueServiceOpts,
) (TaskQueueService, error) {
	keyEventManager, err := common.NewKeyEventManager(opts.RedisClient)
	if err != nil {
		return nil, err
	}

	configManager, err := common.NewConfigManager[types.AppConfig]()
	if err != nil {
		return nil, err
	}
	config := configManager.GetConfig()

	tq := &RedisTaskQueue{
		ctx:             ctx,
		config:          config,
		rdb:             opts.RedisClient,
		scheduler:       opts.Scheduler,
		stubConfigCache: common.NewSafeMap[*types.StubConfigV1](),
		keyEventManager: keyEventManager,
		taskDispatcher:  opts.TaskDispatcher,
		taskRepo:        opts.TaskRepo,
		containerRepo:   opts.ContainerRepo,
		backendRepo:     opts.BackendRepo,
		queueClient:     newRedisTaskQueueClient(opts.RedisClient, opts.TaskRepo),
		queueInstances:  common.NewSafeMap[*taskQueueInstance](),
		tailscale:       opts.Tailscale,
	}

	// Listen for container events with a certain prefix
	// For example if a container is created, destroyed, or updated
	eventManager, err := abstractions.NewContainerEventManager(taskQueueContainerPrefix, keyEventManager, tq.InstanceFactory)
	if err != nil {
		return nil, err
	}
	eventManager.Listen(ctx)

	// Register task dispatcher
	tq.taskDispatcher.Register(string(types.ExecutorTaskQueue), tq.taskQueueTaskFactory)

	// Register HTTP routes
	authMiddleware := auth.AuthMiddleware(opts.BackendRepo)
	registerTaskQueueRoutes(opts.RouteGroup.Group(taskQueueRoutePrefix, authMiddleware), tq)

	return tq, nil
}

<<<<<<< HEAD
func (tq *RedisTaskQueue) TaskQueuePut(ctx context.Context, in *pb.TaskQueuePutRequest) (*pb.TaskQueuePutResponse, error) {
	authInfo, _ := auth.AuthInfoFromContext(ctx)

	var payload acommon.FunctionPayload
	err := json.Unmarshal(in.Payload, &payload)
	if err != nil {
		return &pb.TaskQueuePutResponse{
			Ok: false,
		}, nil
	}

	taskId, err := tq.put(ctx, authInfo, in.StubId, &payload)
	return &pb.TaskQueuePutResponse{
		Ok:     err == nil,
		TaskId: taskId,
	}, nil
}

func (tq *RedisTaskQueue) put(ctx context.Context, authInfo *auth.AuthInfo, stubId string, payload *acommon.FunctionPayload) (string, error) {
	queue, exists := tq.queueInstances.Get(stubId)
=======
func (tq *RedisTaskQueue) taskQueueTaskFactory(ctx context.Context, msg types.TaskMessage) (types.TaskInterface, error) {
	return &TaskQueueTask{
		tq:  tq,
		msg: &msg,
	}, nil
}

func (tq *RedisTaskQueue) getStubConfig(stubId string) (*types.StubConfigV1, error) {
	config, exists := tq.stubConfigCache.Get(stubId)

>>>>>>> d58c99a3
	if !exists {
		stub, err := tq.backendRepo.GetStubByExternalId(tq.ctx, stubId)
		if err != nil {
			return nil, nil
		}

		var stubConfig types.StubConfigV1 = types.StubConfigV1{}
		err = json.Unmarshal([]byte(stub.Config), &stubConfig)
		if err != nil {
			return nil, err
		}

		config = &stubConfig
		tq.stubConfigCache.Set(stubId, config)
	}

	return config, nil
}

func (tq *RedisTaskQueue) put(ctx context.Context, workspaceName, stubId string, payload *types.TaskPayload) (string, error) {
	stubConfig, err := tq.getStubConfig(stubId)
	if err != nil {
		return "", err
	}

	policy := stubConfig.TaskPolicy
	policy.Expires = time.Now().Add(time.Duration(taskQueueDefaultTaskExpiration) * time.Second)

	task, err := tq.taskDispatcher.SendAndExecute(ctx, string(types.ExecutorTaskQueue), workspaceName, stubId, payload, policy)
	if err != nil {
		return "", err
	}

	meta := task.Metadata()
	return meta.TaskId, nil
}

func (tq *RedisTaskQueue) TaskQueuePut(ctx context.Context, in *pb.TaskQueuePutRequest) (*pb.TaskQueuePutResponse, error) {
	authInfo, _ := auth.AuthInfoFromContext(ctx)

	var payload types.TaskPayload
	err := json.Unmarshal(in.Payload, &payload)
	if err != nil {
		return &pb.TaskQueuePutResponse{
			Ok: false,
		}, nil
	}

	workspaceName := authInfo.Workspace.Name

	taskId, err := tq.put(ctx, workspaceName, in.StubId, &payload)
	return &pb.TaskQueuePutResponse{
		Ok:     err == nil,
		TaskId: taskId,
	}, nil
}

func (tq *RedisTaskQueue) TaskQueuePop(ctx context.Context, in *pb.TaskQueuePopRequest) (*pb.TaskQueuePopResponse, error) {
	authInfo, _ := auth.AuthInfoFromContext(ctx)

	instance, err := tq.getOrCreateQueueInstance(in.StubId)
	if err != nil {
		return &pb.TaskQueuePopResponse{
			Ok: false,
		}, nil
	}

	msg, err := instance.client.Pop(ctx, authInfo.Workspace.Name, in.StubId, in.ContainerId)
	if err != nil || msg == nil {
		return &pb.TaskQueuePopResponse{Ok: false}, nil
	}

	var tm types.TaskMessage
	err = tm.Decode(msg)
	if err != nil {
		return nil, err
	}

	err = tq.taskDispatcher.Claim(ctx, authInfo.Workspace.Name, tm.StubId, tm.TaskId, in.ContainerId)
	if err != nil {
		return nil, err
	}

	task, err := tq.backendRepo.GetTask(ctx, tm.TaskId)
	if err != nil {
		return &pb.TaskQueuePopResponse{
			Ok: false,
		}, nil
	}

	task.ContainerId = in.ContainerId
	task.StartedAt = sql.NullTime{Time: time.Now(), Valid: true}
	task.Status = types.TaskStatusRunning

	err = tq.rdb.SetEx(context.TODO(), Keys.taskQueueTaskRunningLock(authInfo.Workspace.Name, in.StubId, in.ContainerId, tm.TaskId), 1, time.Duration(defaultTaskRunningExpiration)*time.Second).Err()
	if err != nil {
		return &pb.TaskQueuePopResponse{
			Ok: false,
		}, nil
	}

	_, err = tq.backendRepo.UpdateTask(ctx, task.ExternalId, *task)
	if err != nil {
		return &pb.TaskQueuePopResponse{
			Ok: false,
		}, nil
	}

	return &pb.TaskQueuePopResponse{
		Ok: true, TaskMsg: msg,
	}, nil
}

func (tq *RedisTaskQueue) TaskQueueComplete(ctx context.Context, in *pb.TaskQueueCompleteRequest) (*pb.TaskQueueCompleteResponse, error) {
	authInfo, _ := auth.AuthInfoFromContext(ctx)

	task, err := tq.backendRepo.GetTask(ctx, in.TaskId)
	if err != nil {
		return &pb.TaskQueueCompleteResponse{
			Ok: false,
		}, nil
	}

	err = tq.rdb.SetEx(ctx, Keys.taskQueueKeepWarmLock(authInfo.Workspace.Name, in.StubId, in.ContainerId), 1, time.Duration(in.KeepWarmSeconds)*time.Second).Err()
	if err != nil {
		return &pb.TaskQueueCompleteResponse{
			Ok: false,
		}, nil
	}

	err = tq.rdb.Del(ctx, Keys.taskQueueTaskRunningLock(authInfo.Workspace.Name, in.StubId, in.ContainerId, in.TaskId)).Err()
	if err != nil {
		return &pb.TaskQueueCompleteResponse{
			Ok: false,
		}, nil
	}

	err = tq.rdb.RPush(ctx, Keys.taskQueueTaskDuration(authInfo.Workspace.Name, in.StubId), in.TaskDuration).Err()
	if err != nil {
		return &pb.TaskQueueCompleteResponse{
			Ok: false,
		}, nil
	}

	task.EndedAt = sql.NullTime{Time: time.Now(), Valid: true}
	task.Status = types.TaskStatus(in.TaskStatus)

	err = tq.taskDispatcher.Complete(ctx, authInfo.Workspace.Name, in.StubId, in.TaskId)
	if err != nil {
		return &pb.TaskQueueCompleteResponse{
			Ok: false,
		}, nil
	}

	_, err = tq.backendRepo.UpdateTask(ctx, task.ExternalId, *task)
	return &pb.TaskQueueCompleteResponse{
		Ok: err == nil,
	}, nil
}

func (tq *RedisTaskQueue) TaskQueueMonitor(req *pb.TaskQueueMonitorRequest, stream pb.TaskQueueService_TaskQueueMonitorServer) error {
	authInfo, _ := auth.AuthInfoFromContext(stream.Context())

	ctx, cancel := context.WithCancel(stream.Context())
	defer cancel()

	task, err := tq.backendRepo.GetTask(ctx, req.TaskId)
	if err != nil {
		return err
	}

	stubConfig, err := tq.getStubConfig(req.StubId)
	if err != nil {
		return err
	}

	timeout := int64(stubConfig.TaskPolicy.Timeout)
	timeoutCallback := func() error {
		task.Status = types.TaskStatusTimeout
		_, err = tq.backendRepo.UpdateTask(
			stream.Context(),
			task.ExternalId,
			*task,
		)

		if err != nil {
			return err
		}

		return nil
	}

	// Listen for task cancellation events
	channelKey := Keys.taskQueueTaskCancel(authInfo.Workspace.Name, req.StubId, task.ExternalId)
	cancelFlag := make(chan bool, 1)
	timeoutFlag := make(chan bool, 1)

	var timeoutChan <-chan time.Time
	taskStartTimeSeconds := task.StartedAt.Time.Unix()
	currentTimeSeconds := time.Now().Unix()
	timeoutTimeSeconds := taskStartTimeSeconds + timeout
	leftoverTimeoutSeconds := timeoutTimeSeconds - currentTimeSeconds

	if timeout <= 0 {
		timeoutChan = make(<-chan time.Time) // Indicates that the task does not have a timeout
	} else if leftoverTimeoutSeconds <= 0 {
		err := timeoutCallback()
		if err != nil {
			log.Printf("error timing out task: %v", err)
			return err
		}

		timeoutFlag <- true
		timeoutChan = make(<-chan time.Time)
	} else {
		timeoutChan = time.After(time.Duration(leftoverTimeoutSeconds) * time.Second)
	}

	go func() {
	retry:
		for {
			messages, errs := tq.rdb.Subscribe(ctx, channelKey)

			for {
				select {
				case <-timeoutChan:
					err := timeoutCallback()
					if err != nil {
						log.Printf("error timing out task: %v", err)
					}
					timeoutFlag <- true
					return

				case msg := <-messages:
					if msg != nil && task != nil && msg.Payload == task.ExternalId {
						cancelFlag <- true
						return
					}

				case <-ctx.Done():
					return

				case err := <-errs:
					if err != nil {
						log.Printf("error with monitor task subscription: %v", err)
						break retry
					}
				}
			}
		}
	}()

	for {
		select {
		case <-stream.Context().Done():
			return nil

		case <-cancelFlag:
			err := tq.taskDispatcher.Complete(ctx, authInfo.Workspace.Name, req.StubId, task.ExternalId)
			if err != nil {
				return err
			}

			stream.Send(&pb.TaskQueueMonitorResponse{Ok: true, Cancelled: true, Complete: false, TimedOut: false})
			return nil

		case <-timeoutFlag:
			err := tq.taskDispatcher.Complete(ctx, authInfo.Workspace.Name, req.StubId, task.ExternalId)
			if err != nil {
				return err
			}

			stream.Send(&pb.TaskQueueMonitorResponse{Ok: true, Cancelled: false, Complete: false, TimedOut: true})
			return nil

		default:
			if task.Status == types.TaskStatusCancelled {
				stream.Send(&pb.TaskQueueMonitorResponse{Ok: true, Cancelled: true, Complete: false, TimedOut: false})
				return nil
			}

			err := tq.rdb.SetEx(ctx, Keys.taskQueueTaskHeartbeat(authInfo.Workspace.Name, req.StubId, task.ExternalId), 1, time.Duration(60)*time.Second).Err()
			if err != nil {
				return err
			}

			err = tq.rdb.SetEx(ctx, Keys.taskQueueTaskRunningLock(authInfo.Workspace.Name, req.StubId, req.ContainerId, task.ExternalId), 1, time.Duration(1)*time.Second).Err()
			if err != nil {
				return err
			}

			claimed, err := tq.taskRepo.IsClaimed(ctx, authInfo.Workspace.Name, req.StubId, task.ExternalId)
			if err != nil {
				return err
			}

			if !claimed {
				stream.Send(&pb.TaskQueueMonitorResponse{Ok: true, Cancelled: false, Complete: true, TimedOut: false})
			}

			stream.Send(&pb.TaskQueueMonitorResponse{Ok: true, Cancelled: false, Complete: false, TimedOut: false})
			time.Sleep(time.Second * 1)
		}
	}
}

func (tq *RedisTaskQueue) TaskQueueLength(ctx context.Context, in *pb.TaskQueueLengthRequest) (*pb.TaskQueueLengthResponse, error) {
	authInfo, _ := auth.AuthInfoFromContext(ctx)

	length, err := tq.queueClient.QueueLength(ctx, authInfo.Workspace.Name, in.StubId)
	if err != nil {
		return &pb.TaskQueueLengthResponse{Ok: false}, nil
	}

	return &pb.TaskQueueLengthResponse{
		Ok:     true,
		Length: length,
	}, nil
}

func (tq *RedisTaskQueue) InstanceFactory(stubId string, options ...func(abstractions.IAutoscaledInstance)) (abstractions.IAutoscaledInstance, error) {
	return tq.getOrCreateQueueInstance(stubId)
}

func (tq *RedisTaskQueue) getOrCreateQueueInstance(stubId string, options ...func(*taskQueueInstance)) (*taskQueueInstance, error) {
	instance, exists := tq.queueInstances.Get(stubId)
	if exists {
		return instance, nil
	}

	stub, err := tq.backendRepo.GetStubByExternalId(tq.ctx, stubId)
	if err != nil {
		return nil, errors.New("invalid stub id")
	}

	var stubConfig *types.StubConfigV1 = &types.StubConfigV1{}
	err = json.Unmarshal([]byte(stub.Config), stubConfig)
	if err != nil {
		return nil, err
	}

	token, err := tq.backendRepo.RetrieveActiveToken(tq.ctx, stub.Workspace.Id)
	if err != nil {
		return nil, err
	}

	// Create queue instance to hold taskqueue specific methods/fields
	instance = &taskQueueInstance{
		client: tq.queueClient,
	}

	// Create base autoscaled instance
	autoscaledInstance, err := abstractions.NewAutoscaledInstance(tq.ctx, &abstractions.AutoscaledInstanceConfig{
		Name:                fmt.Sprintf("%s-%s", stub.Name, stub.ExternalId),
		Rdb:                 tq.rdb,
		Stub:                &stub.Stub,
		StubConfig:          stubConfig,
		Object:              &stub.Object,
		Workspace:           &stub.Workspace,
		Token:               token,
		Scheduler:           tq.scheduler,
		ContainerRepo:       tq.containerRepo,
		BackendRepo:         tq.backendRepo,
		TaskRepo:            tq.taskRepo,
		InstanceLockKey:     Keys.taskQueueInstanceLock(stub.Workspace.Name, stubId),
		StartContainersFunc: instance.startContainers,
		StopContainersFunc:  instance.stopContainers,
	})
	if err != nil {
		return nil, err
	}

	// Embed autoscaled instance struct
	instance.AutoscaledInstance = autoscaledInstance

	// Set all options on the instance
	for _, o := range options {
		o(instance)
	}

	if instance.Autoscaler == nil {
		switch instance.Stub.Type {
		case types.StubTypeTaskQueueDeployment, types.StubTypeTaskQueue:
			instance.Autoscaler = abstractions.NewAutoscaler(instance, taskQueueAutoscalerSampleFunc, taskQueueScaleFunc)
		case types.StubTypeTaskQueueServe:
			instance.Autoscaler = abstractions.NewAutoscaler(instance, taskQueueAutoscalerSampleFunc, taskQueueServeScaleFunc)
		}
	}

	if len(instance.EntryPoint) == 0 {
		instance.EntryPoint = []string{instance.StubConfig.PythonVersion, "-m", "beta9.runner.taskqueue"}
	}

	tq.queueInstances.Set(stubId, instance)

	// Monitor and then clean up the instance once it's done
	go instance.Monitor()
	go func(q *taskQueueInstance) {
		<-q.Ctx.Done()
		tq.queueInstances.Delete(stubId)
	}(instance)

	return instance, nil
}

// Redis keys
var (
	taskQueueList                string = "taskqueue:%s:%s"
	taskQueueServeLock           string = "taskqueue:%s:%s:serve_lock"
	taskQueueInstanceLock        string = "taskqueue:%s:%s:instance_lock"
	taskQueueTaskDuration        string = "taskqueue:%s:%s:task_duration"
	taskQueueAverageTaskDuration string = "taskqueue:%s:%s:avg_task_duration"
	taskQueueTaskCancel          string = "taskqueue:%s:%s:task:cancel:%s"
	taskQueueTaskHeartbeat       string = "taskqueue:%s:%s:task:heartbeat:%s"
	taskQueueProcessingLock      string = "taskqueue:%s:%s:processing_lock:%s"
	taskQueueKeepWarmLock        string = "taskqueue:%s:%s:keep_warm_lock:%s"
	taskQueueTaskRunningLock     string = "taskqueue:%s:%s:task_running:%s:%s"
)

var Keys = &keys{}

type keys struct{}

func (k *keys) taskQueueInstanceLock(workspaceName, stubId string) string {
	return fmt.Sprintf(taskQueueInstanceLock, workspaceName, stubId)
}

func (k *keys) taskQueueServeLock(workspaceName, stubId string) string {
	return fmt.Sprintf(taskQueueServeLock, workspaceName, stubId)
}

func (k *keys) taskQueueList(workspaceName, stubId string) string {
	return fmt.Sprintf(taskQueueList, workspaceName, stubId)
}

func (k *keys) taskQueueTaskCancel(workspaceName, stubId, taskId string) string {
	return fmt.Sprintf(taskQueueTaskCancel, workspaceName, stubId, taskId)
}

func (k *keys) taskQueueTaskHeartbeat(workspaceName, stubId, taskId string) string {
	return fmt.Sprintf(taskQueueTaskHeartbeat, workspaceName, stubId, taskId)
}

func (k *keys) taskQueueTaskDuration(workspaceName, stubId string) string {
	return fmt.Sprintf(taskQueueTaskDuration, workspaceName, stubId)
}

func (k *keys) taskQueueAverageTaskDuration(workspaceName, stubId string) string {
	return fmt.Sprintf(taskQueueAverageTaskDuration, workspaceName, stubId)
}

func (k *keys) taskQueueTaskRunningLock(workspaceName, stubId, containerId, taskId string) string {
	return fmt.Sprintf(taskQueueTaskRunningLock, workspaceName, stubId, containerId, taskId)
}

func (k *keys) taskQueueProcessingLock(workspaceName, stubId, containerId string) string {
	return fmt.Sprintf(taskQueueProcessingLock, workspaceName, stubId, containerId)
}

func (k *keys) taskQueueKeepWarmLock(workspaceName, stubId, containerId string) string {
	return fmt.Sprintf(taskQueueKeepWarmLock, workspaceName, stubId, containerId)
}<|MERGE_RESOLUTION|>--- conflicted
+++ resolved
@@ -9,17 +9,10 @@
 	"log"
 	"time"
 
-<<<<<<< HEAD
-	acommon "github.com/beam-cloud/beta9/internal/abstractions/common"
-	"github.com/beam-cloud/beta9/internal/auth"
-	common "github.com/beam-cloud/beta9/internal/common"
-
-=======
 	abstractions "github.com/beam-cloud/beta9/internal/abstractions/common"
 	"github.com/beam-cloud/beta9/internal/auth"
 	common "github.com/beam-cloud/beta9/internal/common"
 	"github.com/beam-cloud/beta9/internal/network"
->>>>>>> d58c99a3
 	"github.com/beam-cloud/beta9/internal/repository"
 	"github.com/beam-cloud/beta9/internal/scheduler"
 	"github.com/beam-cloud/beta9/internal/task"
@@ -125,28 +118,6 @@
 	return tq, nil
 }
 
-<<<<<<< HEAD
-func (tq *RedisTaskQueue) TaskQueuePut(ctx context.Context, in *pb.TaskQueuePutRequest) (*pb.TaskQueuePutResponse, error) {
-	authInfo, _ := auth.AuthInfoFromContext(ctx)
-
-	var payload acommon.FunctionPayload
-	err := json.Unmarshal(in.Payload, &payload)
-	if err != nil {
-		return &pb.TaskQueuePutResponse{
-			Ok: false,
-		}, nil
-	}
-
-	taskId, err := tq.put(ctx, authInfo, in.StubId, &payload)
-	return &pb.TaskQueuePutResponse{
-		Ok:     err == nil,
-		TaskId: taskId,
-	}, nil
-}
-
-func (tq *RedisTaskQueue) put(ctx context.Context, authInfo *auth.AuthInfo, stubId string, payload *acommon.FunctionPayload) (string, error) {
-	queue, exists := tq.queueInstances.Get(stubId)
-=======
 func (tq *RedisTaskQueue) taskQueueTaskFactory(ctx context.Context, msg types.TaskMessage) (types.TaskInterface, error) {
 	return &TaskQueueTask{
 		tq:  tq,
@@ -157,7 +128,6 @@
 func (tq *RedisTaskQueue) getStubConfig(stubId string) (*types.StubConfigV1, error) {
 	config, exists := tq.stubConfigCache.Get(stubId)
 
->>>>>>> d58c99a3
 	if !exists {
 		stub, err := tq.backendRepo.GetStubByExternalId(tq.ctx, stubId)
 		if err != nil {
