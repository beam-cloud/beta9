syntax = "proto3";

option go_package = "github.com/beam-cloud/beam/proto";

package simplequeue;

service SimpleQueueService {
  rpc Put(SimpleQueuePutRequest) returns (SimpleQueuePutResponse) {}
  rpc Pop(SimpleQueuePopRequest) returns (SimpleQueuePopResponse) {}
  rpc Peek(SimpleQueueRequest) returns (SimpleQueuePeekResponse) {}
  rpc Empty(SimpleQueueRequest) returns (SimpleQueueEmptyResponse) {}
  rpc Size(SimpleQueueRequest) returns (SimpleQueueSizeResponse) {}
}

<<<<<<< HEAD
message SimpleQueuePutRequest {
    string name = 1;
    bytes value = 2;
=======
message SimpleQueueEnqueueRequest {
  string name = 1;
  bytes value = 2;
>>>>>>> a9d3bf0d
}

message SimpleQueuePutResponse { bool ok = 1; }

<<<<<<< HEAD
message SimpleQueuePopRequest {
    string name = 1;
    bytes value = 2;
=======
message SimpleQueueDequeueRequest {
  string name = 1;
  bytes value = 2;
>>>>>>> a9d3bf0d
}

message SimpleQueuePopResponse {
  bool ok = 1;
  bytes value = 2;
}

message SimpleQueuePeekResponse {
  bool ok = 1;
  bytes value = 2;
}

message SimpleQueueEmptyResponse {
  bool ok = 1;
  bool empty = 2;
}

message SimpleQueueSizeResponse {
  bool ok = 1;
  uint64 size = 2;
}

message SimpleQueueRequest { string name = 1; }<|MERGE_RESOLUTION|>--- conflicted
+++ resolved
@@ -12,28 +12,16 @@
   rpc Size(SimpleQueueRequest) returns (SimpleQueueSizeResponse) {}
 }
 
-<<<<<<< HEAD
 message SimpleQueuePutRequest {
     string name = 1;
     bytes value = 2;
-=======
-message SimpleQueueEnqueueRequest {
-  string name = 1;
-  bytes value = 2;
->>>>>>> a9d3bf0d
 }
 
 message SimpleQueuePutResponse { bool ok = 1; }
 
-<<<<<<< HEAD
 message SimpleQueuePopRequest {
     string name = 1;
     bytes value = 2;
-=======
-message SimpleQueueDequeueRequest {
-  string name = 1;
-  bytes value = 2;
->>>>>>> a9d3bf0d
 }
 
 message SimpleQueuePopResponse {
