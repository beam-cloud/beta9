--- conflicted
+++ resolved
@@ -19,17 +19,9 @@
 }
 
 message FunctionInvokeRequest {
-  string stub_id = 3;
-  bytes args = 4;
-<<<<<<< HEAD
-=======
-  string handler = 5;
-  string python_version = 6;
-  int64 cpu = 7;
-  int64 memory = 8;
-  string gpu = 9;
-  repeated FVolume volumes = 10;
->>>>>>> 3fff6942
+  string stub_id = 1;
+  bytes args = 2;
+  repeated FVolume volumes = 3;
 }
 
 message FunctionInvokeResponse {
