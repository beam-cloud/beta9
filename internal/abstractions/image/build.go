--- conflicted
+++ resolved
@@ -141,14 +141,8 @@
 	err = b.scheduler.Run(&types.ContainerRequest{
 		ContainerId: containerId,
 		Env:         []string{},
-<<<<<<< HEAD
-		Cpu:         defaultBuildContainerCpu,
-		Gpu:         "T4",
-		Memory:      defaultBuildContainerMemory,
-=======
 		Cpu:         cpu,
 		Memory:      memory,
->>>>>>> d58c99a3
 		ImageId:     baseImageId,
 		SourceImage: &sourceImage,
 		WorkspaceId: authInfo.Workspace.ExternalId,
