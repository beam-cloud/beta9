--- conflicted
+++ resolved
@@ -54,7 +54,6 @@
 	github.com/vishvananda/netlink v1.2.1-beta.2
 	github.com/vishvananda/netns v0.0.4
 	golang.org/x/exp v0.0.0-20240119083558-1b970713d09a
-<<<<<<< HEAD
 	golang.org/x/net v0.27.0
 	golang.org/x/sys v0.22.0
 	google.golang.org/grpc v1.63.2
@@ -65,18 +64,6 @@
 	k8s.io/client-go v0.30.3
 	k8s.io/utils v0.0.0-20240711033017-18e509b52bc8
 	tailscale.com v1.71.0-pre.0.20240813034910-10662c4282aa
-=======
-	golang.org/x/net v0.28.0
-	golang.org/x/sys v0.24.0
-	google.golang.org/grpc v1.65.0
-	google.golang.org/protobuf v1.34.2
-	gvisor.dev/gvisor v0.0.0-20240306221502-ee1e1f6070e3
-	k8s.io/api v0.29.2
-	k8s.io/apimachinery v0.29.2
-	k8s.io/client-go v0.29.2
-	k8s.io/utils v0.0.0-20240102154912-e7106e64919e
-	tailscale.com v1.66.4
->>>>>>> 4a8d5988
 )
 
 require (
@@ -232,7 +219,6 @@
 	go.uber.org/zap v1.27.0 // indirect
 	go4.org/mem v0.0.0-20220726221520-4f986261bf13 // indirect
 	go4.org/netipx v0.0.0-20231129151722-fdeea329fbba // indirect
-<<<<<<< HEAD
 	golang.org/x/crypto v0.25.0 // indirect
 	golang.org/x/mod v0.19.0 // indirect
 	golang.org/x/oauth2 v0.18.0 // indirect
@@ -241,16 +227,6 @@
 	golang.org/x/text v0.16.0 // indirect
 	golang.org/x/time v0.5.0 // indirect
 	golang.org/x/tools v0.23.0 // indirect
-=======
-	golang.org/x/crypto v0.26.0 // indirect
-	golang.org/x/mod v0.17.0 // indirect
-	golang.org/x/oauth2 v0.20.0 // indirect
-	golang.org/x/sync v0.8.0 // indirect
-	golang.org/x/term v0.23.0 // indirect
-	golang.org/x/text v0.17.0 // indirect
-	golang.org/x/time v0.5.0 // indirect
-	golang.org/x/tools v0.21.1-0.20240508182429-e35e4ccd0d2d // indirect
->>>>>>> 4a8d5988
 	golang.zx2c4.com/wintun v0.0.0-20230126152724-0fa3db229ce2 // indirect
 	golang.zx2c4.com/wireguard/windows v0.5.3 // indirect
 	google.golang.org/appengine v1.6.8 // indirect
