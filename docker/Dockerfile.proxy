--- conflicted
+++ resolved
@@ -1,8 +1,4 @@
-<<<<<<< HEAD
-FROM golang:1.22 as base
-=======
 FROM golang:1.21-bullseye as base
->>>>>>> b8795d12
 
 # Target used in development environments
 FROM base as build
