FROM golang:1.21-bullseye as base

RUN apt-get update && \
    apt-get install -y --no-install-recommends fuse3 && \
    curl -sSL https://d.juicefs.com/install | sh -

RUN curl -fsSL https://tailscale.com/install.sh | sh

RUN apt-get install -y libfuse2 && \
    export ARCH="$(dpkg --print-architecture)" && \
    if [ "$ARCH" = "amd64" ]; then \
        ARCH="x86_64"; \
    fi && \
    curl -sSf -o mountpoint.deb https://s3.amazonaws.com/mountpoint-s3-release/1.5.0/${ARCH}/mount-s3-1.5.0-${ARCH}.deb && \
    dpkg -i mountpoint.deb && \
    rm -vf mountpoint.deb


# Target used in development environments
FROM base as build

WORKDIR /workspace

<<<<<<< HEAD
RUN apt install -y libfuse3-dev && \
=======
RUN apt-get install -y libfuse3-dev && \
>>>>>>> d58c99a3
    go install github.com/cosmtrek/air@v1.49.0

COPY go.mod go.sum ./
RUN go mod download && go mod verify

COPY . .

RUN go build -o /usr/local/bin/gateway /workspace/cmd/gateway/main.go


# Target used in production-like environments
FROM base AS release

WORKDIR /workspace

RUN apt-get autoclean

COPY --from=build /usr/local/bin/gateway /usr/local/bin/

CMD ["tail", "-f", "/dev/null"]<|MERGE_RESOLUTION|>--- conflicted
+++ resolved
@@ -21,11 +21,7 @@
 
 WORKDIR /workspace
 
-<<<<<<< HEAD
-RUN apt install -y libfuse3-dev && \
-=======
 RUN apt-get install -y libfuse3-dev && \
->>>>>>> d58c99a3
     go install github.com/cosmtrek/air@v1.49.0
 
 COPY go.mod go.sum ./
