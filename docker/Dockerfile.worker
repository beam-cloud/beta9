# syntax=docker/dockerfile:1.7-labs
ARG BASE_STAGE=dev

FROM golang:1.22-bullseye AS golang

RUN apt-get update && apt-get install -y curl git


# skopeo
# ========================
FROM golang AS skopeo

WORKDIR /workspace

ENV CGO_ENABLED="0"  \
    DISABLE_DOCS="1" \
    GO_DYN_FLAGS=""  \
    BUILDTAGS="containers_image_openpgp"

RUN <<EOT
set -eux
git clone https://github.com/containers/skopeo.git .
make
make install
/usr/local/bin/skopeo --version
EOT


# runc
# ========================
FROM golang AS runc

WORKDIR /workspace

RUN apt-get install -y libseccomp-dev

RUN <<EOT
set -eux
git clone https://github.com/beam-cloud/runc.git .
make
make install
/usr/local/sbin/runc --version
EOT


# nvidia-container-toolkit
# ========================
FROM golang AS nvidia-container-toolkit

WORKDIR /workspace

RUN apt-get update && apt-get install -y build-essential

RUN <<EOT
git clone -b np/update --single-branch https://github.com/beam-cloud/nvidia-container-toolkit.git .
make build
make binaries
EOT


# beta9 worker
# ========================
FROM golang AS worker

WORKDIR /workspace

COPY go.mod go.sum ./
RUN go mod download
COPY --exclude=sdk . .
RUN go build -o /usr/local/bin/worker ./cmd/worker/main.go


# final image
# ========================
FROM nvidia/cuda:12.3.1-base-ubuntu20.04 AS release
FROM release AS dev

FROM ${BASE_STAGE} AS final
ENV DEBIAN_FRONTEND="noninteractive"
WORKDIR /workspace

RUN apt-get update && \
    apt-get install -y curl gpg && \
    curl -fsSL https://download.opensuse.org/repositories/devel:/tools:/criu/xUbuntu_20.04/Release.key | gpg --dearmor -o /usr/share/keyrings/criu.gpg && \
    echo 'deb [signed-by=/usr/share/keyrings/criu.gpg] https://download.opensuse.org/repositories/devel:/tools:/criu/xUbuntu_20.04 /' > /etc/apt/sources.list.d/criu.list && \
    curl -fsSL https://nvidia.github.io/nvidia-container-runtime/gpgkey | apt-key add - && \
    curl -s -L https://nvidia.github.io/nvidia-docker/ubuntu20.04/nvidia-docker.list | sudo tee /etc/apt/sources.list.d/nvidia-docker.list \
    curl -fsSL https://nvidia.github.io/nvidia-container-runtime/ubuntu20.04/nvidia-container-runtime.list | tee /etc/apt/sources.list.d/nvidia-container-runtime.list && \
    apt-get update && \
    apt-get install psmisc

RUN curl -L https://beam-runner-python-deps.s3.amazonaws.com/juicefs -o /usr/local/bin/juicefs && chmod +x /usr/local/bin/juicefs
RUN curl -fsSL https://tailscale.com/install.sh | sh
RUN apt-get install -y --no-install-recommends criu nvidia-container-toolkit-base nvidia-container-toolkit
<<<<<<< HEAD
RUN apt-get update && apt-get install -y fuse3 libfuse2 libfuse3-dev

ARG TARGETARCH

ENV MOUNT_S3_URL_ARM64="https://s3.amazonaws.com/mountpoint-s3-release/1.8.0/arm64/mount-s3-1.8.0-arm64.tar.gz"
ENV MOUNT_S3_URL_AMD64="https://s3.amazonaws.com/mountpoint-s3-release/1.8.0/x86_64/mount-s3-1.8.0-x86_64.tar.gz"

RUN MOUNT_S3_URL=$(if [ "$TARGETARCH" = "arm64" ]; then echo $MOUNT_S3_URL_ARM64; else echo $MOUNT_S3_URL_AMD64; fi) && \
    curl -O $MOUNT_S3_URL && \
    TARBALL=$(basename $MOUNT_S3_URL) && \
    mkdir mount-s3 && \
    tar -xzf $TARBALL -C mount-s3 && \
    mv mount-s3/bin/mount-s3 /usr/local/bin/ms3 && chmod +x /usr/local/bin/ms3 && \
    rm -rf mount-s3 $TARBALL
=======
RUN apt-get install -y fuse3 libfuse3-dev libfuse-dev bash-completion

RUN if [ "$(uname -m)" = "x86_64" ]; then \
    curl -L https://beam-runner-python-deps.s3.amazonaws.com/cuno_1.2.6_amd64_glibc.deb -o /tmp/cuno_1.2.6_amd64_glibc.deb && \
    apt-get install -y /tmp/cuno_1.2.6_amd64_glibc.deb && rm /tmp/cuno_1.2.6_amd64_glibc.deb; \
    fi
>>>>>>> d87bd48d

RUN apt-get remove -y curl gpg && \
    apt-get clean && apt-get autoremove -y && apt-get autopurge -y && \
    rm -rf /var/lib/apt/lists/* /var/log/*

RUN echo "nameserver 8.8.8.8" > /workspace/resolv.conf
COPY --from=runc /usr/local/sbin/runc /usr/local/sbin/runc
COPY --from=skopeo /usr/local/bin/skopeo /usr/local/bin/skopeo
COPY --from=skopeo /workspace/default-policy.json /etc/containers/policy.json
COPY --from=nvidia-container-toolkit /workspace/nvidia-container-runtime* /usr/bin/
COPY --from=worker /usr/local/bin/worker /usr/local/bin/worker
COPY ./sdk/src/beta9 /workspace/sdk

VOLUME "/usr/lib/x86_64-linux-gnu"
VOLUME "/usr/lib/aarch64-linux-gnu"<|MERGE_RESOLUTION|>--- conflicted
+++ resolved
@@ -92,8 +92,8 @@
 RUN curl -L https://beam-runner-python-deps.s3.amazonaws.com/juicefs -o /usr/local/bin/juicefs && chmod +x /usr/local/bin/juicefs
 RUN curl -fsSL https://tailscale.com/install.sh | sh
 RUN apt-get install -y --no-install-recommends criu nvidia-container-toolkit-base nvidia-container-toolkit
-<<<<<<< HEAD
-RUN apt-get update && apt-get install -y fuse3 libfuse2 libfuse3-dev
+
+RUN apt-get update && apt-get install -y fuse3 libfuse2 libfuse3-dev libfuse-dev bash-completion
 
 ARG TARGETARCH
 
@@ -107,14 +107,12 @@
     tar -xzf $TARBALL -C mount-s3 && \
     mv mount-s3/bin/mount-s3 /usr/local/bin/ms3 && chmod +x /usr/local/bin/ms3 && \
     rm -rf mount-s3 $TARBALL
-=======
-RUN apt-get install -y fuse3 libfuse3-dev libfuse-dev bash-completion
+
 
 RUN if [ "$(uname -m)" = "x86_64" ]; then \
     curl -L https://beam-runner-python-deps.s3.amazonaws.com/cuno_1.2.6_amd64_glibc.deb -o /tmp/cuno_1.2.6_amd64_glibc.deb && \
     apt-get install -y /tmp/cuno_1.2.6_amd64_glibc.deb && rm /tmp/cuno_1.2.6_amd64_glibc.deb; \
     fi
->>>>>>> d87bd48d
 
 RUN apt-get remove -y curl gpg && \
     apt-get clean && apt-get autoremove -y && apt-get autopurge -y && \
