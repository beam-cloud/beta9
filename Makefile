--- conflicted
+++ resolved
@@ -48,15 +48,11 @@
 	cd hack && okteto down --file okteto.yml
 
 protocol:
-<<<<<<< HEAD
-	./bin/gen_proto.sh
+	poetry install --directory ./sdk
+	poetry run --no-interaction --directory ./sdk bin/gen_proto.sh
 
 verify-protocol:
 	./bin/verify_proto.sh
-=======
-	poetry install --directory ./sdk
-	poetry run --no-interaction --directory ./sdk proto/gen.sh
->>>>>>> 6cf16bfb
 
 test-pkg:
 	go test -v ./pkg/... -bench=./pkg/..