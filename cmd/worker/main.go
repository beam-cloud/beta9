--- conflicted
+++ resolved
@@ -1,12 +1,7 @@
 package main
 
 import (
-<<<<<<< HEAD
-=======
-	"log"
-
 	"github.com/beam-cloud/beta9/pkg/types"
->>>>>>> c58525bb
 	"github.com/beam-cloud/beta9/pkg/worker"
 	"github.com/rs/zerolog/log"
 )
@@ -14,27 +9,19 @@
 func main() {
 	s, err := worker.NewWorker()
 	if err != nil {
-<<<<<<< HEAD
-		log.Fatal().Err(err).Msg("error creating worker")
-=======
 		if _, ok := err.(*types.ErrWorkerNotFound); ok {
-			log.Println("Worker not found. Shutting down.")
+			log.Info().Msg("Worker not found. Shutting down.")
 			return
 		}
-		log.Fatal("Worker initialization failed:", err)
->>>>>>> c58525bb
+		log.Fatal().Err(err).Msg("Worker initialization failed")
 	}
 
 	err = s.Run()
 	if err != nil {
-<<<<<<< HEAD
-		log.Fatal().Err(err).Msg("worker exited with error")
-=======
 		if _, ok := err.(*types.ErrWorkerNotFound); ok {
-			log.Println("Worker not found. Shutting down.")
+			log.Info().Msg("Worker not found. Shutting down.")
 			return
 		}
-		log.Fatal("Starting worker failed:", err)
->>>>>>> c58525bb
+		log.Fatal().Err(err).Msg("Starting worker failed")
 	}
 }