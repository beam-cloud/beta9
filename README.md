--- conflicted
+++ resolved
@@ -23,71 +23,35 @@
   <img alt="License" src="https://img.shields.io/badge/license-Apache--2.0-ff69b4"/>
 </p>
 
-<<<<<<< HEAD
 ---
 
 [English](https://github.com/beam-cloud/beta9/blob/master/README.md) | [简体中文](https://github.com/beam-cloud/beta9/blob/master/README.md) | [繁體中文](https://github.com/beam-cloud/beta9/blob/master/README.md) | [Türkçe](https://github.com/beam-cloud/beta9/blob/master/README.md) | [हिंदी](https://github.com/beam-cloud/beta9/blob/master/README.md) | [Português (Brasil)](https://github.com/beam-cloud/beta9/blob/master/README.md) | [Italiano](https://github.com/beam-cloud/beta9/blob/master/README.md) | [Español](https://github.com/beam-cloud/beta9/blob/master/README.md) | [한국어](https://github.com/beam-cloud/beta9/blob/master/README.md)
-=======
-<h3 align="center">
-    Serverless container runtime for AI applications 
-</h3>
->>>>>>> 80006219
 
 ---
 
 </div>
 
-<<<<<<< HEAD
 # Beta9
 
 Beta9 is an open-source platform for running remote containers directly from Python. It supports GPU/CUDA acceleration, allows you to scale out arbitrary Python code to hundreds of machines, easily deploy functions and task queues, and distribute workloads across various cloud providers (including bare metal providers).
 
 Features:
-=======
-### Features
->>>>>>> 80006219
 
 - Scale out workloads to hundreds of machines (with GPU support!)
 - Instantly run remote containers, right from your Python interpreter
 - Distribute workloads across multiple cloud providers
 - Easily deploy task queues and functions using simple Python abstractions
 
-<<<<<<< HEAD
+
 We use beta9 internally at [Beam](https://beam.cloud) to run AI applications for users at scale.
 
 # Get started
 
-### Beam Cloud (Recommended)
+## Beam Cloud (Recommended)
 
 The fastest way and most reliable way to get started with Beam is by signing up for free to [Beam Cloud](https://beam.cloud). Your first 10 hours of usage are free, and afterwards you pay based on usage.
 
-=======
-```python
-from beta9 import function
-
-
-@function(cpu=8, gpu="A100-40")
-def square(i: int):
-    return i**2
-
-
-def main():
-    numbers = list(range(10))
-    squared = []
-
-    # Run a remote container for every item in list
-    for result in square.map(numbers):
-        squared.append(result)
-```
-
-# Get started for free 
-
-### Beam Cloud (Recommended)
-
-The fastest way and most reliable way to get started with Beta9 is by signing up for free to [Beam Cloud](https://beam.cloud). Your first 10 hours of usage are free, and afterwards you pay based on usage. 
-
->>>>>>> 80006219
-### Open-source deploy (Advanced)
+## Open-source deploy (Advanced)
 
 #### Setting up the server
 
@@ -117,14 +81,13 @@
 
 After you've setup the server and SDK, check out the SDK readme [here](sdk/README.md).
 
-<<<<<<< HEAD
 # Example App
 
 ```python
 from beta9 import function
 
 
-@function(cpu=8, gpu="A100-40")
+@function(cpu=8)
 def square(i: int):
     return i**2
 
@@ -138,8 +101,6 @@
         squared.append(result)
 ```
 
-=======
->>>>>>> 80006219
 ## How it works
 
 Beta9 is designed for launching remote serverless containers very quickly. There are a few things that make this possible:
@@ -151,15 +112,6 @@
 
 ![demo gif](sdk/docs/demo.gif)
 
-<<<<<<< HEAD
-## Contributing
-
-We welcome contributions, big or small! These are the most helpful things for us:
-
-- Rank features in our roadmap
-- Open a PR
-- Submit a [feature request](https://github.com/beam-cloud/beta9/issues/new?assignees=&labels=&projects=&template=issue--feature-request.md&title=) or [bug report](https://github.com/beam-cloud/beta9/issues/new?assignees=&labels=&projects=&template=issue--bug-report.md&title=)
-=======
 ## Contributing 
 
 We welcome contributions, big or small! These are the most helpful things for us:
@@ -167,13 +119,11 @@
 * Rank features in our roadmap
 * Open a PR
 * Submit a [feature request](https://github.com/beam-cloud/beta9/issues/new?assignees=&labels=&projects=&template=feature-request.md&title=) or [bug report](https://github.com/beam-cloud/beta9/issues/new?assignees=&labels=&projects=&template=bug-report.md&title=)
->>>>>>> 80006219
 
 ## Philosophy
 
 Our mission is to simplify the complexity of the cloud. To do this, we've built a Python-first abstraction for launching serverless containers on GPUs.
 
-<<<<<<< HEAD
 In our view, the existing cloud providers provide tools that are too bloated and complicated for developers to iterate quickly.
 
 Beam is the alternative to setting up a Kubernetes cluster or spinning up a cloud VM.
@@ -183,35 +133,16 @@
 ## Open-source vs. paid
 
 This repo is available under the Apache license. If you'd like to use the cloud hosted version, you can visit our [pricing page](https://beam.cloud/pricing).
-=======
-In our view, the existing cloud providers offer tools that are too bloated and complicated for developers to iterate quickly. 
-
-Beta9 is the alternative to setting up a Kubernetes cluster or logging into the console to spin up a cloud VM.
-
-Beta9 gives you all the tools you need to run code on cloud GPUs, expose that code behind an API, and iterate quickly on your app.
-
-## Open-source vs. paid 
-
-This repo is available under the [Apache](https://www.apache.org/licenses/LICENSE-2.0) license. If you'd like to use the cloud hosted version, you can visit our [pricing page](https://beam.cloud/pricing).
->>>>>>> 80006219
 
 ## Community & Support
 
 If you need support, you can reach out through any of these channels:
 
-<<<<<<< HEAD
-- [Slack](https://join.slack.com/t/beam-89x5025/shared_invite/zt-1ye1jzgg2-cGpMKuoXZJiT3oSzgPmN8g) \(Chat live with our engineering team\)
-- [GitHub issues](https://github.com/beam-cloud/beta9/issues) \(Bug reports, feature requests, and anything roadmap related)
-- [Twitter](https://twitter.com/beam_cloud) \(Updates on releases)
-
-### Thanks to our contributors
-=======
 - [Slack](https://join.slack.com/t/beam-cloud/shared_invite/zt-2f16bwiiq-oP8weCLWNrf_9lJZIDf0Fg) \(Chat live with our engineering team\)
 - [GitHub issues](https://github.com/beam-cloud//issues) \(Bug reports, feature requests, and anything roadmap related)
 - [Twitter](https://twitter.com/beam_cloud) \(Updates on releases)
 
-## Contributors
->>>>>>> 80006219
+## Thanks to our contributors
 
 <a href="https://github.com/slai-labs/get-beam/graphs/contributors">
   <img src="https://contrib.rocks/image?repo=slai-labs/get-beam" />
