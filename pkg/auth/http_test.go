package auth

import (
	"errors"
	"net/http/httptest"
	"testing"
	"time"

	"github.com/DATA-DOG/go-sqlmock"
	"github.com/beam-cloud/beta9/pkg/repository"
	"github.com/beam-cloud/beta9/pkg/types"
	"github.com/labstack/echo/v4"
	"github.com/stretchr/testify/assert"
)

type MockDetails struct {
	backendRepo  repository.BackendRepository
	mock         sqlmock.Sqlmock
	tokenForTest types.Token
}

func addTokenRow(
	mock sqlmock.Sqlmock,
	workspace types.Workspace,
	token types.Token,
) {
	mock.ExpectQuery("SELECT (.+) FROM token").
		WillReturnRows(
			sqlmock.NewRows(
				[]string{"id", "external_id", "key", "active", "reusable", "workspace_id", "workspace.external_id", "token_type", "created_at", "updated_at"},
			).AddRow(
				token.Id,
				token.ExternalId,
				token.Key,
				token.Active,
				token.Reusable,
				token.WorkspaceId,
				workspace.ExternalId,
				token.TokenType,
				token.CreatedAt,
				token.UpdatedAt,
			),
		)
}

func mockBackendWithValidToken() MockDetails {
	backendRepo, mock := repository.NewBackendPostgresRepositoryForTest()
	workspaceForTest := types.Workspace{
		Id:         1,
		ExternalId: "test",
		Name:       "test",
		CreatedAt:  time.Now(),
		UpdatedAt:  time.Now(),
	}

	tokenForTest := types.Token{
		Id:          1,
		ExternalId:  "test",
		Key:         "test",
		Active:      true,
		Reusable:    true,
		WorkspaceId: &workspaceForTest.Id,
		Workspace:   &workspaceForTest,
		CreatedAt:   time.Now(),
		UpdatedAt:   time.Now(),
	}

	return MockDetails{
		backendRepo:  backendRepo,
		mock:         mock,
		tokenForTest: tokenForTest,
	}
}

func TestAuthMiddleWare(t *testing.T) {
	mockDetails := mockBackendWithValidToken()

	e := echo.New()
	e.Use(AuthMiddleware(mockDetails.backendRepo))

	// 1. Test with valid token
	e.GET("/", func(ctx echo.Context) error {
		cc, _ := ctx.(*HttpAuthContext)

		assert.NotNil(t, cc.AuthInfo)
		assert.NotNil(t, cc.AuthInfo.Token)
		assert.NotNil(t, cc.AuthInfo.Workspace)
		assert.NotNil(t, cc.AuthInfo.Workspace.ExternalId)
		assert.Equal(t, cc.AuthInfo.Token.ExternalId, mockDetails.tokenForTest.ExternalId)
		assert.Equal(t, cc.AuthInfo.Token.Key, mockDetails.tokenForTest.Key)

		return ctx.String(200, "OK")
	})

	tests := []struct {
		name           string
		tokenKey       string
		prepares       func()
		expectedStatus int
	}{
		{
			name:           "Test with valid token",
			tokenKey:       mockDetails.tokenForTest.Key,
			expectedStatus: 200,
			prepares: func() {
				addTokenRow(mockDetails.mock, *mockDetails.tokenForTest.Workspace, mockDetails.tokenForTest)
			},
		},
		{
			name:           "Test with invalid token",
			tokenKey:       "invalid",
			expectedStatus: 401,
			prepares: func() {
				mockDetails.mock.ExpectQuery("SELECT (.+) FROM token").
					WillReturnError(errors.New("invalid token"))
			},
		},
		{
			name:           "Test with empty token",
			tokenKey:       "",
			expectedStatus: 401,
			prepares: func() {
				mockDetails.mock.ExpectQuery("SELECT (.+) FROM token").
					WillReturnError(errors.New("invalid token"))
			},
		},
	}

	for _, tt := range tests {
		t.Run(tt.name, func(t *testing.T) {
			tt.prepares()

			req := httptest.NewRequest(echo.GET, "/", nil)
			req.Header.Set("Authorization", tt.tokenKey)
			rec := httptest.NewRecorder()

			e.ServeHTTP(rec, req)

			assert.Equal(t, tt.expectedStatus, rec.Code)
		})
	}

}

func TestWithWorkspaceAuth(t *testing.T) {
	mockDetails := mockBackendWithValidToken()
	e := echo.New()
	e.Use(AuthMiddleware(mockDetails.backendRepo))

	e.GET("/:workspaceId", WithWorkspaceAuth(func(c echo.Context) error {
		if c.(*HttpAuthContext).AuthInfo.Token.TokenType == types.TokenTypeClusterAdmin {
			return c.String(200, "OK")
		}

		assert.NotNil(t, c.(*HttpAuthContext).AuthInfo.Workspace)
		assert.NotNil(t, c.(*HttpAuthContext).AuthInfo.Workspace.ExternalId)
		assert.NotNil(t, c.(*HttpAuthContext).Param("workspaceId"))
		assert.Equal(t, c.(*HttpAuthContext).AuthInfo.Workspace.ExternalId, c.(*HttpAuthContext).Param("workspaceId"))
		return c.String(200, "OK")
	}))

	tests := []struct {
		name           string
		tokenKey       string
		workspaceId    string
		expectedStatus int
		prepares       func()
	}{
		{
			name:           "Test with valid token and workspace",
			tokenKey:       mockDetails.tokenForTest.Key,
			workspaceId:    mockDetails.tokenForTest.Workspace.ExternalId,
			expectedStatus: 200,
			prepares: func() {
				addTokenRow(mockDetails.mock, *mockDetails.tokenForTest.Workspace, mockDetails.tokenForTest)
			},
		},
		{
			name:           "Test with valid token and correct workspace",
			tokenKey:       mockDetails.tokenForTest.Key,
			workspaceId:    "invalid",
			expectedStatus: 401,
			prepares: func() {
				addTokenRow(mockDetails.mock, *mockDetails.tokenForTest.Workspace, mockDetails.tokenForTest)
			},
		},
		{
			name:           "Test correct workspace with admin user override",
			tokenKey:       mockDetails.tokenForTest.Key,
			workspaceId:    "invalid",
			expectedStatus: 200,
			prepares: func() {
				tokenForTest := mockDetails.tokenForTest
				tokenForTest.TokenType = types.TokenTypeClusterAdmin
				addTokenRow(mockDetails.mock, *mockDetails.tokenForTest.Workspace, tokenForTest)
			},
		},
		{
			name:           "Test correct workspace and admin user override",
			tokenKey:       mockDetails.tokenForTest.Key,
			workspaceId:    mockDetails.tokenForTest.Workspace.ExternalId,
			expectedStatus: 200,
			prepares: func() {
				tokenForTest := mockDetails.tokenForTest
				tokenForTest.TokenType = types.TokenTypeClusterAdmin
				addTokenRow(mockDetails.mock, *mockDetails.tokenForTest.Workspace, tokenForTest)
			},
		},
	}

	for _, tt := range tests {
		t.Run(tt.name, func(t *testing.T) {
			tt.prepares()

			req := httptest.NewRequest(echo.GET, "/"+tt.workspaceId, nil)
			req.Header.Set("Authorization", tt.tokenKey)
			rec := httptest.NewRecorder()

			e.ServeHTTP(rec, req)

			assert.Equal(t, tt.expectedStatus, rec.Code)
		})
	}

}

func TestWithClusterAdminAuth(t *testing.T) {
	mockDetails := mockBackendWithValidToken()
	e := echo.New()
	e.Use(AuthMiddleware(mockDetails.backendRepo))

	e.GET("/", WithClusterAdminAuth(func(c echo.Context) error {
		assert.NotNil(t, c.(*HttpAuthContext).AuthInfo.Token)
		assert.Equal(t, c.(*HttpAuthContext).AuthInfo.Token.TokenType, types.TokenTypeClusterAdmin)
		return c.String(200, "OK")
	}))

	tests := []struct {
		name           string
		tokenKey       string
		expectedStatus int
		prepares       func()
	}{
		{
<<<<<<< HEAD
			name:           "Test with valid token but not admin user",
=======
			name:           "Test with valid token",
>>>>>>> a22bcc9b
			tokenKey:       mockDetails.tokenForTest.Key,
			expectedStatus: 401,
			prepares: func() {
				addTokenRow(mockDetails.mock, *mockDetails.tokenForTest.Workspace, mockDetails.tokenForTest)
			},
		},
		{
<<<<<<< HEAD
			name:           "Test with valid token and admin user",
=======
			name:           "Test with admin token",
>>>>>>> a22bcc9b
			tokenKey:       mockDetails.tokenForTest.Key,
			expectedStatus: 200,
			prepares: func() {
				tokenForTest := mockDetails.tokenForTest
				tokenForTest.TokenType = types.TokenTypeClusterAdmin
				addTokenRow(mockDetails.mock, *mockDetails.tokenForTest.Workspace, tokenForTest)
			},
		},
	}

	for _, tt := range tests {
		t.Run(tt.name, func(t *testing.T) {
			tt.prepares()

			req := httptest.NewRequest(echo.GET, "/", nil)
			req.Header.Set("Authorization", tt.tokenKey)
			rec := httptest.NewRecorder()

			e.ServeHTTP(rec, req)

			assert.Equal(t, tt.expectedStatus, rec.Code)
		})
	}
}<|MERGE_RESOLUTION|>--- conflicted
+++ resolved
@@ -242,23 +242,15 @@
 		prepares       func()
 	}{
 		{
-<<<<<<< HEAD
-			name:           "Test with valid token but not admin user",
-=======
 			name:           "Test with valid token",
->>>>>>> a22bcc9b
-			tokenKey:       mockDetails.tokenForTest.Key,
-			expectedStatus: 401,
-			prepares: func() {
-				addTokenRow(mockDetails.mock, *mockDetails.tokenForTest.Workspace, mockDetails.tokenForTest)
-			},
-		},
-		{
-<<<<<<< HEAD
-			name:           "Test with valid token and admin user",
-=======
+			tokenKey:       mockDetails.tokenForTest.Key,
+			expectedStatus: 401,
+			prepares: func() {
+				addTokenRow(mockDetails.mock, *mockDetails.tokenForTest.Workspace, mockDetails.tokenForTest)
+			},
+		},
+		{
 			name:           "Test with admin token",
->>>>>>> a22bcc9b
 			tokenKey:       mockDetails.tokenForTest.Key,
 			expectedStatus: 200,
 			prepares: func() {
