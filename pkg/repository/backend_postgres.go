package repository

import (
	"context"
	"crypto/rand"
	"database/sql"
	"encoding/base64"
	"encoding/json"
	"errors"
	"fmt"
	"reflect"
	"regexp"
	"strings"
	"time"

	"github.com/Masterminds/squirrel"
	"github.com/google/uuid"
	"github.com/jmoiron/sqlx"
	"github.com/lib/pq"
	_ "github.com/lib/pq"
	"github.com/pressly/goose/v3"

	pkgCommon "github.com/beam-cloud/beta9/pkg/common"
	_ "github.com/beam-cloud/beta9/pkg/repository/backend_postgres_migrations"
	"github.com/beam-cloud/beta9/pkg/repository/common"
	"github.com/beam-cloud/beta9/pkg/types"
	"github.com/rs/zerolog"
	"github.com/rs/zerolog/log"
)

const (
	ScheduledJobsChannel                = "jobs"
	listenToChannelPingInterval         = 10 * time.Second
	listenToChannelMinReconnectInterval = 1 * time.Second
	listenToChannelMaxReconnectInterval = 10 * time.Second
)

var PostgresDataError = pq.ErrorClass("22")

func GenerateDSN(config types.PostgresConfig) string {
	sslMode := "disable"
	if config.EnableTLS {
		sslMode = "require"
	}

	return fmt.Sprintf(
		"host=%s user=%s password=%s dbname=%s port=%d sslmode=%s TimeZone=%s",
		config.Host,
		config.Username,
		config.Password,
		config.Name,
		config.Port,
		sslMode,
		config.TimeZone,
	)
}

type PostgresBackendRepository struct {
	client         *sqlx.DB
	config         types.PostgresConfig
	eventRepo      EventRepository
	adminWorkspace *types.Workspace
}

func NewBackendPostgresRepository(config types.PostgresConfig, eventRepo EventRepository) (*PostgresBackendRepository, error) {
	dsn := GenerateDSN(config)

	db, err := sqlx.Connect("postgres", dsn)
	if err != nil {
		return nil, err
	}

	return &PostgresBackendRepository{
		client:    db,
		config:    config,
		eventRepo: eventRepo,
	}, nil
}

type GooseLogger struct {
	zerolog.Logger
}

func (l *GooseLogger) Fatalf(format string, v ...any) {
	l.Logger.Fatal().Msgf(format, v...)
}

func (r *PostgresBackendRepository) Migrate() error {
	goose.SetLogger(&GooseLogger{log.Logger.Level(zerolog.InfoLevel)})
	if err := goose.SetDialect("postgres"); err != nil {
		return err
	}

	if err := goose.Up(r.client.DB, "./"); err != nil {
		return err
	}

	return nil
}

func (r *PostgresBackendRepository) Ping() error {
	return r.client.Ping()
}

func (r *PostgresBackendRepository) generateExternalId() (string, error) {
	id, err := uuid.NewRandom()
	if err != nil {
		return "", err
	}
	return id.String(), nil
}

// Context

func (r *PostgresBackendRepository) ListWorkspaces(ctx context.Context) ([]types.Workspace, error) {
	var workspaces []types.Workspace

	query := `SELECT id, name, external_id, created_at, updated_at FROM workspace;`
	err := r.client.SelectContext(ctx, &workspaces, query)
	if err != nil {
		return nil, err
	}

	return workspaces, nil
}

func (r *PostgresBackendRepository) CreateWorkspace(ctx context.Context) (types.Workspace, error) {
	name := uuid.New().String()[:6] // Generate a short UUID for the workspace name

	externalId, err := r.generateExternalId()
	if err != nil {
		return types.Workspace{}, err
	}

	// Generate a secure signing key for tasks
	signingKeyBytes := make([]byte, 32) // 256 bits
	if _, err := rand.Read(signingKeyBytes); err != nil {
		return types.Workspace{}, err
	}
	signingKey := "sk_" + base64.StdEncoding.EncodeToString(signingKeyBytes)

	query := `
	INSERT INTO workspace (name, external_id, signing_key)
	VALUES ($1, $2, $3)
	RETURNING id, name, external_id, signing_key, created_at, updated_at;
	`

	var context types.Workspace
	if err := r.client.GetContext(ctx, &context, query, name, externalId, signingKey); err != nil {
		return types.Workspace{}, err
	}

	return context, nil
}

func (r *PostgresBackendRepository) GetWorkspaceByExternalId(ctx context.Context, externalId string) (types.Workspace, error) {
	var workspace types.Workspace

	query := `SELECT id, name, created_at, updated_at, concurrency_limit_id, volume_cache_enabled, multi_gpu_enabled, storage_id FROM workspace WHERE external_id = $1;`
	err := r.client.GetContext(ctx, &workspace, query, externalId)
	if err != nil {
		return types.Workspace{}, err
	}

	return workspace, nil
}

func (r *PostgresBackendRepository) GetWorkspace(ctx context.Context, workspaceId uint) (types.Workspace, error) {
	var workspace types.Workspace

	query := `
	SELECT w.id, w.name, w.created_at, w.concurrency_limit_id, w.volume_cache_enabled, w.multi_gpu_enabled,
	ws.id "storage.id", ws.bucket_name "storage.bucket_name", ws.access_key "storage.access_key",
	ws.secret_key "storage.secret_key", ws.endpoint_url "storage.endpoint_url", ws.region "storage.region",
	ws.created_at "storage.created_at", ws.updated_at "storage.updated_at"
	FROM workspace w
	LEFT JOIN workspace_storage ws ON w.storage_id = ws.id
	WHERE w.id = $1;
	`

	err := r.client.GetContext(ctx, &workspace, query, workspaceId)
	if err != nil {
		return types.Workspace{}, err
	}

	if workspace.StorageAvailable() {
		if err := r.decryptFields(workspace.Storage); err != nil {
			return types.Workspace{}, err
		}
	}

	return workspace, nil
}

func (r *PostgresBackendRepository) GetWorkspaceByExternalIdWithSigningKey(ctx context.Context, externalId string) (types.Workspace, error) {
	var workspace types.Workspace

	query := `SELECT id, name, created_at, concurrency_limit_id, signing_key, volume_cache_enabled, multi_gpu_enabled FROM workspace WHERE external_id = $1;`
	err := r.client.GetContext(ctx, &workspace, query, externalId)
	if err != nil {
		return types.Workspace{}, err
	}

	return workspace, nil
}

func (r *PostgresBackendRepository) GetAdminWorkspace(ctx context.Context) (*types.Workspace, error) {
	if r.adminWorkspace != nil {
		return r.adminWorkspace, nil
	}

	var adminWorkspace types.Workspace

	query := `SELECT w.id, w.name, w.created_at, w.concurrency_limit_id, w.volume_cache_enabled, w.multi_gpu_enabled
	FROM token t
	INNER JOIN workspace w ON t.workspace_id = w.id
	WHERE t.token_type = 'admin';`
	err := r.client.GetContext(ctx, &adminWorkspace, query)
	if err != nil {
		return nil, err
	}

	r.adminWorkspace = &adminWorkspace
	return r.adminWorkspace, nil
}

// Token

const tokenLength = 64

func (r *PostgresBackendRepository) CreateToken(ctx context.Context, workspaceId uint, tokenType string, reusable bool) (types.Token, error) {
	externalId, err := r.generateExternalId()
	if err != nil {
		return types.Token{}, err
	}

	// Generate a new key for the token
	randomBytes := make([]byte, tokenLength)
	if _, err := rand.Read(randomBytes); err != nil {
		return types.Token{}, err
	}
	key := base64.URLEncoding.EncodeToString(randomBytes)

	query := `
	INSERT INTO token (external_id, key, active, token_type, reusable, workspace_id)
	VALUES ($1, $2, $3, $4, $5, $6)
	RETURNING id, external_id, key, created_at, updated_at, active, token_type, reusable, workspace_id;
	`

	var token types.Token
	if err := r.client.GetContext(ctx, &token, query, externalId, key, true, tokenType, reusable, workspaceId); err != nil {
		return types.Token{}, err
	}

	return token, nil
}

func (r *PostgresBackendRepository) AuthorizeToken(ctx context.Context, tokenKey string) (*types.Token, *types.Workspace, error) {
	query := `
	SELECT t.id, t.external_id, t.key, t.created_at, t.updated_at, t.active, t.disabled_by_cluster_admin , t.token_type, t.reusable, t.workspace_id,
	       w.id "workspace.id", w.name "workspace.name", w.external_id "workspace.external_id", w.signing_key "workspace.signing_key", w.created_at "workspace.created_at",
		   w.updated_at "workspace.updated_at", w.volume_cache_enabled "workspace.volume_cache_enabled", w.multi_gpu_enabled "workspace.multi_gpu_enabled", w.storage_id "workspace.storage_id",
		   ws.id AS "workspace.storage.id", ws.external_id AS "workspace.storage.external_id", ws.bucket_name AS "workspace.storage.bucket_name", ws.access_key AS "workspace.storage.access_key", 
		   ws.secret_key AS "workspace.storage.secret_key", ws.endpoint_url AS "workspace.storage.endpoint_url", ws.region AS "workspace.storage.region", ws.created_at AS "workspace.storage.created_at", ws.updated_at AS "workspace.storage.updated_at"
	FROM token t
	INNER JOIN workspace w ON t.workspace_id = w.id
	LEFT JOIN workspace_storage ws ON w.storage_id = ws.id
	WHERE t.key = $1 AND t.active = TRUE;
	`

	var token types.Token

	if err := r.client.GetContext(ctx, &token, query, tokenKey); err != nil {
		return nil, nil, err
	}

	if token.Workspace.StorageAvailable() {
		if err := r.decryptFields(token.Workspace.Storage); err != nil {
			return nil, nil, err
		}
	}

	// After successful authorization, check if the token is reusable.
	// If it's not, update the token to expire it by setting active to false.
	if !token.Reusable {
		updateQuery := `
        UPDATE token
        SET active = FALSE
        WHERE id = $1;
        `

		if _, err := r.client.ExecContext(ctx, updateQuery, token.Id); err != nil {
			return nil, nil, err
		}
	}

	return &token, token.Workspace, nil
}

func (r *PostgresBackendRepository) RetrieveActiveToken(ctx context.Context, workspaceId uint) (*types.Token, error) {
	query := `
	SELECT id, external_id, key, created_at, updated_at, active, token_type, reusable, workspace_id
	FROM token
	WHERE workspace_id = $1 AND active = TRUE
	ORDER BY updated_at DESC
	LIMIT 1;
	`

	var token types.Token
	err := r.client.GetContext(ctx, &token, query, workspaceId)
	if err != nil {
		return nil, err
	}

	return &token, nil
}

func (r *PostgresBackendRepository) ListTokens(ctx context.Context, workspaceId uint) ([]types.Token, error) {
	query := `
    SELECT id, external_id, key, created_at, updated_at, active, token_type, reusable, workspace_id
    FROM token
    WHERE workspace_id = $1
	AND token_type != 'worker'
    ORDER BY created_at DESC;
    `

	var tokens []types.Token
	err := r.client.SelectContext(ctx, &tokens, query, workspaceId)
	if err != nil {
		return nil, err
	}

	return tokens, nil
}

func (r *PostgresBackendRepository) GetTokenByExternalId(ctx context.Context, workspaceId uint, extTokenId string) (*types.Token, error) {
	query := `SELECT id, external_id, key, created_at, updated_at, active, token_type, reusable, workspace_id FROM token WHERE external_id = $1 AND workspace_id = $2;`

	var token types.Token
	err := r.client.GetContext(ctx, &token, query, extTokenId, workspaceId)
	if err != nil {
		if err == sql.ErrNoRows {
			return nil, errors.New("token not found")
		}
		return nil, err
	}

	return &token, nil
}

func (r *PostgresBackendRepository) ToggleToken(ctx context.Context, workspaceId uint, extTokenId string) (types.Token, error) {
	query := `
	UPDATE token
	SET active = NOT active
	WHERE external_id = $1 AND workspace_id = $2
	RETURNING id, external_id, key, created_at, updated_at, active, token_type, reusable, workspace_id;
	`

	var token types.Token
	err := r.client.GetContext(ctx, &token, query, extTokenId, workspaceId)
	if err != nil {
		return types.Token{}, err
	}

	return token, nil
}

func (r *PostgresBackendRepository) DeleteToken(ctx context.Context, workspaceId uint, extTokenId string) error {
	query := `DELETE FROM token WHERE external_id = $1 AND workspace_id = $2;`
	_, err := r.client.ExecContext(ctx, query, extTokenId, workspaceId)
	return err
}

func (r *PostgresBackendRepository) RevokeTokenByExternalId(ctx context.Context, externalId string) error {
	updateQuery := `
    UPDATE token
    SET active = FALSE
    WHERE external_id = $1;
    `

	_, err := r.client.ExecContext(ctx, updateQuery, externalId)
	if err != nil {
		return err
	}

	return nil
}

func (r *PostgresBackendRepository) UpdateTokenAsClusterAdmin(ctx context.Context, tokenId string, disabled bool) error {
	updateQuery := `
		UPDATE token
		SET disabled_by_cluster_admin = $1
		WHERE external_id = $2;
		`

	_, err := r.client.ExecContext(ctx, updateQuery, disabled, tokenId)
	if err != nil {
		return err
	}

	return nil
}

// Object

func (r *PostgresBackendRepository) CreateObject(ctx context.Context, hash string, size int64, workspaceId uint) (*types.Object, error) {
	query := `
    INSERT INTO object (hash, size, workspace_id)
    VALUES ($1, $2, $3)
    RETURNING id, external_id, hash, size, created_at, workspace_id;
    `

	var newObject types.Object
	if err := r.client.GetContext(ctx, &newObject, query, hash, size, workspaceId); err != nil {
		return nil, err
	}

	return &newObject, nil
}

func (r *PostgresBackendRepository) GetObjectByHash(ctx context.Context, hash string, workspaceId uint) (*types.Object, error) {
	var object types.Object

	query := `SELECT id, external_id, hash, size, created_at FROM object WHERE hash = $1 AND workspace_id = $2;`
	err := r.client.GetContext(ctx, &object, query, hash, workspaceId)
	if err != nil {
		return nil, err
	}

	return &object, nil
}

func (r *PostgresBackendRepository) GetObjectByExternalId(ctx context.Context, externalId string, workspaceId uint) (types.Object, error) {
	var object types.Object

	query := `SELECT id, external_id, hash, size, created_at FROM object WHERE external_id = $1 AND workspace_id = $2;`
	err := r.client.GetContext(ctx, &object, query, externalId, workspaceId)
	if err != nil {
		return types.Object{}, err
	}

	return object, nil
}

func (r *PostgresBackendRepository) GetObjectByExternalStubId(ctx context.Context, stubId string, workspaceId uint) (types.Object, error) {
	query := `
	SELECT o.id, o.external_id, o.hash, o.size, o.created_at
	FROM object o
	INNER JOIN stub s ON o.id = s.object_id
	WHERE s.external_id = $1 AND o.workspace_id = $2;
	`

	var object types.Object
	err := r.client.GetContext(ctx, &object, query, stubId, workspaceId)
	if err != nil {
		return types.Object{}, err
	}

	return object, nil
}

func (r *PostgresBackendRepository) UpdateObjectSizeByExternalId(ctx context.Context, externalId string, size int) error {
	query := `
	UPDATE object
	SET size = $2
	WHERE external_id = $1;
	`
	_, err := r.client.ExecContext(ctx, query, externalId, size)
	if err != nil {
		return err
	}

	return nil
}

func (r *PostgresBackendRepository) DeleteObjectByExternalId(ctx context.Context, externalId string) error {
	query := `DELETE FROM object WHERE external_id = $1;`
	_, err := r.client.ExecContext(ctx, query, externalId)
	if err != nil {
		return err
	}

	return nil
}

// Task

func (r *PostgresBackendRepository) handleTaskEvent(taskId string, callback func(*types.TaskWithRelated)) {
	task, err := r.GetTaskWithRelated(context.Background(), taskId)
	if err != nil {
		return
	}

	callback(task)
}

func (r *PostgresBackendRepository) CreateTask(ctx context.Context, params *types.TaskParams) (*types.Task, error) {
	if params.TaskId == "" {
		externalId, err := r.generateExternalId()
		if err != nil {
			return nil, err
		}

		params.TaskId = externalId
	}

	query := `
    INSERT INTO task (external_id, container_id, workspace_id, stub_id)
    VALUES ($1, $2, $3, $4)
    RETURNING id, external_id, status, container_id, workspace_id, stub_id, started_at, ended_at, created_at, updated_at;
    `

	var newTask types.Task

	if err := r.client.GetContext(ctx, &newTask, query, params.TaskId, params.ContainerId, params.WorkspaceId, params.StubId); err != nil {
		return &types.Task{}, err
	}

	go r.handleTaskEvent(params.TaskId, r.eventRepo.PushTaskCreatedEvent)
	return &newTask, nil
}

func (r *PostgresBackendRepository) UpdateTask(ctx context.Context, externalId string, updatedTask types.Task) (*types.Task, error) {
	query := `
	UPDATE task
	SET status = $2, container_id = $3, started_at = $4, ended_at = $5, workspace_id = $6, stub_id = $7, updated_at = CURRENT_TIMESTAMP
	WHERE external_id = $1
	RETURNING id, external_id, status, container_id, workspace_id, stub_id, started_at, ended_at, created_at, updated_at;
	`

	var task types.Task
	if err := r.client.GetContext(ctx, &task, query,
		externalId, updatedTask.Status, updatedTask.ContainerId,
		updatedTask.StartedAt, updatedTask.EndedAt,
		updatedTask.WorkspaceId, updatedTask.StubId); err != nil {
		return &types.Task{}, err
	}

	go r.handleTaskEvent(externalId, r.eventRepo.PushTaskUpdatedEvent)
	return &task, nil
}

func (r *PostgresBackendRepository) DeleteTask(ctx context.Context, externalId string) error {
	query := `DELETE FROM task WHERE external_id = $1;`
	_, err := r.client.ExecContext(ctx, query, externalId)
	return err
}

func (r *PostgresBackendRepository) GetTask(ctx context.Context, externalId string) (*types.Task, error) {
	var task types.Task
	query := `SELECT id, external_id, status, container_id, started_at, ended_at, workspace_id, stub_id, created_at, updated_at FROM task WHERE external_id = $1;`
	err := r.client.GetContext(ctx, &task, query, externalId)
	if err != nil {
		return &types.Task{}, err
	}

	return &task, nil
}

func (r *PostgresBackendRepository) GetTaskWithRelated(ctx context.Context, externalId string) (*types.TaskWithRelated, error) {
	var taskWithRelated types.TaskWithRelated
	query := `
    SELECT w.external_id AS "workspace.external_id", w.name AS "workspace.name",
           s.external_id AS "stub.external_id", s.name AS "stub.name", s.config AS "stub.config", 
					 s.app_id AS "app.id", a.external_id AS "app.external_id", a.name AS "app.name",
					 t.*
    FROM task t
    JOIN workspace w ON t.workspace_id = w.id
    JOIN stub s ON t.stub_id = s.id
		JOIN app a ON s.app_id = a.id
    WHERE t.external_id = $1;
    `
	err := r.client.GetContext(ctx, &taskWithRelated, query, externalId)
	if err != nil {
		if err, ok := err.(*pq.Error); ok && err.Code.Class() == PostgresDataError {
			return nil, nil
		}
		return nil, err
	}

	return &taskWithRelated, nil
}

func (r *PostgresBackendRepository) GetTaskByWorkspace(ctx context.Context, externalId string, workspace *types.Workspace) (*types.TaskWithRelated, error) {
	var taskWithRelated types.TaskWithRelated
	query := `
	SELECT
		w.external_id AS "workspace.external_id", w.name AS "workspace.name", w.updated_at AS "workspace.updated_at", w.created_at AS "workspace.created_at", t.*,
		s.external_id AS "stub.external_id", s.name AS "stub.name", s.config AS "stub.config", s.type AS "stub.type", s.created_at AS "stub.created_at", s.updated_at AS "stub.updated_at"
	FROM task t
	JOIN workspace w ON t.workspace_id = w.id
	JOIN stub s ON t.stub_id = s.id
	WHERE
		t.external_id = $1
		AND w.id = $2;
    `
	err := r.client.GetContext(ctx, &taskWithRelated, query, externalId, workspace.Id)
	if err != nil {
		if err, ok := err.(*pq.Error); ok && err.Code.Class() == PostgresDataError {
			return nil, nil
		}
		if err == sql.ErrNoRows {
			return nil, nil
		}
		return nil, err
	}

	return &taskWithRelated, nil
}

func (r *PostgresBackendRepository) ListTasks(ctx context.Context) ([]types.Task, error) {
	var tasks []types.Task
	query := `SELECT id, external_id, status, container_id, started_at, ended_at, workspace_id, stub_id, created_at, updated_at FROM task;`
	err := r.client.SelectContext(ctx, &tasks, query)
	if err != nil {
		return nil, err
	}

	return tasks, nil
}

func (c *PostgresBackendRepository) listTaskWithRelatedQueryBuilder(filters types.TaskFilter) squirrel.SelectBuilder {
	qb := squirrel.StatementBuilder.PlaceholderFormat(squirrel.Dollar).Select(
		"t.*, w.external_id AS \"workspace.external_id\", w.name AS \"workspace.name\", " +
			"w.created_at AS \"workspace.created_at\", w.updated_at AS \"workspace.updated_at\", " +
			"s.external_id AS \"stub.external_id\", s.name AS \"stub.name\", s.config AS \"stub.config\", s.type AS \"stub.type\", d.external_id AS \"deployment.external_id\", d.name AS \"deployment.name\", d.version AS \"deployment.version\"",
	).From("task t").
		Join("workspace w ON t.workspace_id = w.id").
		Join("stub s ON t.stub_id = s.id").
		LeftJoin("deployment d ON s.id = d.stub_id").
		OrderBy("t.id DESC")

	// Apply filters
	if filters.WorkspaceID > 0 {
		qb = qb.Where(squirrel.Eq{"t.workspace_id": filters.WorkspaceID})
	}

	if len(filters.StubIds) > 0 {
		// Subquery to get the stub ids from the external ids
		stubIdsSubquery := squirrel.Select("id").From("stub").Where(squirrel.Eq{"external_id": filters.StubIds})
		qb = qb.Where(squirrel.Expr("s.id in (?)", stubIdsSubquery))
	}

	if len(filters.StubNames) > 0 {
		qb = qb.Where(squirrel.Eq{"s.name": filters.StubNames})
	}

	if len(filters.StubTypes) > 0 {
		qb = qb.Where(squirrel.Eq{"s.type": filters.StubTypes})
	}

	if len(filters.ContainerIds) > 0 {
		qb = qb.Where(squirrel.Eq{"t.container_id": filters.ContainerIds})
	}

	if len(filters.TaskIds) > 0 {
		validTaskIds := []string{}

		for _, taskId := range filters.TaskIds {
			// Filter out invalid UUIDs
			if _, err := uuid.Parse(taskId); err == nil {
				validTaskIds = append(validTaskIds, taskId)
			}
		}

		if len(validTaskIds) > 0 {
			qb = qb.Where(squirrel.Eq{"t.external_id": validTaskIds})
		}
	}

	if filters.CreatedAtStart != "" {
		qb = qb.Where(squirrel.GtOrEq{"t.created_at": filters.CreatedAtStart})
	}

	if filters.CreatedAtEnd != "" {
		qb = qb.Where(squirrel.LtOrEq{"t.created_at": filters.CreatedAtEnd})
	}

	if filters.Offset > 0 {
		qb = qb.Offset(uint64(filters.Offset))
	}

	if filters.Status != "" {
		statuses := strings.Split(filters.Status, ",")
		if len(statuses) > 0 {
			qb = qb.Where(squirrel.Eq{"t.status": statuses})
		}
	}

	if filters.MinDuration > 0 {
		qb = qb.Where("EXTRACT(EPOCH FROM (t.ended_at - t.started_at)) * 1000 >= ?", filters.MinDuration)
	}

	if filters.MaxDuration > 0 {
		qb = qb.Where("EXTRACT(EPOCH FROM (t.ended_at - t.started_at)) * 1000 <= ?", filters.MaxDuration)
	}

	if filters.Limit > 0 {
		qb = qb.Limit(uint64(filters.Limit))
	}

	if filters.AppId != "" {
		qb = qb.Join("app a ON s.app_id = a.id")
		qb = qb.Where(squirrel.Eq{"a.external_id": filters.AppId})
	}

	return qb
}

func (c *PostgresBackendRepository) GetTaskCountPerDeployment(ctx context.Context, filters types.TaskFilter) ([]types.TaskCountPerDeployment, error) {
	qb := squirrel.StatementBuilder.PlaceholderFormat(squirrel.Dollar).Select(
		"d.name as deployment_name, COUNT(t.id) AS task_count",
	).
		From("deployment d").
		Join("task t ON d.stub_id = t.stub_id").
		GroupBy(
			"d.name",
		).OrderBy("task_count DESC")

	// Apply filters
	if filters.WorkspaceID > 0 {
		qb = qb.Where(squirrel.Eq{"t.workspace_id": filters.WorkspaceID})
	}

	if len(filters.StubIds) > 0 || filters.AppId != "" {
		qb = qb.Join("stub s ON t.stub_id = s.id")
	}

	if len(filters.StubIds) > 0 {
		qb = qb.Where(squirrel.Eq{"s.external_id": filters.StubIds})
	}

	if filters.CreatedAtStart != "" {
		qb = qb.Where(squirrel.GtOrEq{"t.created_at": filters.CreatedAtStart})
	}

	if filters.CreatedAtEnd != "" {
		qb = qb.Where(squirrel.LtOrEq{"t.created_at": filters.CreatedAtEnd})
	}

	if filters.AppId != "" {
		qb = qb.Join("app a ON s.app_id = a.id")
		qb = qb.Where(squirrel.Eq{"a.external_id": filters.AppId})
	}

	sql, args, err := qb.ToSql()
	if err != nil {
		return nil, err
	}

	var taskCounts []types.TaskCountPerDeployment
	err = c.client.SelectContext(ctx, &taskCounts, sql, args...)
	if err != nil {
		return nil, err
	}

	return taskCounts, nil
}

func (c *PostgresBackendRepository) AggregateTasksByTimeWindow(ctx context.Context, filters types.TaskFilter) ([]types.TaskCountByTime, error) {
	interval := strings.ToLower(filters.Interval)
	if interval == "" {
		interval = "hour"
	}

	date_truc := fmt.Sprintf("DATE_TRUNC('%s', t.created_at)", interval)

	qb := squirrel.StatementBuilder.PlaceholderFormat(squirrel.Dollar).Select(
		date_truc + ` as time, COUNT(t.id) as count,
			json_build_object(
				'COMPLETE', SUM(CASE WHEN t.status = 'COMPLETE' THEN 1 ELSE 0 END),
				'ERROR', SUM(CASE WHEN t.status = 'ERROR' THEN 1 ELSE 0 END),
				'CANCELLED', SUM(CASE WHEN t.status = 'CANCELLED' THEN 1 ELSE 0 END),
				'TIMEOUT', SUM(CASE WHEN t.status = 'TIMEOUT' THEN 1 ELSE 0 END),
				'RETRY', SUM(CASE WHEN t.status = 'RETRY' THEN 1 ELSE 0 END),
				'PENDING', SUM(CASE WHEN t.status = 'PENDING' THEN 1 ELSE 0 END),
				'RUNNING', SUM(CASE WHEN t.status = 'RUNNING' THEN 1 ELSE 0 END)
			)::json AS status_counts`,
	).
		From("task t").GroupBy("time").OrderBy("time DESC")

	// Apply filters
	if filters.WorkspaceID > 0 {
		qb = qb.Where(squirrel.Eq{"t.workspace_id": filters.WorkspaceID})
	}

	if len(filters.StubIds) > 0 || filters.AppId != "" {
		qb = qb.Join("stub s ON t.stub_id = s.id")
	}

	if len(filters.StubIds) > 0 {
		qb = qb.Where(squirrel.Eq{"s.external_id": filters.StubIds})
	}

	if filters.AppId != "" {
		qb = qb.Join("app a ON s.app_id = a.id")
		qb = qb.Where(squirrel.Eq{"a.external_id": filters.AppId})
	}

	if filters.CreatedAtStart != "" {
		qb = qb.Where(squirrel.GtOrEq{"t.created_at": filters.CreatedAtStart})
	}

	if filters.CreatedAtEnd != "" {
		qb = qb.Where(squirrel.LtOrEq{"t.created_at": filters.CreatedAtEnd})
	}

	sql, args, err := qb.ToSql()
	if err != nil {
		return nil, err
	}

	var taskCounts []types.TaskCountByTime
	err = c.client.SelectContext(ctx, &taskCounts, sql, args...)
	if err != nil {
		log.Printf("%v", err)
		return nil, err
	}

	return taskCounts, nil
}

func (c *PostgresBackendRepository) ListTasksWithRelated(ctx context.Context, filters types.TaskFilter) ([]types.TaskWithRelated, error) {
	qb := c.listTaskWithRelatedQueryBuilder(filters)

	sql, args, err := qb.ToSql()
	if err != nil {
		return nil, err
	}

	var tasks []types.TaskWithRelated
	err = c.client.SelectContext(ctx, &tasks, sql, args...)
	if err != nil {
		return nil, err
	}

	return tasks, nil
}

func (c *PostgresBackendRepository) ListTasksWithRelatedPaginated(ctx context.Context, filters types.TaskFilter) (common.CursorPaginationInfo[types.TaskWithRelated], error) {
	qb := c.listTaskWithRelatedQueryBuilder(filters)

	page, err := common.Paginate(
		common.SquirrelCursorPaginator[types.TaskWithRelated]{
			Client:          c.client,
			SelectBuilder:   qb,
			SortOrder:       "DESC",
			SortColumn:      "created_at",
			SortQueryPrefix: "t",
			PageSize:        int(filters.Limit),
		},
		filters.Cursor,
	)
	if err != nil {
		return common.CursorPaginationInfo[types.TaskWithRelated]{}, err
	}

	return *page, nil
}

// Stub

func (r *PostgresBackendRepository) GetOrCreateStub(ctx context.Context, name, stubType string, config types.StubConfigV1, objectId, workspaceId uint, forceCreate bool, appId uint) (types.Stub, error) {
	var stub types.Stub

	// Serialize config to JSON
	configJSON, err := json.Marshal(config)
	if err != nil {
		return types.Stub{}, err
	}

	// @Luke slightly concerned that this is can get the wrong stub. If name + stubtype + objectId + config matches (Likely can happen from clone but haven't seen it yet)
	if !forceCreate {
		// Query to check if a stub with the same name, type, object_id, and config exists
		queryGet := `
    SELECT id, external_id, name, type, config, config_version, object_id, workspace_id, created_at, updated_at, app_id
    FROM stub
    WHERE name = $1 AND type = $2 AND object_id = $3 AND config::jsonb = $4::jsonb;
    `
		err = r.client.GetContext(ctx, &stub, queryGet, name, stubType, objectId, string(configJSON))
		if err == nil {
			// Stub found, return it
			return stub, nil
		}
	}

	// Stub not found, create a new one
	queryCreate := `
    INSERT INTO stub (name, type, config, object_id, workspace_id, app_id)
    VALUES ($1, $2, $3, $4, $5, $6)
    RETURNING id, external_id, name, type, config, config_version, object_id, workspace_id, created_at, updated_at, app_id;
  `
	if err := r.client.GetContext(ctx, &stub, queryCreate, name, stubType, string(configJSON), objectId, workspaceId, appId); err != nil {
		return types.Stub{}, err
	}

	if err := r.updateAppActivity(ctx, appId); err != nil {
		return stub, err
	}

	return stub, nil
}

func (r *PostgresBackendRepository) UpdateStubConfig(ctx context.Context, stubId uint, config *types.StubConfigV1) error {
	configJSON, err := json.Marshal(config)
	if err != nil {
		return err
	}

	query := `UPDATE stub SET config = $1 WHERE id = $2;`
	_, err = r.client.ExecContext(ctx, query, string(configJSON), stubId)
	if err != nil {
		return err
	}

	return nil
}

func (r *PostgresBackendRepository) GetStubByExternalId(ctx context.Context, externalId string, queryFilters ...types.QueryFilter) (*types.StubWithRelated, error) {
	var stub types.StubWithRelated
	qb := squirrel.StatementBuilder.PlaceholderFormat(squirrel.Dollar).Select(
		`s.id, s.external_id, s.name, s.type, s.config, s.config_version, s.object_id, s.workspace_id, s.created_at, s.updated_at, s.public, s.app_id,
	    w.id AS "workspace.id", w.external_id AS "workspace.external_id", w.name AS "workspace.name", w.created_at AS "workspace.created_at", w.updated_at AS "workspace.updated_at", w.signing_key AS "workspace.signing_key", w.volume_cache_enabled AS "workspace.volume_cache_enabled", w.multi_gpu_enabled AS "workspace.multi_gpu_enabled",
	    o.id AS "object.id", o.external_id AS "object.external_id", o.hash AS "object.hash", o.size AS "object.size", o.workspace_id AS "object.workspace_id", o.created_at AS "object.created_at",
			a.id as "app.id", a.external_id as "app.external_id", a.name as "app.name"
		`,
		`ws.id AS "workspace.storage.id", ws.external_id AS "workspace.storage.external_id", ws.bucket_name AS "workspace.storage.bucket_name", ws.access_key AS "workspace.storage.access_key", ws.secret_key AS "workspace.storage.secret_key", 
		ws.endpoint_url AS "workspace.storage.endpoint_url", ws.region AS "workspace.storage.region", ws.created_at AS "workspace.storage.created_at", ws.updated_at AS "workspace.storage.updated_at"`,
	).
		From("stub s").
		Join("workspace w ON s.workspace_id = w.id").
		Join("app a ON s.app_id = a.id").
		LeftJoin("object o ON s.object_id = o.id").
		LeftJoin("workspace_storage ws ON w.storage_id = ws.id").
		Where(squirrel.Eq{"s.external_id": externalId})

	var stubFilters types.StubFilter
	types.ParseConditionFromQueryFilters(&stubFilters, queryFilters...)

	if stubFilters.WorkspaceID != "" {
		qb = qb.Where(squirrel.Eq{"w.external_id": stubFilters.WorkspaceID})
	}

	query, args, err := qb.ToSql()
	if err != nil {
		return nil, err
	}

	err = r.client.GetContext(ctx, &stub, query, args...)
	if err != nil {
		if err == sql.ErrNoRows {
			return nil, nil
		}
		return &types.StubWithRelated{}, err
	}

	if stub.Workspace.StorageAvailable() {
		if err := r.decryptFields(stub.Workspace.Storage); err != nil {
			return nil, err
		}
	}

	return &stub, nil
}

// Volume
func (c *PostgresBackendRepository) GetVolume(ctx context.Context, workspaceId uint, name string) (*types.Volume, error) {
	var volume types.Volume

	queryGet := `SELECT id, external_id, name, workspace_id, created_at, updated_at FROM volume WHERE name = $1 AND workspace_id = $2;`

	if err := c.client.GetContext(ctx, &volume, queryGet, name, workspaceId); err != nil {
		return nil, err
	}

	return &volume, nil
}

func (c *PostgresBackendRepository) GetOrCreateVolume(ctx context.Context, workspaceId uint, name string) (*types.Volume, error) {
	v, err := c.GetVolume(ctx, workspaceId, name)
	if err == nil {
		return v, nil
	}

	queryCreate := `INSERT INTO volume (name, workspace_id) VALUES ($1, $2) RETURNING id, external_id, name, workspace_id, created_at, updated_at;`

	var volume types.Volume
	err = c.client.GetContext(ctx, &volume, queryCreate, name, workspaceId)
	if err != nil {
		return nil, err
	}

	return &volume, nil
}

func (c *PostgresBackendRepository) DeleteVolume(ctx context.Context, workspaceId uint, name string) error {
	query := `DELETE FROM volume WHERE name = $1 AND workspace_id = $2;`
	_, err := c.client.ExecContext(ctx, query, name, workspaceId)
	if err != nil {
		return err
	}
	return nil
}

func (c *PostgresBackendRepository) ListVolumesWithRelated(ctx context.Context, workspaceId uint) ([]types.VolumeWithRelated, error) {
	var volumes []types.VolumeWithRelated
	query := `
		SELECT v.id, v.external_id, v.name, v.workspace_id, v.created_at, v.updated_at, w.name as "workspace.name"
		FROM volume v
		JOIN workspace w ON v.workspace_id = w.id
		WHERE v.workspace_id = $1;
	`

	err := c.client.SelectContext(ctx, &volumes, query, workspaceId)
	if err != nil {
		return nil, err
	}

	return volumes, nil
}

// Deployment

func (c *PostgresBackendRepository) GetLatestDeploymentByName(ctx context.Context, workspaceId uint, name string, stubType string, filterDeleted bool) (*types.DeploymentWithRelated, error) {
	var deploymentWithRelated types.DeploymentWithRelated

	filterDeletedQuery := ""
	if filterDeleted {
		filterDeletedQuery = "AND d.deleted_at IS NULL "
	}

	query := `
        SELECT
            d.*,
            s.external_id AS "stub.external_id",
            s.name AS "stub.name",
            s.config AS "stub.config"
        FROM deployment d
        JOIN stub s ON d.stub_id = s.id
        WHERE d.workspace_id = $1 AND d.name = $2 AND d.stub_type = $3 ` + filterDeletedQuery + `
        ORDER BY d.version DESC
        LIMIT 1;
    `

	err := c.client.GetContext(ctx, &deploymentWithRelated, query, workspaceId, name, stubType)
	if err != nil {
		if err == sql.ErrNoRows {
			return nil, nil // Return nil if no deployment found
		}
		return nil, err
	}

	return &deploymentWithRelated, nil
}

func (c *PostgresBackendRepository) GetDeploymentByNameAndVersion(ctx context.Context, workspaceId uint, name string, version uint, stubType string) (*types.DeploymentWithRelated, error) {
	var deploymentWithRelated types.DeploymentWithRelated

	query := `
        SELECT d.*,
               w.external_id AS "workspace.external_id", w.name AS "workspace.name",
               s.external_id AS "stub.external_id", s.name AS "stub.name", s.config AS "stub.config"
        FROM deployment d
        JOIN workspace w ON d.workspace_id = w.id
        JOIN stub s ON d.stub_id = s.id
        WHERE d.workspace_id = $1 AND d.name = $2 AND d.version = $3 AND d.stub_type = $4 and d.deleted_at IS NULL
        LIMIT 1;
    `

	err := c.client.GetContext(ctx, &deploymentWithRelated, query, workspaceId, name, version, stubType)
	if err != nil {
		return nil, err
	}

	return &deploymentWithRelated, nil
}

// GetDeploymentBySubdomain retrieves the deployment by name, version, and stub group
// If version is 0, it will return the latest version
func (c *PostgresBackendRepository) GetDeploymentBySubdomain(ctx context.Context, subdomain string, version uint) (*types.DeploymentWithRelated, error) {
	var deploymentWithRelated types.DeploymentWithRelated

	query := `
		WITH deployment_data AS (
			SELECT
				d.*,
				w.external_id AS "workspace.external_id", w.name AS "workspace.name",
				s.external_id AS "stub.external_id", s.name AS "stub.name", s.type AS "stub.type", s.config AS "stub.config"
			FROM deployment d
			JOIN workspace w ON d.workspace_id = w.id
			JOIN stub s ON d.stub_id = s.id
			WHERE
				d.subdomain = $1
				AND d.deleted_at IS NULL
		)
		SELECT
			d.id, d.name, d.external_id, d.version,
			d."workspace.external_id", d."workspace.name",
			d."stub.external_id", d."stub.name", d."stub.type", d."stub.config"
		FROM deployment_data d
		WHERE version = CASE
				WHEN $2 = 0 THEN (SELECT MAX(version) FROM deployment_data)
				ELSE $2
			END
		LIMIT 1;
	`
	err := c.client.GetContext(ctx, &deploymentWithRelated, query, subdomain, version)
	if err != nil {
		return nil, err
	}

	return &deploymentWithRelated, nil
}

func (c *PostgresBackendRepository) ListLatestDeploymentsWithRelatedPaginated(ctx context.Context, filters types.DeploymentFilter) (common.CursorPaginationInfo[types.DeploymentWithRelated], error) {
	query := squirrel.StatementBuilder.PlaceholderFormat(squirrel.Dollar).
		Select(
			"d.*",
			"s.external_id AS \"stub.external_id\"", "s.name AS \"stub.name\"", "s.config AS \"stub.config\"",
			"s.created_at AS \"stub.created_at\"", "s.type AS \"stub.type\"", "s.updated_at AS \"stub.updated_at\"",
		).
		From("deployment d").
		Join(`(
			select name, max(version) as version, stub_type
			from deployment
			where workspace_id = ? and deleted_at is null
			group by name, stub_type
		)
		as latest
		on d.name = latest.name
		and d.stub_type = latest.stub_type
		and d.version = latest.version
		and d.workspace_id = ?`, filters.WorkspaceID, filters.WorkspaceID).
		Join(
			"stub s ON d.stub_id = s.id",
		)

	if filters.AppId != "" {
		query = query.Join("app a on d.app_id=a.id")
		query = query.Where(squirrel.Eq{"a.external_id": filters.AppId})
	}

	if filters.SearchQuery != "" {
		if err := uuid.Validate(filters.SearchQuery); err == nil {
			query = query.Where(squirrel.Eq{"d.external_id": filters.SearchQuery})
		} else {
			query = query.Where(squirrel.Like{"d.name": "%" + filters.SearchQuery + "%"})
		}
	}

	if len(filters.StubType) > 0 {
		query = query.Where(squirrel.Eq{"s.type": filters.StubType})
	}

	page, err := common.Paginate(
		common.SquirrelCursorPaginator[types.DeploymentWithRelated]{
			Client:          c.client,
			SelectBuilder:   query,
			SortOrder:       "DESC",
			SortColumn:      "created_at",
			SortQueryPrefix: "d",
			PageSize:        10,
		},
		filters.Cursor,
	)

	if err != nil {
		log.Error().Err(err).Msg("error paginating deployments")
		return common.CursorPaginationInfo[types.DeploymentWithRelated]{}, err
	}

	return *page, nil
}

func (c *PostgresBackendRepository) GetDeploymentByExternalId(ctx context.Context, workspaceId uint, deploymentExternalId string) (*types.DeploymentWithRelated, error) {
	var deploymentWithRelated types.DeploymentWithRelated

	query := `
        SELECT d.*,
               w.external_id AS "workspace.external_id", w.name AS "workspace.name",
               s.id AS "stub.id", s.external_id AS "stub.external_id", s.name AS "stub.name", s.config AS "stub.config", s.type AS "stub.type"
        FROM deployment d
        JOIN workspace w ON d.workspace_id = w.id
        JOIN stub s ON d.stub_id = s.id
        WHERE d.workspace_id = $1 AND d.external_id = $2 and d.deleted_at IS NULL
        LIMIT 1;
    `

	err := c.client.GetContext(ctx, &deploymentWithRelated, query, workspaceId, deploymentExternalId)
	if err != nil {
		if err, ok := err.(*pq.Error); ok && err.Code.Class() == PostgresDataError {
			return nil, nil
		}

		if err == sql.ErrNoRows {
			return nil, nil
		}

		return nil, err
	}

	return &deploymentWithRelated, nil
}

func (c *PostgresBackendRepository) GetDeploymentByStubExternalId(ctx context.Context, workspaceId uint, stubExternalId string) (*types.DeploymentWithRelated, error) {
	var deploymentWithRelated types.DeploymentWithRelated

	query := `
        SELECT d.*,
               w.external_id AS "workspace.external_id", w.name AS "workspace.name",
               s.id AS "stub.id", s.external_id AS "stub.external_id", s.name AS "stub.name", s.config AS "stub.config", s.type AS "stub.type"
        FROM deployment d
        JOIN workspace w ON d.workspace_id = w.id
        JOIN stub s ON d.stub_id = s.id
        WHERE d.workspace_id = $1 AND s.external_id = $2 and d.deleted_at IS NULL
        LIMIT 1;
    `

	err := c.client.GetContext(ctx, &deploymentWithRelated, query, workspaceId, stubExternalId)
	if err != nil {
		if err, ok := err.(*pq.Error); ok && err.Code.Class() == PostgresDataError {
			return nil, nil
		}

		if err == sql.ErrNoRows {
			return nil, nil
		}

		return nil, err
	}

	return &deploymentWithRelated, nil
}

func (c *PostgresBackendRepository) listDeploymentsQueryBuilder(filters types.DeploymentFilter) squirrel.SelectBuilder {
	qb := squirrel.StatementBuilder.PlaceholderFormat(squirrel.Dollar).Select(
		"d.id, d.external_id, d.name, d.active, d.subdomain, d.workspace_id, d.stub_id, d.stub_type, d.version, d.created_at, d.updated_at, d.deleted_at",
		"w.external_id AS \"workspace.external_id\"", "w.name AS \"workspace.name\"", "w.created_at AS \"workspace.created_at\"", "w.updated_at AS \"workspace.updated_at\"",
		"s.external_id AS \"stub.external_id\"", "s.name AS \"stub.name\"", "s.config AS \"stub.config\"", "s.type AS \"stub.type\"", "s.created_at AS \"stub.created_at\"", "s.updated_at AS \"stub.updated_at\"",
		"a.external_id AS \"app.external_id\"", "a.name AS \"app.name\"", "a.created_at AS \"app.created_at\"", "a.updated_at AS \"app.updated_at\"",
	).From("deployment d").
		Join("workspace w ON d.workspace_id = w.id").
		Join("stub s ON d.stub_id = s.id").
		Join("app a ON d.app_id = a.id").
		OrderBy("d.created_at DESC")

	// Apply filters
	if !filters.ShowDeleted {
		qb = qb.Where("d.deleted_at IS NULL")
	}

	if filters.WorkspaceID != 0 {
		qb = qb.Where(squirrel.Eq{"d.workspace_id": filters.WorkspaceID})
	}

	if len(filters.StubIds) > 0 {
		qb = qb.Where(squirrel.Eq{"s.external_id": filters.StubIds})
	}

	if len(filters.StubType) > 0 {
		qb = qb.Where(squirrel.Eq{"d.stub_type": filters.StubType})
	}

	if filters.Subdomain != "" {
		qb = qb.Where(squirrel.Eq{"d.subdomain": filters.Subdomain})
	}

	if filters.SearchQuery != "" {
		if err := uuid.Validate(filters.SearchQuery); err == nil {
			qb = qb.Where(squirrel.Eq{"d.external_id": filters.SearchQuery})
		} else {
			qb = qb.Where(squirrel.Like{"d.name": "%" + filters.SearchQuery + "%"})
		}
	}

	if filters.Name != "" {
		qb = qb.Where(squirrel.Like{"d.name": fmt.Sprintf("%%%s%%", filters.Name)})
	}

	if filters.Active != nil {
		qb = qb.Where(squirrel.Eq{"d.active": filters.Active})
	}

	if filters.Version > 0 {
		qb = qb.Where(squirrel.Eq{"d.version": filters.Version})
	}

	if filters.Offset > 0 {
		qb = qb.Offset(uint64(filters.Offset))
	}

	if filters.Limit > 0 {
		qb = qb.Limit(uint64(filters.Limit))
	}

	if filters.CreatedAtStart != "" {
		qb = qb.Where(squirrel.GtOrEq{"d.created_at": filters.CreatedAtStart})
	}

	if filters.CreatedAtEnd != "" {
		qb = qb.Where(squirrel.LtOrEq{"d.created_at": filters.CreatedAtEnd})
	}

	if filters.MinContainersGTE > 0 {
		qb = qb.Where("COALESCE((s.config->'autoscaler'->>'min_containers')::int, 0) >= ?", filters.MinContainersGTE)
	}

	if filters.AppId != "" {
		qb = qb.Where(squirrel.Eq{"a.external_id": filters.AppId})
	}

	return qb
}

func (c *PostgresBackendRepository) ListDeploymentsWithRelated(ctx context.Context, filters types.DeploymentFilter) ([]types.DeploymentWithRelated, error) {
	qb := c.listDeploymentsQueryBuilder(filters)

	sql, args, err := qb.ToSql()
	if err != nil {
		return nil, err
	}

	var deployments []types.DeploymentWithRelated
	err = c.client.SelectContext(ctx, &deployments, sql, args...)
	if err != nil {
		return nil, err
	}

	return deployments, nil
}

func (c *PostgresBackendRepository) ListDeploymentsPaginated(ctx context.Context, filters types.DeploymentFilter) (common.CursorPaginationInfo[types.DeploymentWithRelated], error) {
	qb := c.listDeploymentsQueryBuilder(filters)

	page, err := common.Paginate(
		common.SquirrelCursorPaginator[types.DeploymentWithRelated]{
			Client:          c.client,
			SelectBuilder:   qb,
			SortOrder:       "DESC",
			SortColumn:      "created_at",
			SortQueryPrefix: "d",
			PageSize:        int(filters.Limit),
		},
		filters.Cursor,
	)
	if err != nil {
		return common.CursorPaginationInfo[types.DeploymentWithRelated]{}, err
	}

	return *page, nil
}

func (c *PostgresBackendRepository) CreateDeployment(ctx context.Context, workspaceId uint, name string, version uint, stubId uint, stubType string, appId uint) (*types.Deployment, error) {
	var deployment types.Deployment

	subdomain := generateSubdomain(name, stubType, workspaceId)
	queryCreate := `
		INSERT INTO deployment (name, active, subdomain, workspace_id, stub_id, version, stub_type, app_id)
		VALUES ($1, true, $2, $3, $4, $5, $6, $7)
		RETURNING id, external_id, name, active, subdomain, workspace_id, stub_id, stub_type, version, created_at, updated_at, app_id;
	`
	err := c.client.GetContext(ctx, &deployment, queryCreate, name, subdomain, workspaceId, stubId, version, stubType, appId)
	if err != nil {
		return nil, err
	}

	if err := c.updateAppActivity(ctx, appId); err != nil {
		return nil, err
	}

	return &deployment, nil
}

func (c *PostgresBackendRepository) listStubsQueryBuilder(filters types.StubFilter) squirrel.SelectBuilder {
	qb := squirrel.StatementBuilder.PlaceholderFormat(squirrel.Dollar).Select(
		"s.*",
		"w.external_id AS \"workspace.external_id\"", "w.name AS \"workspace.name\"",
	).From("stub s").
		Join("workspace w ON s.workspace_id = w.id")

	// Apply filters
	if filters.WorkspaceID != "" {
		qb = qb.Where(squirrel.Eq{"w.external_id": filters.WorkspaceID})
	}

	if len(filters.StubIds) > 0 {
		qb = qb.Where(squirrel.Eq{"s.external_id": filters.StubIds})
	}

	if len(filters.StubTypes) > 0 {
		qb = qb.Where(squirrel.Eq{"s.type": filters.StubTypes})
	}

	if filters.AppId != "" {
		qb = qb.Join("app a ON s.app_id = a.id")
		qb = qb.Where(squirrel.Eq{"a.external_id": filters.AppId})
	}

	return qb
}

func (c *PostgresBackendRepository) ListStubs(ctx context.Context, filters types.StubFilter) ([]types.StubWithRelated, error) {
	qb := c.listStubsQueryBuilder(filters)

	sql, args, err := qb.ToSql()
	if err != nil {
		return nil, err
	}

	var stubs []types.StubWithRelated
	err = c.client.SelectContext(ctx, &stubs, sql, args...)
	if err != nil {
		return nil, err
	}

	return stubs, nil
}

func (c *PostgresBackendRepository) ListStubsPaginated(ctx context.Context, filters types.StubFilter) (common.CursorPaginationInfo[types.StubWithRelated], error) {
	qb := c.listStubsQueryBuilder(filters)

	page, err := common.Paginate(
		common.SquirrelCursorPaginator[types.StubWithRelated]{
			Client:          c.client,
			SelectBuilder:   qb,
			SortOrder:       "DESC",
			SortColumn:      "created_at",
			SortQueryPrefix: "s",
			PageSize:        10,
		},
		filters.Cursor,
	)
	if err != nil {
		return common.CursorPaginationInfo[types.StubWithRelated]{}, err
	}
	return *page, nil
}

func (r *PostgresBackendRepository) UpdateDeployment(ctx context.Context, deployment types.Deployment) (*types.Deployment, error) {
	query := `
	UPDATE deployment
	SET name = $3, active = $4, version = $5, updated_at = CURRENT_TIMESTAMP
	WHERE id = $1 OR external_id = $2 and deleted_at IS NULL
	RETURNING id, external_id, name, active, version, workspace_id, stub_id, stub_type, created_at, updated_at;
	`

	var updated types.Deployment
	if err := r.client.GetContext(
		ctx, &updated, query,
		deployment.Id, deployment.ExternalId,
		deployment.Name, deployment.Active, deployment.Version,
	); err != nil {
		return &updated, err
	}

	return &updated, nil
}

func (r *PostgresBackendRepository) DeleteDeployment(ctx context.Context, deployment types.Deployment) error {
	query := `
	UPDATE deployment
	SET deleted_at = CURRENT_TIMESTAMP,
	ACTIVE = FALSE
	WHERE id = $1;
	`

	if _, err := r.client.ExecContext(ctx, query, deployment.Id); err != nil {
		return err
	}

	return nil
}

func (r *PostgresBackendRepository) GetConcurrencyLimit(ctx context.Context, concurrencyLimitId uint) (*types.ConcurrencyLimit, error) {
	var limit types.ConcurrencyLimit

	query := `SELECT gpu_limit, cpu_millicore_limit, created_at, updated_at FROM concurrency_limit WHERE id = $1;`
	err := r.client.GetContext(ctx, &limit, query, concurrencyLimitId)
	if err != nil {
		return nil, err
	}

	return &limit, nil
}

func (r *PostgresBackendRepository) GetWorkspaceStorage(ctx context.Context, storageId uint) (*types.WorkspaceStorage, error) {
	var storage types.WorkspaceStorage

	query := `SELECT bucket_name, access_key, secret_key, endpoint_url, region, created_at, updated_at FROM workspace_storage WHERE id = $1;`
	if err := r.client.GetContext(ctx, &storage, query, storageId); err != nil {
		return nil, err
	}

	if err := r.decryptFields(&storage); err != nil {
		return nil, err
	}

	return &storage, nil
}

func (r *PostgresBackendRepository) CreateWorkspaceStorage(ctx context.Context, workspaceId uint, storage types.WorkspaceStorage) (*types.WorkspaceStorage, error) {
	query := `
	INSERT INTO workspace_storage (bucket_name, access_key, secret_key, endpoint_url, region)
	VALUES ($1, $2, $3, $4, $5)
	RETURNING id, external_id, bucket_name, access_key, secret_key, endpoint_url, region, created_at, updated_at;
	`

	if err := r.encryptFields(&storage); err != nil {
		return nil, err
	}

	var created types.WorkspaceStorage
	if err := r.client.GetContext(ctx, &created, query, storage.BucketName, storage.AccessKey, storage.SecretKey, storage.EndpointUrl, storage.Region); err != nil {
		return nil, err
	}

	queryUpdateWorkspace := `
	UPDATE workspace
	SET storage_id = $1
	WHERE id = $2;
	`

	if _, err := r.client.ExecContext(ctx, queryUpdateWorkspace, created.Id, workspaceId); err != nil {
		return nil, err
	}

	return &created, nil
}

func (r *PostgresBackendRepository) CreateConcurrencyLimit(ctx context.Context, workspaceId uint, gpuLimit uint32, cpuMillicoreLimit uint32) (*types.ConcurrencyLimit, error) {
	query := `
	INSERT INTO concurrency_limit (gpu_limit, cpu_millicore_limit)
	VALUES ($1, $2)
	RETURNING id, gpu_limit, cpu_millicore_limit, created_at, updated_at;
	`

	var limit types.ConcurrencyLimit
	if err := r.client.GetContext(ctx, &limit, query, gpuLimit, cpuMillicoreLimit); err != nil {
		return nil, err
	}

	// Add concurrency limit to workspace
	queryUpdateWorkspace := `
	UPDATE workspace
	SET concurrency_limit_id = $1
	WHERE id = $2;
	`

	if _, err := r.client.ExecContext(ctx, queryUpdateWorkspace, limit.Id, workspaceId); err != nil {
		return nil, err
	}

	return &limit, nil
}

func (r *PostgresBackendRepository) UpdateConcurrencyLimit(ctx context.Context, concurrencyLimitId uint, gpuLimit uint32, cpuMillicoreLimit uint32) (*types.ConcurrencyLimit, error) {
	query := `
	UPDATE concurrency_limit
	SET gpu_limit = $2, cpu_millicore_limit = $3, updated_at = CURRENT_TIMESTAMP
	WHERE id = $1
	RETURNING id, gpu_limit, cpu_millicore_limit, created_at, updated_at;
	`

	var limit types.ConcurrencyLimit
	if err := r.client.GetContext(ctx, &limit, query, concurrencyLimitId, gpuLimit, cpuMillicoreLimit); err != nil {
		return nil, err
	}

	return &limit, nil
}

func (r *PostgresBackendRepository) GetConcurrencyLimitByWorkspaceId(ctx context.Context, workspaceId string) (*types.ConcurrencyLimit, error) {
	var limit types.ConcurrencyLimit

	query := `SELECT cl.id, cl.gpu_limit, cl.cpu_millicore_limit, cl.created_at, cl.updated_at FROM concurrency_limit cl join workspace w on cl.id = w.concurrency_limit_id WHERE w.external_id = $1;`
	err := r.client.GetContext(ctx, &limit, query, workspaceId)
	if err != nil {
		return nil, err
	}

	return &limit, nil
}

func (r *PostgresBackendRepository) DeleteConcurrencyLimit(ctx context.Context, workspaceId types.Workspace) error {
	updateWorkspaceQuery := `UPDATE workspace SET concurrency_limit_id = NULL WHERE id = $1;`
	deleteConcurrencyLimitQuery := `DELETE FROM concurrency_limit WHERE id = $1;`

	tx, err := r.client.BeginTx(ctx, nil)
	if err != nil {
		return err
	}

	_, err = tx.Exec(updateWorkspaceQuery, workspaceId.Id)
	if err != nil {
		return err
	}

	_, err = tx.Exec(deleteConcurrencyLimitQuery, workspaceId.ConcurrencyLimitId)
	if err != nil {
		return err
	}

	if err := tx.Commit(); err != nil {
		return err
	}

	return nil
}

func validateEnvironmentVariableName(name string) error {
	/* https://docs.aws.amazon.com/opsworks/latest/APIReference/API_EnvironmentVariable.html#:~:text=(Required)%20The%20environment%20variable's%20name,with%20a%20letter%20or%20underscore.

	The environment variable's name, which can consist of up to 64 characters and must be specified. The name can contain upper- and lowercase letters, numbers, and underscores (_), but it must start with a letter or underscore.
	*/

	regexp := regexp.MustCompile(`^[a-zA-Z_][a-zA-Z0-9_]{0,63}$`)
	if !regexp.MatchString(name) {
		return fmt.Errorf("invalid environment variable name: %s", name)
	}

	return nil
}

func (r *PostgresBackendRepository) CreateSecret(ctx context.Context, workspace *types.Workspace, tokenId uint, name string, value string) (*types.Secret, error) {
	query := `
	INSERT INTO workspace_secret (name, value, workspace_id, last_updated_by)
	VALUES ($1, $2, $3, $4)
	RETURNING id, external_id, name, workspace_id, last_updated_by, created_at, updated_at;
	`

	err := validateEnvironmentVariableName(name)
	if err != nil {
		return nil, err
	}

	secretKey, err := pkgCommon.ParseSecretKey(*workspace.SigningKey)
	if err != nil {
		return nil, err
	}

	encryptedValue, err := pkgCommon.Encrypt(secretKey, value)
	if err != nil {
		return nil, err
	}

	var secret types.Secret
	if err := r.client.GetContext(ctx, &secret, query, name, encryptedValue, workspace.Id, tokenId); err != nil {
		return nil, err
	}

	return &secret, nil
}

func (r *PostgresBackendRepository) GetSecretByName(ctx context.Context, workspace *types.Workspace, name string) (*types.Secret, error) {
	var secret types.Secret

	query := `SELECT id, external_id, name, value, workspace_id, last_updated_by, created_at, updated_at FROM workspace_secret WHERE name = $1 AND workspace_id = $2;`
	err := r.client.GetContext(ctx, &secret, query, name, workspace.Id)
	if err != nil {
		return nil, err
	}

	return &secret, nil
}

func (r *PostgresBackendRepository) GetSecretsByName(ctx context.Context, workspace *types.Workspace, names []string) ([]types.Secret, error) {
	query := `SELECT id, external_id, name, value, workspace_id, last_updated_by, created_at, updated_at FROM workspace_secret WHERE name = ANY($1) AND workspace_id = $2;`

	var secrets []types.Secret
	err := r.client.SelectContext(ctx, &secrets, query, pq.Array(names), workspace.Id)
	if err != nil {
		return nil, err
	}

	return secrets, nil
}

func (r *PostgresBackendRepository) GetSecretByNameDecrypted(ctx context.Context, workspace *types.Workspace, name string) (*types.Secret, error) {
	secret, err := r.GetSecretByName(ctx, workspace, name)
	if err != nil {
		return nil, err
	}

	secretKey, err := pkgCommon.ParseSecretKey(*workspace.SigningKey)
	if err != nil {
		return nil, err
	}

	decryptedSecret, err := pkgCommon.Decrypt(secretKey, secret.Value)
	if err != nil {
		return nil, err
	}

	secret.Value = string(decryptedSecret)

	return secret, nil
}

func (r *PostgresBackendRepository) GetSecretsByNameDecrypted(ctx context.Context, workspace *types.Workspace, names []string) ([]types.Secret, error) {
	secrets, err := r.GetSecretsByName(ctx, workspace, names)
	if err != nil {
		return nil, err
	}

	secretKey, err := pkgCommon.ParseSecretKey(*workspace.SigningKey)
	if err != nil {
		return nil, err
	}

	for i, secret := range secrets {
		decryptedSecret, err := pkgCommon.Decrypt(secretKey, secret.Value)
		if err != nil {
			return nil, err
		}
		secrets[i].Value = string(decryptedSecret)
	}

	return secrets, nil
}

func (r *PostgresBackendRepository) ListSecrets(ctx context.Context, workspace *types.Workspace) ([]types.Secret, error) {
	query := `SELECT id, external_id, name, workspace_id, last_updated_by, created_at, updated_at FROM workspace_secret WHERE workspace_id = $1;`

	var secrets []types.Secret
	err := r.client.SelectContext(ctx, &secrets, query, workspace.Id)
	if err != nil {
		return nil, err
	}

	return secrets, nil
}

func (r *PostgresBackendRepository) DeleteSecret(ctx context.Context, workspace *types.Workspace, name string) error {
	query := `DELETE FROM workspace_secret WHERE name = $1 AND workspace_id = $2;`
	_, err := r.client.ExecContext(ctx, query, name, workspace.Id)
	if err != nil {
		return err
	}

	return nil
}

func (r *PostgresBackendRepository) UpdateSecret(ctx context.Context, workspace *types.Workspace, tokenId uint, secretId string, value string) (*types.Secret, error) {
	query := `
	UPDATE workspace_secret
	SET value = $3, last_updated_by = $4, updated_at = CURRENT_TIMESTAMP
	WHERE name = $1 AND workspace_id = $2
	RETURNING id, external_id, name, workspace_id, last_updated_by, created_at, updated_at;
	`

	secretKey, err := pkgCommon.ParseSecretKey(*workspace.SigningKey)
	if err != nil {
		return nil, err
	}

	encryptedValue, err := pkgCommon.Encrypt(secretKey, value)
	if err != nil {
		return nil, err
	}

	var secret types.Secret
	if err := r.client.GetContext(ctx, &secret, query, secretId, workspace.Id, encryptedValue, tokenId); err != nil {
		return nil, err
	}

	return &secret, nil
}

func (r *PostgresBackendRepository) CreateScheduledJob(ctx context.Context, scheduledJob *types.ScheduledJob) (*types.ScheduledJob, error) {
	payloadJSON, err := json.Marshal(scheduledJob.Payload)
	if err != nil {
		return nil, fmt.Errorf("failed to marshal scheduled job payload: %v", err)
	}

	if matched, _ := regexp.MatchString(`@reboot|@restart`, scheduledJob.Schedule); matched {
		return nil, fmt.Errorf("invalid schedule: %s", scheduledJob.Schedule)
	}

	var jobId *uint64
	query := `SELECT cron.schedule($1, $2, 'NOTIFY ' || $3 || ', ''' || $4 || '''');`
	if err := r.client.GetContext(ctx, &jobId, query, scheduledJob.JobName, scheduledJob.Schedule, ScheduledJobsChannel, payloadJSON); err != nil {
		return nil, err
	}

	var s types.ScheduledJob
	query = `
	INSERT INTO scheduled_job (job_id, job_name, job_schedule, job_payload, deployment_id, stub_id)
	VALUES ($1, $2, $3, $4::jsonb, $5, $6)
	RETURNING id, external_id, job_id, job_schedule, job_payload, stub_id, created_at, updated_at, deleted_at;
	`
	if err := r.client.GetContext(ctx, &s, query, jobId, scheduledJob.JobName, scheduledJob.Schedule, payloadJSON, scheduledJob.DeploymentId, scheduledJob.StubId); err != nil {
		r.unscheduleCron(ctx, *jobId)
		return nil, err
	}

	return &s, nil
}

func (r *PostgresBackendRepository) GetScheduledJob(ctx context.Context, deploymentId uint) (*types.ScheduledJob, error) {
	var scheduledJob types.ScheduledJob
	query := `
	SELECT sj.*
	FROM scheduled_job sj
	JOIN cron.job j ON sj.job_id = j.jobid
	JOIN deployment d ON sj.deployment_id = d.id
	WHERE sj.deployment_id = $1 AND sj.deleted_at IS NULL;
	`
	err := r.client.GetContext(ctx, &scheduledJob, query, deploymentId)
	if err != nil {
		return nil, err
	}

	return &scheduledJob, nil
}

func (r *PostgresBackendRepository) DeleteScheduledJob(ctx context.Context, scheduledJob *types.ScheduledJob) error {
	updateQuery := `
	UPDATE scheduled_job
	SET deleted_at = CURRENT_TIMESTAMP
	WHERE id = $1;
	`
	if _, err := r.client.ExecContext(ctx, updateQuery, scheduledJob.Id); err != nil {
		return err
	}

	if err := r.unscheduleCron(ctx, scheduledJob.JobId); err != nil {
		return fmt.Errorf("failed to unschedule job: %v", err)
	}

	return nil
}

func (r *PostgresBackendRepository) unscheduleCron(ctx context.Context, jobId uint64) error {
	unscheduleQuery := `SELECT cron.unschedule($1::integer);`
	if _, err := r.client.ExecContext(ctx, unscheduleQuery, jobId); err != nil {
		return err
	}
	return nil
}

func (r *PostgresBackendRepository) DeletePreviousScheduledJob(ctx context.Context, deployment *types.Deployment) error {
	// Get previous deployment if exists
	if previousDeployment, err := r.GetDeploymentByNameAndVersion(ctx, deployment.WorkspaceId, deployment.Name, deployment.Version-1, deployment.StubType); err == nil {
		// Found previous deployment. Get scheduled job of previous deployment.
		if previousScheduledJob, err := r.GetScheduledJob(ctx, previousDeployment.Id); err == nil {
			// Found previous scheduled job. Delete it.
			return r.DeleteScheduledJob(ctx, previousScheduledJob)
		}
	}

	return nil
}

func (r *PostgresBackendRepository) ListenToChannel(ctx context.Context, channel string) (<-chan string, error) {
	dsn := GenerateDSN(r.config)

	listener := pq.NewListener(dsn, listenToChannelMinReconnectInterval, listenToChannelMaxReconnectInterval, func(ev pq.ListenerEventType, err error) {
		if err != nil {
			log.Error().Err(err).Msg("failed to create new listener")
		}
	})

	if err := listener.Listen(channel); err != nil {
		return nil, err
	}

	ch := make(chan string)

	go func() {
		defer func() {
			close(ch)
			listener.Unlisten(channel)
			listener.Close()
		}()

		for {
			select {
			case n := <-listener.Notify:
				if n != nil {
					ch <- n.Extra
				}
			case <-time.After(listenToChannelPingInterval):
				listener.Ping()
			case <-ctx.Done():
				return
			}
		}
	}()

	return ch, nil
}

func (r *PostgresBackendRepository) GetTaskMetrics(ctx context.Context, periodStart, periodEnd time.Time) (types.TaskMetrics, error) {
	query := `
	SELECT status, count(id)
	FROM task
	WHERE created_at >= $1
	AND created_at <= $2
	GROUP BY status;
	`

	rows, err := r.client.QueryContext(ctx, query, periodStart, periodEnd)
	if err != nil {
		return types.TaskMetrics{}, err
	}

	var metrics types.TaskMetrics
	metrics.TaskByStatusCounts = make(map[string]int)

	for rows.Next() {
		var status string
		var count int
		if err := rows.Scan(&status, &count); err != nil {
			return types.TaskMetrics{}, err
		}

		metrics.TaskByStatusCounts[status] = count
	}

	return metrics, nil
}

func (r *PostgresBackendRepository) GetOrCreateApp(ctx context.Context, workspaceId uint, appName string) (*types.App, error) {
	// Check if the app already exists
	var app types.App
	query := `SELECT id, external_id, name, workspace_id, created_at, updated_at FROM app WHERE name=$1 and workspace_id=$2 and deleted_at is null;`
	err := r.client.GetContext(ctx, &app, query, appName, workspaceId)
	if err == nil {
		return &app, nil
	} else if err != nil && err != sql.ErrNoRows {
		return nil, err
	}

	query = `
	INSERT INTO app (name, workspace_id, description)
	VALUES ($1, $2, $3)
	RETURNING id, external_id, name, description, workspace_id, created_at, updated_at;
	`

	if err := r.client.GetContext(ctx, &app, query, appName, workspaceId, ""); err != nil {
		return nil, err
	}

	return &app, nil
}

func (r *PostgresBackendRepository) ListApps(ctx context.Context, workspaceId uint) ([]types.App, error) {
	var apps []types.App

	query := `SELECT * FROM app WHERE workspace_id = $1 and deleted_at is null`
	err := r.client.SelectContext(ctx, &apps, query, workspaceId)
	if err != nil {
		return nil, err
	}

	return apps, nil
}

func (r *PostgresBackendRepository) RetrieveApp(ctx context.Context, workspaceId uint, appId string) (*types.App, error) {
	var app types.App
	query := `SELECT id, external_id, name, workspace_id, created_at, updated_at, description, deleted_at FROM app WHERE external_id=$1 and workspace_id=$2;`
	err := r.client.GetContext(ctx, &app, query, appId, workspaceId)
	if err == nil {
		return &app, nil
	}

	return &app, nil
}

<<<<<<< HEAD
func (r *PostgresBackendRepository) DeleteApp(ctx context.Context, appId string) error {
	query := `UPDATE app set deleted_at=NOW() where external_id=$1`
	_, err := r.client.ExecContext(ctx, query, appId)
	return err
=======
func (r *PostgresBackendRepository) RetrieveAppByStubExternalId(ctx context.Context, stubExternalId string) (*types.App, error) {
	var app types.App
	query := `SELECT a.id, a.external_id, a.name, a.workspace_id, a.created_at, a.updated_at, a.description, a.deleted_at FROM app a JOIN stub s ON a.id = s.app_id WHERE s.external_id = $1;`
	err := r.client.GetContext(ctx, &app, query, stubExternalId)
	if err != nil {
		return nil, err
	}

	return &app, nil
>>>>>>> 62340033
}

func (r *PostgresBackendRepository) ListAppsPaginated(ctx context.Context, workspaceId uint, filters types.AppFilter) (common.CursorPaginationInfo[types.App], error) {
	qb := squirrel.StatementBuilder.PlaceholderFormat(squirrel.Dollar).Select("a.*").From("app a").Where(squirrel.Eq{"workspace_id": workspaceId}).Where(squirrel.Eq{"deleted_at": nil})

	if filters.Name != "" {
		qb = qb.Where(squirrel.Like{"LOWER(a.name)": fmt.Sprintf("%%%s%%", strings.ToLower(filters.Name))})
	}

	page, err := common.Paginate(
		common.SquirrelCursorPaginator[types.App]{
			Client:          r.client,
			SelectBuilder:   qb,
			SortOrder:       "DESC",
			SortColumn:      "updated_at",
			SortQueryPrefix: "a",
			PageSize:        10,
		},
		filters.Cursor,
	)
	if err != nil {
		return common.CursorPaginationInfo[types.App]{}, err
	}

	return *page, nil
}

// Use to update the updated_at field of app when stub and deployment is created with app_id
func (r *PostgresBackendRepository) updateAppActivity(ctx context.Context, appId uint) error {
	query := `UPDATE app set updated_at=NOW() where id=$1`

	if _, err := r.client.ExecContext(ctx, query, appId); err != nil {
		return err
	}

	return nil
}

// decryptFields decrypts fields of a struct using AES-GCM
func (r *PostgresBackendRepository) decryptFields(row interface{}) error {
	secretKey, err := pkgCommon.ParseSecretKey(r.config.EncryptionKey)
	if err != nil {
		return err
	}

	v := reflect.ValueOf(row)
	if v.Kind() == reflect.Ptr {
		v = v.Elem() // Dereference the pointer to get the underlying struct
	}

	for i := 0; i < v.NumField(); i++ {
		field := v.Field(i)
		if v.Type().Field(i).Tag.Get("encrypt") == "true" {
			var value string
			if field.Kind() == reflect.Ptr && !field.IsNil() {
				value = field.Elem().String()
			} else if field.Kind() == reflect.String {
				value = field.String()
			} else {
				continue // Skip if not a string or nil pointer
			}

			if decryptedValue, err := pkgCommon.Decrypt(secretKey, value); err == nil {
				if field.Kind() == reflect.Ptr {
					field.Set(reflect.ValueOf(&decryptedValue))
				} else {
					field.SetString(decryptedValue)
				}
			} else {
				return err
			}
		}
	}

	return nil
}

// encryptFields encrypts fields of a struct using AES-GCM
func (r *PostgresBackendRepository) encryptFields(row interface{}) error {
	secretKey, err := pkgCommon.ParseSecretKey(r.config.EncryptionKey)
	if err != nil {
		return err
	}

	v := reflect.ValueOf(row)
	if v.Kind() == reflect.Ptr {
		v = v.Elem() // Dereference the pointer to get the underlying struct
	}

	for i := 0; i < v.NumField(); i++ {
		field := v.Field(i)

		if v.Type().Field(i).Tag.Get("encrypt") == "true" {
			var value string
			if field.Kind() == reflect.Ptr && !field.IsNil() {
				value = field.Elem().String()
			} else if field.Kind() == reflect.String {
				value = field.String()
			} else {
				continue // Skip if not a string or nil pointer
			}

			if encryptedValue, err := pkgCommon.Encrypt(secretKey, value); err == nil {
				if field.Kind() == reflect.Ptr {
					field.Set(reflect.ValueOf(&encryptedValue))
				} else {
					field.SetString(encryptedValue)
				}
			} else {
				return err
			}
		}
	}

	return nil
}<|MERGE_RESOLUTION|>--- conflicted
+++ resolved
@@ -1967,12 +1967,12 @@
 	return &app, nil
 }
 
-<<<<<<< HEAD
 func (r *PostgresBackendRepository) DeleteApp(ctx context.Context, appId string) error {
 	query := `UPDATE app set deleted_at=NOW() where external_id=$1`
 	_, err := r.client.ExecContext(ctx, query, appId)
 	return err
-=======
+}
+
 func (r *PostgresBackendRepository) RetrieveAppByStubExternalId(ctx context.Context, stubExternalId string) (*types.App, error) {
 	var app types.App
 	query := `SELECT a.id, a.external_id, a.name, a.workspace_id, a.created_at, a.updated_at, a.description, a.deleted_at FROM app a JOIN stub s ON a.id = s.app_id WHERE s.external_id = $1;`
@@ -1982,7 +1982,6 @@
 	}
 
 	return &app, nil
->>>>>>> 62340033
 }
 
 func (r *PostgresBackendRepository) ListAppsPaginated(ctx context.Context, workspaceId uint, filters types.AppFilter) (common.CursorPaginationInfo[types.App], error) {
