package repository

import (
	"context"
	"crypto/rand"
	"database/sql"
	"encoding/base64"
	"encoding/json"
	"errors"
	"fmt"
	"reflect"
	"regexp"
	"strings"
	"time"

	"github.com/Masterminds/squirrel"
	"github.com/google/uuid"
	"github.com/jmoiron/sqlx"
	"github.com/lib/pq"
	_ "github.com/lib/pq"
	"github.com/pressly/goose/v3"

	pkgCommon "github.com/beam-cloud/beta9/pkg/common"
	_ "github.com/beam-cloud/beta9/pkg/repository/backend_postgres_migrations"
	"github.com/beam-cloud/beta9/pkg/repository/common"
	"github.com/beam-cloud/beta9/pkg/types"
	"github.com/rs/zerolog"
	"github.com/rs/zerolog/log"
)

const (
	ScheduledJobsChannel                = "jobs"
	listenToChannelPingInterval         = 10 * time.Second
	listenToChannelMinReconnectInterval = 1 * time.Second
	listenToChannelMaxReconnectInterval = 10 * time.Second
)

var PostgresDataError = pq.ErrorClass("22")

func GenerateDSN(config types.PostgresConfig) string {
	sslMode := "disable"
	if config.EnableTLS {
		sslMode = "require"
	}

	return fmt.Sprintf(
		"host=%s user=%s password=%s dbname=%s port=%d sslmode=%s TimeZone=%s",
		config.Host,
		config.Username,
		config.Password,
		config.Name,
		config.Port,
		sslMode,
		config.TimeZone,
	)
}

type PostgresBackendRepository struct {
	client         *sqlx.DB
	config         types.PostgresConfig
	eventRepo      EventRepository
	adminWorkspace *types.Workspace
}

func NewBackendPostgresRepository(config types.PostgresConfig, eventRepo EventRepository) (*PostgresBackendRepository, error) {
	dsn := GenerateDSN(config)

	db, err := sqlx.Connect("postgres", dsn)
	if err != nil {
		return nil, err
	}

	return &PostgresBackendRepository{
		client:    db,
		config:    config,
		eventRepo: eventRepo,
	}, nil
}

type GooseLogger struct {
	zerolog.Logger
}

func (l *GooseLogger) Fatalf(format string, v ...any) {
	l.Logger.Fatal().Msgf(format, v...)
}

func (r *PostgresBackendRepository) Migrate() error {
	goose.SetLogger(&GooseLogger{log.Logger.Level(zerolog.InfoLevel)})
	if err := goose.SetDialect("postgres"); err != nil {
		return err
	}

	if err := goose.Up(r.client.DB, "./"); err != nil {
		return err
	}

	return nil
}

func (r *PostgresBackendRepository) Ping() error {
	return r.client.Ping()
}

func (r *PostgresBackendRepository) generateExternalId() (string, error) {
	id, err := uuid.NewRandom()
	if err != nil {
		return "", err
	}
	return id.String(), nil
}

// Context

func (r *PostgresBackendRepository) ListWorkspaces(ctx context.Context) ([]types.Workspace, error) {
	var workspaces []types.Workspace

	query := `SELECT id, name, external_id, created_at, updated_at FROM workspace;`
	err := r.client.SelectContext(ctx, &workspaces, query)
	if err != nil {
		return nil, err
	}

	return workspaces, nil
}

func (r *PostgresBackendRepository) CreateWorkspace(ctx context.Context) (types.Workspace, error) {
	name := uuid.New().String()[:6] // Generate a short UUID for the workspace name

	externalId, err := r.generateExternalId()
	if err != nil {
		return types.Workspace{}, err
	}

	// Generate a secure signing key for tasks
	signingKeyBytes := make([]byte, 32) // 256 bits
	if _, err := rand.Read(signingKeyBytes); err != nil {
		return types.Workspace{}, err
	}
	signingKey := "sk_" + base64.StdEncoding.EncodeToString(signingKeyBytes)

	query := `
	INSERT INTO workspace (name, external_id, signing_key)
	VALUES ($1, $2, $3)
	RETURNING id, name, external_id, signing_key, created_at, updated_at;
	`

	var context types.Workspace
	if err := r.client.GetContext(ctx, &context, query, name, externalId, signingKey); err != nil {
		return types.Workspace{}, err
	}

	return context, nil
}

func (r *PostgresBackendRepository) GetWorkspaceByExternalId(ctx context.Context, externalId string) (types.Workspace, error) {
	var workspace types.Workspace

	query := `SELECT id, name, created_at, updated_at, concurrency_limit_id, volume_cache_enabled, multi_gpu_enabled, storage_id FROM workspace WHERE external_id = $1;`
	err := r.client.GetContext(ctx, &workspace, query, externalId)
	if err != nil {
		return types.Workspace{}, err
	}

	return workspace, nil
}

func (r *PostgresBackendRepository) GetWorkspaceWithRelated(ctx context.Context, workspaceId uint) (types.WorkspaceWithRelated, error) {
	var workspace types.WorkspaceWithRelated

	query := `
	SELECT w.id, w.name, w.created_at, w.concurrency_limit_id, w.volume_cache_enabled, w.multi_gpu_enabled,
	cl.id "concurrency_limit.id", cl.gpu_limit "concurrency_limit.gpu_limit", cl.cpu_millicore_limit "concurrency_limit.cpu_millicore_limit",
	ws.id "workspace_storage.id", ws.bucket_name "workspace_storage.bucket_name", ws.access_key "workspace_storage.access_key",
	ws.secret_key "workspace_storage.secret_key", ws.endpoint_url "workspace_storage.endpoint_url", ws.region "workspace_storage.region",
	ws.created_at "workspace_storage.created_at", ws.updated_at "workspace_storage.updated_at"
	FROM workspace w
	LEFT JOIN workspace_storage ws ON w.storage_id = ws.id
	LEFT JOIN concurrency_limit cl ON w.concurrency_limit_id = cl.id
	WHERE w.id = $1;
	`

	err := r.client.GetContext(ctx, &workspace, query, workspaceId)
	if err != nil {
		return types.WorkspaceWithRelated{}, err
	}

	return workspace, nil
}

func (r *PostgresBackendRepository) GetWorkspaceByExternalIdWithSigningKey(ctx context.Context, externalId string) (types.Workspace, error) {
	var workspace types.Workspace

	query := `SELECT id, name, created_at, concurrency_limit_id, signing_key, volume_cache_enabled, multi_gpu_enabled FROM workspace WHERE external_id = $1;`
	err := r.client.GetContext(ctx, &workspace, query, externalId)
	if err != nil {
		return types.Workspace{}, err
	}

	return workspace, nil
}

func (r *PostgresBackendRepository) GetAdminWorkspace(ctx context.Context) (*types.Workspace, error) {
	if r.adminWorkspace != nil {
		return r.adminWorkspace, nil
	}

	var adminWorkspace types.Workspace

	query := `SELECT w.id, w.name, w.created_at, w.concurrency_limit_id, w.volume_cache_enabled, w.multi_gpu_enabled
	FROM token t
	INNER JOIN workspace w ON t.workspace_id = w.id
	WHERE t.token_type = 'admin';`
	err := r.client.GetContext(ctx, &adminWorkspace, query)
	if err != nil {
		return nil, err
	}

	r.adminWorkspace = &adminWorkspace
	return r.adminWorkspace, nil
}

// Token

const tokenLength = 64

func (r *PostgresBackendRepository) CreateToken(ctx context.Context, workspaceId uint, tokenType string, reusable bool) (types.Token, error) {
	externalId, err := r.generateExternalId()
	if err != nil {
		return types.Token{}, err
	}

	// Generate a new key for the token
	randomBytes := make([]byte, tokenLength)
	if _, err := rand.Read(randomBytes); err != nil {
		return types.Token{}, err
	}
	key := base64.URLEncoding.EncodeToString(randomBytes)

	query := `
	INSERT INTO token (external_id, key, active, token_type, reusable, workspace_id)
	VALUES ($1, $2, $3, $4, $5, $6)
	RETURNING id, external_id, key, created_at, updated_at, active, token_type, reusable, workspace_id;
	`

	var token types.Token
	if err := r.client.GetContext(ctx, &token, query, externalId, key, true, tokenType, reusable, workspaceId); err != nil {
		return types.Token{}, err
	}

	return token, nil
}

func (r *PostgresBackendRepository) AuthorizeToken(ctx context.Context, tokenKey string) (*types.Token, *types.Workspace, error) {
	query := `
	SELECT t.id, t.external_id, t.key, t.created_at, t.updated_at, t.active, t.disabled_by_cluster_admin , t.token_type, t.reusable, t.workspace_id,
	       w.id "workspace.id", w.name "workspace.name", w.external_id "workspace.external_id", w.signing_key "workspace.signing_key", w.created_at "workspace.created_at",
		   w.updated_at "workspace.updated_at", w.volume_cache_enabled "workspace.volume_cache_enabled", w.multi_gpu_enabled "workspace.multi_gpu_enabled", w.storage_id "workspace.storage_id",
		   ws.id AS "workspace.storage.id", ws.external_id AS "workspace.storage.external_id", ws.bucket_name AS "workspace.storage.bucket_name", ws.access_key AS "workspace.storage.access_key", 
		   ws.secret_key AS "workspace.storage.secret_key", ws.endpoint_url AS "workspace.storage.endpoint_url", ws.region AS "workspace.storage.region", ws.created_at AS "workspace.storage.created_at", ws.updated_at AS "workspace.storage.updated_at"
	FROM token t
	INNER JOIN workspace w ON t.workspace_id = w.id
	LEFT JOIN workspace_storage ws ON w.storage_id = ws.id
	WHERE t.key = $1 AND t.active = TRUE;
	`

	var token types.Token

	if err := r.client.GetContext(ctx, &token, query, tokenKey); err != nil {
		return nil, nil, err
	}

	if token.Workspace.StorageAvailable() {
		if err := r.decryptFields(token.Workspace.Storage); err != nil {
			return nil, nil, err
		}
	}

	// After successful authorization, check if the token is reusable.
	// If it's not, update the token to expire it by setting active to false.
	if !token.Reusable {
		updateQuery := `
        UPDATE token
        SET active = FALSE
        WHERE id = $1;
        `

		if _, err := r.client.ExecContext(ctx, updateQuery, token.Id); err != nil {
			return nil, nil, err
		}
	}

	return &token, token.Workspace, nil
}

func (r *PostgresBackendRepository) RetrieveActiveToken(ctx context.Context, workspaceId uint) (*types.Token, error) {
	query := `
	SELECT id, external_id, key, created_at, updated_at, active, token_type, reusable, workspace_id
	FROM token
	WHERE workspace_id = $1 AND active = TRUE
	ORDER BY updated_at DESC
	LIMIT 1;
	`

	var token types.Token
	err := r.client.GetContext(ctx, &token, query, workspaceId)
	if err != nil {
		return nil, err
	}

	return &token, nil
}

func (r *PostgresBackendRepository) ListTokens(ctx context.Context, workspaceId uint) ([]types.Token, error) {
	query := `
    SELECT id, external_id, key, created_at, updated_at, active, token_type, reusable, workspace_id
    FROM token
    WHERE workspace_id = $1
	AND token_type != 'worker'
    ORDER BY created_at DESC;
    `

	var tokens []types.Token
	err := r.client.SelectContext(ctx, &tokens, query, workspaceId)
	if err != nil {
		return nil, err
	}

	return tokens, nil
}

func (r *PostgresBackendRepository) GetTokenByExternalId(ctx context.Context, workspaceId uint, extTokenId string) (*types.Token, error) {
	query := `SELECT id, external_id, key, created_at, updated_at, active, token_type, reusable, workspace_id FROM token WHERE external_id = $1 AND workspace_id = $2;`

	var token types.Token
	err := r.client.GetContext(ctx, &token, query, extTokenId, workspaceId)
	if err != nil {
		if err == sql.ErrNoRows {
			return nil, errors.New("token not found")
		}
		return nil, err
	}

	return &token, nil
}

func (r *PostgresBackendRepository) ToggleToken(ctx context.Context, workspaceId uint, extTokenId string) (types.Token, error) {
	query := `
	UPDATE token
	SET active = NOT active
	WHERE external_id = $1 AND workspace_id = $2
	RETURNING id, external_id, key, created_at, updated_at, active, token_type, reusable, workspace_id;
	`

	var token types.Token
	err := r.client.GetContext(ctx, &token, query, extTokenId, workspaceId)
	if err != nil {
		return types.Token{}, err
	}

	return token, nil
}

func (r *PostgresBackendRepository) DeleteToken(ctx context.Context, workspaceId uint, extTokenId string) error {
	query := `DELETE FROM token WHERE external_id = $1 AND workspace_id = $2;`
	_, err := r.client.ExecContext(ctx, query, extTokenId, workspaceId)
	return err
}

func (r *PostgresBackendRepository) RevokeTokenByExternalId(ctx context.Context, externalId string) error {
	updateQuery := `
    UPDATE token
    SET active = FALSE
    WHERE external_id = $1;
    `

	_, err := r.client.ExecContext(ctx, updateQuery, externalId)
	if err != nil {
		return err
	}

	return nil
}

func (r *PostgresBackendRepository) UpdateTokenAsClusterAdmin(ctx context.Context, tokenId string, disabled bool) error {
	updateQuery := `
		UPDATE token
		SET disabled_by_cluster_admin = $1
		WHERE external_id = $2;
		`

	_, err := r.client.ExecContext(ctx, updateQuery, disabled, tokenId)
	if err != nil {
		return err
	}

	return nil
}

// Object

func (r *PostgresBackendRepository) CreateObject(ctx context.Context, hash string, size int64, workspaceId uint) (*types.Object, error) {
	query := `
    INSERT INTO object (hash, size, workspace_id)
    VALUES ($1, $2, $3)
    RETURNING id, external_id, hash, size, created_at, workspace_id;
    `

	var newObject types.Object
	if err := r.client.GetContext(ctx, &newObject, query, hash, size, workspaceId); err != nil {
		return nil, err
	}

	return &newObject, nil
}

func (r *PostgresBackendRepository) GetObjectByHash(ctx context.Context, hash string, workspaceId uint) (*types.Object, error) {
	var object types.Object

	query := `SELECT id, external_id, hash, size, created_at FROM object WHERE hash = $1 AND workspace_id = $2;`
	err := r.client.GetContext(ctx, &object, query, hash, workspaceId)
	if err != nil {
		return nil, err
	}

	return &object, nil
}

func (r *PostgresBackendRepository) GetObjectByExternalId(ctx context.Context, externalId string, workspaceId uint) (types.Object, error) {
	var object types.Object

	query := `SELECT id, external_id, hash, size, created_at FROM object WHERE external_id = $1 AND workspace_id = $2;`
	err := r.client.GetContext(ctx, &object, query, externalId, workspaceId)
	if err != nil {
		return types.Object{}, err
	}

	return object, nil
}

func (r *PostgresBackendRepository) GetObjectByExternalStubId(ctx context.Context, stubId string, workspaceId uint) (types.Object, error) {
	query := `
	SELECT o.id, o.external_id, o.hash, o.size, o.created_at
	FROM object o
	INNER JOIN stub s ON o.id = s.object_id
	WHERE s.external_id = $1 AND o.workspace_id = $2;
	`

	var object types.Object
	err := r.client.GetContext(ctx, &object, query, stubId, workspaceId)
	if err != nil {
		return types.Object{}, err
	}

	return object, nil
}

func (r *PostgresBackendRepository) UpdateObjectSizeByExternalId(ctx context.Context, externalId string, size int) error {
	query := `
	UPDATE object
	SET size = $2
	WHERE external_id = $1;
	`
	_, err := r.client.ExecContext(ctx, query, externalId, size)
	if err != nil {
		return err
	}

	return nil
}

func (r *PostgresBackendRepository) DeleteObjectByExternalId(ctx context.Context, externalId string) error {
	query := `DELETE FROM object WHERE external_id = $1;`
	_, err := r.client.ExecContext(ctx, query, externalId)
	if err != nil {
		return err
	}

	return nil
}

// Task

func (r *PostgresBackendRepository) handleTaskEvent(taskId string, callback func(*types.TaskWithRelated)) {
	task, err := r.GetTaskWithRelated(context.Background(), taskId)
	if err != nil {
		return
	}

	callback(task)
}

func (r *PostgresBackendRepository) CreateTask(ctx context.Context, params *types.TaskParams) (*types.Task, error) {
	if params.TaskId == "" {
		externalId, err := r.generateExternalId()
		if err != nil {
			return nil, err
		}

		params.TaskId = externalId
	}

	query := `
    INSERT INTO task (external_id, container_id, workspace_id, stub_id)
    VALUES ($1, $2, $3, $4)
    RETURNING id, external_id, status, container_id, workspace_id, stub_id, started_at, ended_at, created_at, updated_at;
    `

	var newTask types.Task

	if err := r.client.GetContext(ctx, &newTask, query, params.TaskId, params.ContainerId, params.WorkspaceId, params.StubId); err != nil {
		return &types.Task{}, err
	}

	go r.handleTaskEvent(params.TaskId, r.eventRepo.PushTaskCreatedEvent)
	return &newTask, nil
}

func (r *PostgresBackendRepository) UpdateTask(ctx context.Context, externalId string, updatedTask types.Task) (*types.Task, error) {
	query := `
	UPDATE task
	SET status = $2, container_id = $3, started_at = $4, ended_at = $5, workspace_id = $6, stub_id = $7, updated_at = CURRENT_TIMESTAMP
	WHERE external_id = $1
	RETURNING id, external_id, status, container_id, workspace_id, stub_id, started_at, ended_at, created_at, updated_at;
	`

	var task types.Task
	if err := r.client.GetContext(ctx, &task, query,
		externalId, updatedTask.Status, updatedTask.ContainerId,
		updatedTask.StartedAt, updatedTask.EndedAt,
		updatedTask.WorkspaceId, updatedTask.StubId); err != nil {
		return &types.Task{}, err
	}

	go r.handleTaskEvent(externalId, r.eventRepo.PushTaskUpdatedEvent)
	return &task, nil
}

func (r *PostgresBackendRepository) DeleteTask(ctx context.Context, externalId string) error {
	query := `DELETE FROM task WHERE external_id = $1;`
	_, err := r.client.ExecContext(ctx, query, externalId)
	return err
}

func (r *PostgresBackendRepository) GetTask(ctx context.Context, externalId string) (*types.Task, error) {
	var task types.Task
	query := `SELECT id, external_id, status, container_id, started_at, ended_at, workspace_id, stub_id, created_at, updated_at FROM task WHERE external_id = $1;`
	err := r.client.GetContext(ctx, &task, query, externalId)
	if err != nil {
		return &types.Task{}, err
	}

	return &task, nil
}

func (r *PostgresBackendRepository) GetTaskWithRelated(ctx context.Context, externalId string) (*types.TaskWithRelated, error) {
	var taskWithRelated types.TaskWithRelated
	query := `
    SELECT w.external_id AS "workspace.external_id", w.name AS "workspace.name",
           s.external_id AS "stub.external_id", s.name AS "stub.name", s.config AS "stub.config", t.*
    FROM task t
    JOIN workspace w ON t.workspace_id = w.id
    JOIN stub s ON t.stub_id = s.id
    WHERE t.external_id = $1;
    `
	err := r.client.GetContext(ctx, &taskWithRelated, query, externalId)
	if err != nil {
		if err, ok := err.(*pq.Error); ok && err.Code.Class() == PostgresDataError {
			return nil, nil
		}
		return nil, err
	}

	return &taskWithRelated, nil
}

func (r *PostgresBackendRepository) GetTaskByWorkspace(ctx context.Context, externalId string, workspace *types.Workspace) (*types.TaskWithRelated, error) {
	var taskWithRelated types.TaskWithRelated
	query := `
	SELECT
		w.external_id AS "workspace.external_id", w.name AS "workspace.name", w.updated_at AS "workspace.updated_at", w.created_at AS "workspace.created_at", t.*,
		s.external_id AS "stub.external_id", s.name AS "stub.name", s.config AS "stub.config", s.type AS "stub.type", s.created_at AS "stub.created_at", s.updated_at AS "stub.updated_at"
	FROM task t
	JOIN workspace w ON t.workspace_id = w.id
	JOIN stub s ON t.stub_id = s.id
	WHERE
		t.external_id = $1
		AND w.id = $2;
    `
	err := r.client.GetContext(ctx, &taskWithRelated, query, externalId, workspace.Id)
	if err != nil {
		if err, ok := err.(*pq.Error); ok && err.Code.Class() == PostgresDataError {
			return nil, nil
		}
		if err == sql.ErrNoRows {
			return nil, nil
		}
		return nil, err
	}

	return &taskWithRelated, nil
}

func (r *PostgresBackendRepository) ListTasks(ctx context.Context) ([]types.Task, error) {
	var tasks []types.Task
	query := `SELECT id, external_id, status, container_id, started_at, ended_at, workspace_id, stub_id, created_at, updated_at FROM task;`
	err := r.client.SelectContext(ctx, &tasks, query)
	if err != nil {
		return nil, err
	}

	return tasks, nil
}

func (c *PostgresBackendRepository) listTaskWithRelatedQueryBuilder(filters types.TaskFilter) squirrel.SelectBuilder {
	qb := squirrel.StatementBuilder.PlaceholderFormat(squirrel.Dollar).Select(
		"t.*, w.external_id AS \"workspace.external_id\", w.name AS \"workspace.name\", " +
			"w.created_at AS \"workspace.created_at\", w.updated_at AS \"workspace.updated_at\", " +
			"s.external_id AS \"stub.external_id\", s.name AS \"stub.name\", s.config AS \"stub.config\", s.type AS \"stub.type\", d.external_id AS \"deployment.external_id\", d.name AS \"deployment.name\", d.version AS \"deployment.version\"",
	).From("task t").
		Join("workspace w ON t.workspace_id = w.id").
		Join("stub s ON t.stub_id = s.id").
		LeftJoin("deployment d ON s.id = d.stub_id").
		OrderBy("t.id DESC")

	// Apply filters
	if filters.WorkspaceID > 0 {
		qb = qb.Where(squirrel.Eq{"t.workspace_id": filters.WorkspaceID})
	}

	if len(filters.StubIds) > 0 {
		// Subquery to get the stub ids from the external ids
		stubIdsSubquery := squirrel.Select("id").From("stub").Where(squirrel.Eq{"external_id": filters.StubIds})
		qb = qb.Where(squirrel.Expr("s.id in (?)", stubIdsSubquery))
	}

	if len(filters.StubNames) > 0 {
		qb = qb.Where(squirrel.Eq{"s.name": filters.StubNames})
	}

	if len(filters.StubTypes) > 0 {
		qb = qb.Where(squirrel.Eq{"s.type": filters.StubTypes})
	}

	if len(filters.ContainerIds) > 0 {
		qb = qb.Where(squirrel.Eq{"t.container_id": filters.ContainerIds})
	}

	if len(filters.TaskIds) > 0 {
		validTaskIds := []string{}

		for _, taskId := range filters.TaskIds {
			// Filter out invalid UUIDs
			if _, err := uuid.Parse(taskId); err == nil {
				validTaskIds = append(validTaskIds, taskId)
			}
		}

		if len(validTaskIds) > 0 {
			qb = qb.Where(squirrel.Eq{"t.external_id": validTaskIds})
		}
	}

	if filters.CreatedAtStart != "" {
		qb = qb.Where(squirrel.GtOrEq{"t.created_at": filters.CreatedAtStart})
	}

	if filters.CreatedAtEnd != "" {
		qb = qb.Where(squirrel.LtOrEq{"t.created_at": filters.CreatedAtEnd})
	}

	if filters.Offset > 0 {
		qb = qb.Offset(uint64(filters.Offset))
	}

	if filters.Status != "" {
		statuses := strings.Split(filters.Status, ",")
		if len(statuses) > 0 {
			qb = qb.Where(squirrel.Eq{"t.status": statuses})
		}
	}

	if filters.MinDuration > 0 {
		qb = qb.Where("EXTRACT(EPOCH FROM (t.ended_at - t.started_at)) * 1000 >= ?", filters.MinDuration)
	}

	if filters.MaxDuration > 0 {
		qb = qb.Where("EXTRACT(EPOCH FROM (t.ended_at - t.started_at)) * 1000 <= ?", filters.MaxDuration)
	}

	if filters.Limit > 0 {
		qb = qb.Limit(uint64(filters.Limit))
	}

	if filters.AppId != "" {
		qb = qb.Join("app a ON s.app_id = a.id")
		qb = qb.Where(squirrel.Eq{"a.external_id": filters.AppId})
	}

	return qb
}

func (c *PostgresBackendRepository) GetTaskCountPerDeployment(ctx context.Context, filters types.TaskFilter) ([]types.TaskCountPerDeployment, error) {
	qb := squirrel.StatementBuilder.PlaceholderFormat(squirrel.Dollar).Select(
		"d.name as deployment_name, COUNT(t.id) AS task_count",
	).
		From("deployment d").
		Join("task t ON d.stub_id = t.stub_id").
		GroupBy(
			"d.name",
		).OrderBy("task_count DESC")

	// Apply filters
	if filters.WorkspaceID > 0 {
		qb = qb.Where(squirrel.Eq{"t.workspace_id": filters.WorkspaceID})
	}

	if len(filters.StubIds) > 0 {
		qb = qb.Join("stub s ON t.stub_id = s.id")
		qb = qb.Where(squirrel.Eq{"s.external_id": filters.StubIds})
	}

	if filters.CreatedAtStart != "" {
		qb = qb.Where(squirrel.GtOrEq{"t.created_at": filters.CreatedAtStart})
	}

	if filters.CreatedAtEnd != "" {
		qb = qb.Where(squirrel.LtOrEq{"t.created_at": filters.CreatedAtEnd})
	}

	sql, args, err := qb.ToSql()
	if err != nil {
		return nil, err
	}

	var taskCounts []types.TaskCountPerDeployment
	err = c.client.SelectContext(ctx, &taskCounts, sql, args...)
	if err != nil {
		return nil, err
	}

	return taskCounts, nil
}

func (c *PostgresBackendRepository) AggregateTasksByTimeWindow(ctx context.Context, filters types.TaskFilter) ([]types.TaskCountByTime, error) {
	interval := strings.ToLower(filters.Interval)
	if interval == "" {
		interval = "hour"
	}

	date_truc := fmt.Sprintf("DATE_TRUNC('%s', t.created_at)", interval)

	qb := squirrel.StatementBuilder.PlaceholderFormat(squirrel.Dollar).Select(
		date_truc + ` as time, COUNT(t.id) as count,
			json_build_object(
				'COMPLETE', SUM(CASE WHEN t.status = 'COMPLETE' THEN 1 ELSE 0 END),
				'ERROR', SUM(CASE WHEN t.status = 'ERROR' THEN 1 ELSE 0 END),
				'CANCELLED', SUM(CASE WHEN t.status = 'CANCELLED' THEN 1 ELSE 0 END),
				'TIMEOUT', SUM(CASE WHEN t.status = 'TIMEOUT' THEN 1 ELSE 0 END),
				'RETRY', SUM(CASE WHEN t.status = 'RETRY' THEN 1 ELSE 0 END),
				'PENDING', SUM(CASE WHEN t.status = 'PENDING' THEN 1 ELSE 0 END),
				'RUNNING', SUM(CASE WHEN t.status = 'RUNNING' THEN 1 ELSE 0 END)
			)::json AS status_counts`,
	).
		From("task t").GroupBy("time").OrderBy("time DESC")

	// Apply filters
	if filters.WorkspaceID > 0 {
		qb = qb.Where(squirrel.Eq{"t.workspace_id": filters.WorkspaceID})
	}

	if len(filters.StubIds) > 0 || filters.AppId != "" {
		qb = qb.Join("stub s ON t.stub_id = s.id")
	}

	if len(filters.StubIds) > 0 {
		qb = qb.Where(squirrel.Eq{"s.external_id": filters.StubIds})
	}

	if filters.AppId != "" {
		qb = qb.Join("app a ON s.app_id = a.id")
		qb = qb.Where(squirrel.Eq{"a.external_id": filters.AppId})
	}

	if filters.CreatedAtStart != "" {
		qb = qb.Where(squirrel.GtOrEq{"t.created_at": filters.CreatedAtStart})
	}

	if filters.CreatedAtEnd != "" {
		qb = qb.Where(squirrel.LtOrEq{"t.created_at": filters.CreatedAtEnd})
	}

	sql, args, err := qb.ToSql()
	if err != nil {
		return nil, err
	}

	var taskCounts []types.TaskCountByTime
	err = c.client.SelectContext(ctx, &taskCounts, sql, args...)
	if err != nil {
		log.Printf("%v", err)
		return nil, err
	}

	return taskCounts, nil
}

func (c *PostgresBackendRepository) ListTasksWithRelated(ctx context.Context, filters types.TaskFilter) ([]types.TaskWithRelated, error) {
	qb := c.listTaskWithRelatedQueryBuilder(filters)

	sql, args, err := qb.ToSql()
	if err != nil {
		return nil, err
	}

	var tasks []types.TaskWithRelated
	err = c.client.SelectContext(ctx, &tasks, sql, args...)
	if err != nil {
		return nil, err
	}

	return tasks, nil
}

func (c *PostgresBackendRepository) ListTasksWithRelatedPaginated(ctx context.Context, filters types.TaskFilter) (common.CursorPaginationInfo[types.TaskWithRelated], error) {
	qb := c.listTaskWithRelatedQueryBuilder(filters)

	page, err := common.Paginate(
		common.SquirrelCursorPaginator[types.TaskWithRelated]{
			Client:          c.client,
			SelectBuilder:   qb,
			SortOrder:       "DESC",
			SortColumn:      "created_at",
			SortQueryPrefix: "t",
			PageSize:        int(filters.Limit),
		},
		filters.Cursor,
	)
	if err != nil {
		return common.CursorPaginationInfo[types.TaskWithRelated]{}, err
	}

	return *page, nil
}

// Stub

func (r *PostgresBackendRepository) GetOrCreateStub(ctx context.Context, name, stubType string, config types.StubConfigV1, objectId, workspaceId uint, forceCreate bool, appId uint) (types.Stub, error) {
	var stub types.Stub

	// Serialize config to JSON
	configJSON, err := json.Marshal(config)
	if err != nil {
		return types.Stub{}, err
	}

	// @Luke slightly concerned that this is can get the wrong stub. If name + stubtype + objectId + config matches (Likely can happen from clone but haven't seen it yet)
	if !forceCreate {
		// Query to check if a stub with the same name, type, object_id, and config exists
		queryGet := `
    SELECT id, external_id, name, type, config, config_version, object_id, workspace_id, created_at, updated_at, app_id
    FROM stub
    WHERE name = $1 AND type = $2 AND object_id = $3 AND config::jsonb = $4::jsonb;
    `
		err = r.client.GetContext(ctx, &stub, queryGet, name, stubType, objectId, string(configJSON))
		if err == nil {
			// Stub found, return it
			return stub, nil
		}
	}

	// Stub not found, create a new one
	queryCreate := `
    INSERT INTO stub (name, type, config, object_id, workspace_id, app_id)
    VALUES ($1, $2, $3, $4, $5, $6)
    RETURNING id, external_id, name, type, config, config_version, object_id, workspace_id, created_at, updated_at, app_id;
  `
	if err := r.client.GetContext(ctx, &stub, queryCreate, name, stubType, string(configJSON), objectId, workspaceId, appId); err != nil {
		return types.Stub{}, err
	}

	if err := r.updateAppActivity(ctx, appId); err != nil {
		return stub, err
	}

	return stub, nil
}

func (r *PostgresBackendRepository) UpdateStubConfig(ctx context.Context, stubId uint, config *types.StubConfigV1) error {
	configJSON, err := json.Marshal(config)
	if err != nil {
		return err
	}

	query := `UPDATE stub SET config = $1 WHERE id = $2;`
	_, err = r.client.ExecContext(ctx, query, string(configJSON), stubId)
	if err != nil {
		return err
	}

	return nil
}

func (r *PostgresBackendRepository) GetStubByExternalId(ctx context.Context, externalId string, queryFilters ...types.QueryFilter) (*types.StubWithRelated, error) {
	var stub types.StubWithRelated
	qb := squirrel.StatementBuilder.PlaceholderFormat(squirrel.Dollar).Select(
		`s.id, s.external_id, s.name, s.type, s.config, s.config_version, s.object_id, s.workspace_id, s.created_at, s.updated_at, s.public, s.app_id,
	    w.id AS "workspace.id", w.external_id AS "workspace.external_id", w.name AS "workspace.name", w.created_at AS "workspace.created_at", w.updated_at AS "workspace.updated_at", w.signing_key AS "workspace.signing_key", w.volume_cache_enabled AS "workspace.volume_cache_enabled", w.multi_gpu_enabled AS "workspace.multi_gpu_enabled",
	    o.id AS "object.id", o.external_id AS "object.external_id", o.hash AS "object.hash", o.size AS "object.size", o.workspace_id AS "object.workspace_id", o.created_at AS "object.created_at"`,
		`ws.id AS "workspace.storage.id", ws.external_id AS "workspace.storage.external_id", ws.bucket_name AS "workspace.storage.bucket_name", ws.access_key AS "workspace.storage.access_key", ws.secret_key AS "workspace.storage.secret_key", 
		ws.endpoint_url AS "workspace.storage.endpoint_url", ws.region AS "workspace.storage.region", ws.created_at AS "workspace.storage.created_at", ws.updated_at AS "workspace.storage.updated_at"`,
	).
		From("stub s").
		Join("workspace w ON s.workspace_id = w.id").
		LeftJoin("object o ON s.object_id = o.id").
		LeftJoin("workspace_storage ws ON w.storage_id = ws.id").
		Where(squirrel.Eq{"s.external_id": externalId})

	var stubFilters types.StubFilter
	types.ParseConditionFromQueryFilters(&stubFilters, queryFilters...)

	if stubFilters.WorkspaceID != "" {
		qb = qb.Where(squirrel.Eq{"w.external_id": stubFilters.WorkspaceID})
	}

	query, args, err := qb.ToSql()
	if err != nil {
		return nil, err
	}

	err = r.client.GetContext(ctx, &stub, query, args...)
	if err != nil {
		if err == sql.ErrNoRows {
			return nil, nil
		}
		return &types.StubWithRelated{}, err
	}

	if stub.Workspace.StorageAvailable() {
		if err := r.decryptFields(stub.Workspace.Storage); err != nil {
			return nil, err
		}
	}

	return &stub, nil
}

// Volume
func (c *PostgresBackendRepository) GetVolume(ctx context.Context, workspaceId uint, name string) (*types.Volume, error) {
	var volume types.Volume

	queryGet := `SELECT id, external_id, name, workspace_id, created_at, updated_at FROM volume WHERE name = $1 AND workspace_id = $2;`

	if err := c.client.GetContext(ctx, &volume, queryGet, name, workspaceId); err != nil {
		return nil, err
	}

	return &volume, nil
}

func (c *PostgresBackendRepository) GetOrCreateVolume(ctx context.Context, workspaceId uint, name string) (*types.Volume, error) {
	v, err := c.GetVolume(ctx, workspaceId, name)
	if err == nil {
		return v, nil
	}

	queryCreate := `INSERT INTO volume (name, workspace_id) VALUES ($1, $2) RETURNING id, external_id, name, workspace_id, created_at, updated_at;`

	var volume types.Volume
	err = c.client.GetContext(ctx, &volume, queryCreate, name, workspaceId)
	if err != nil {
		return nil, err
	}

	return &volume, nil
}

func (c *PostgresBackendRepository) DeleteVolume(ctx context.Context, workspaceId uint, name string) error {
	query := `DELETE FROM volume WHERE name = $1 AND workspace_id = $2;`
	_, err := c.client.ExecContext(ctx, query, name, workspaceId)
	if err != nil {
		return err
	}
	return nil
}

func (c *PostgresBackendRepository) ListVolumesWithRelated(ctx context.Context, workspaceId uint) ([]types.VolumeWithRelated, error) {
	var volumes []types.VolumeWithRelated
	query := `
		SELECT v.id, v.external_id, v.name, v.workspace_id, v.created_at, v.updated_at, w.name as "workspace.name"
		FROM volume v
		JOIN workspace w ON v.workspace_id = w.id
		WHERE v.workspace_id = $1;
	`

	err := c.client.SelectContext(ctx, &volumes, query, workspaceId)
	if err != nil {
		return nil, err
	}

	return volumes, nil
}

// Deployment

func (c *PostgresBackendRepository) GetLatestDeploymentByName(ctx context.Context, workspaceId uint, name string, stubType string, filterDeleted bool) (*types.DeploymentWithRelated, error) {
	var deploymentWithRelated types.DeploymentWithRelated

	filterDeletedQuery := ""
	if filterDeleted {
		filterDeletedQuery = "AND d.deleted_at IS NULL "
	}

	query := `
        SELECT
            d.*,
            s.external_id AS "stub.external_id",
            s.name AS "stub.name",
            s.config AS "stub.config"
        FROM deployment d
        JOIN stub s ON d.stub_id = s.id
        WHERE d.workspace_id = $1 AND d.name = $2 AND d.stub_type = $3 ` + filterDeletedQuery + `
        ORDER BY d.version DESC
        LIMIT 1;
    `

	err := c.client.GetContext(ctx, &deploymentWithRelated, query, workspaceId, name, stubType)
	if err != nil {
		if err == sql.ErrNoRows {
			return nil, nil // Return nil if no deployment found
		}
		return nil, err
	}

	return &deploymentWithRelated, nil
}

func (c *PostgresBackendRepository) GetDeploymentByNameAndVersion(ctx context.Context, workspaceId uint, name string, version uint, stubType string) (*types.DeploymentWithRelated, error) {
	var deploymentWithRelated types.DeploymentWithRelated

	query := `
        SELECT d.*,
               w.external_id AS "workspace.external_id", w.name AS "workspace.name",
               s.external_id AS "stub.external_id", s.name AS "stub.name", s.config AS "stub.config"
        FROM deployment d
        JOIN workspace w ON d.workspace_id = w.id
        JOIN stub s ON d.stub_id = s.id
        WHERE d.workspace_id = $1 AND d.name = $2 AND d.version = $3 AND d.stub_type = $4 and d.deleted_at IS NULL
        LIMIT 1;
    `

	err := c.client.GetContext(ctx, &deploymentWithRelated, query, workspaceId, name, version, stubType)
	if err != nil {
		return nil, err
	}

	return &deploymentWithRelated, nil
}

// GetDeploymentBySubdomain retrieves the deployment by name, version, and stub group
// If version is 0, it will return the latest version
func (c *PostgresBackendRepository) GetDeploymentBySubdomain(ctx context.Context, subdomain string, version uint) (*types.DeploymentWithRelated, error) {
	var deploymentWithRelated types.DeploymentWithRelated

	query := `
		WITH deployment_data AS (
			SELECT
				d.*,
				w.external_id AS "workspace.external_id", w.name AS "workspace.name",
				s.external_id AS "stub.external_id", s.name AS "stub.name", s.type AS "stub.type", s.config AS "stub.config"
			FROM deployment d
			JOIN workspace w ON d.workspace_id = w.id
			JOIN stub s ON d.stub_id = s.id
			WHERE
				d.subdomain = $1
				AND d.deleted_at IS NULL
		)
		SELECT
			d.id, d.name, d.external_id, d.version,
			d."workspace.external_id", d."workspace.name",
			d."stub.external_id", d."stub.name", d."stub.type", d."stub.config"
		FROM deployment_data d
		WHERE version = CASE
				WHEN $2 = 0 THEN (SELECT MAX(version) FROM deployment_data)
				ELSE $2
			END
		LIMIT 1;
	`
	err := c.client.GetContext(ctx, &deploymentWithRelated, query, subdomain, version)
	if err != nil {
		return nil, err
	}

	return &deploymentWithRelated, nil
}

func (c *PostgresBackendRepository) ListLatestDeploymentsWithRelatedPaginated(ctx context.Context, filters types.DeploymentFilter) (common.CursorPaginationInfo[types.DeploymentWithRelated], error) {
	query := squirrel.StatementBuilder.PlaceholderFormat(squirrel.Dollar).
		Select(
			"d.*",
			"s.external_id AS \"stub.external_id\"", "s.name AS \"stub.name\"", "s.config AS \"stub.config\"",
		).
		From("deployment d").
		Join(`(
			select name, max(version) as version, stub_type
			from deployment
			where workspace_id = ? and deleted_at is null
			group by name, stub_type
		)
		as latest
		on d.name = latest.name
		and d.stub_type = latest.stub_type
		and d.version = latest.version
		and d.workspace_id = ?`, filters.WorkspaceID, filters.WorkspaceID).
		Join(
			"stub s ON d.stub_id = s.id",
		)

	if filters.AppId != "" {
		query = query.Join("app a on d.app_id=a.id")
		query = query.Where(squirrel.Eq{"a.external_id": filters.AppId})
	}

	page, err := common.Paginate(
		common.SquirrelCursorPaginator[types.DeploymentWithRelated]{
			Client:          c.client,
			SelectBuilder:   query,
			SortOrder:       "DESC",
			SortColumn:      "created_at",
			SortQueryPrefix: "d",
			PageSize:        10,
		},
		filters.Cursor,
	)

	if err != nil {
		log.Error().Err(err).Msg("error paginating deployments")
		return common.CursorPaginationInfo[types.DeploymentWithRelated]{}, err
	}

	return *page, nil
}

func (c *PostgresBackendRepository) GetDeploymentByExternalId(ctx context.Context, workspaceId uint, deploymentExternalId string) (*types.DeploymentWithRelated, error) {
	var deploymentWithRelated types.DeploymentWithRelated

	query := `
        SELECT d.*,
               w.external_id AS "workspace.external_id", w.name AS "workspace.name",
               s.id AS "stub.id", s.external_id AS "stub.external_id", s.name AS "stub.name", s.config AS "stub.config", s.type AS "stub.type"
        FROM deployment d
        JOIN workspace w ON d.workspace_id = w.id
        JOIN stub s ON d.stub_id = s.id
        WHERE d.workspace_id = $1 AND d.external_id = $2 and d.deleted_at IS NULL
        LIMIT 1;
    `

	err := c.client.GetContext(ctx, &deploymentWithRelated, query, workspaceId, deploymentExternalId)
	if err != nil {
		if err, ok := err.(*pq.Error); ok && err.Code.Class() == PostgresDataError {
			return nil, nil
		}

		if err == sql.ErrNoRows {
			return nil, nil
		}

		return nil, err
	}

	return &deploymentWithRelated, nil
}

func (c *PostgresBackendRepository) GetDeploymentByStubExternalId(ctx context.Context, workspaceId uint, stubExternalId string) (*types.DeploymentWithRelated, error) {
	var deploymentWithRelated types.DeploymentWithRelated

	query := `
        SELECT d.*,
               w.external_id AS "workspace.external_id", w.name AS "workspace.name",
               s.id AS "stub.id", s.external_id AS "stub.external_id", s.name AS "stub.name", s.config AS "stub.config", s.type AS "stub.type"
        FROM deployment d
        JOIN workspace w ON d.workspace_id = w.id
        JOIN stub s ON d.stub_id = s.id
        WHERE d.workspace_id = $1 AND s.external_id = $2 and d.deleted_at IS NULL
        LIMIT 1;
    `

	err := c.client.GetContext(ctx, &deploymentWithRelated, query, workspaceId, stubExternalId)
	if err != nil {
		if err, ok := err.(*pq.Error); ok && err.Code.Class() == PostgresDataError {
			return nil, nil
		}

		if err == sql.ErrNoRows {
			return nil, nil
		}

		return nil, err
	}

	return &deploymentWithRelated, nil
}

func (c *PostgresBackendRepository) listDeploymentsQueryBuilder(filters types.DeploymentFilter) squirrel.SelectBuilder {
	qb := squirrel.StatementBuilder.PlaceholderFormat(squirrel.Dollar).Select(
		"d.id, d.external_id, d.name, d.active, d.subdomain, d.workspace_id, d.stub_id, d.stub_type, d.version, d.created_at, d.updated_at, d.deleted_at",
		"w.external_id AS \"workspace.external_id\"", "w.name AS \"workspace.name\"", "w.created_at AS \"workspace.created_at\"", "w.updated_at AS \"workspace.updated_at\"",
		"s.external_id AS \"stub.external_id\"", "s.name AS \"stub.name\"", "s.config AS \"stub.config\"", "s.type AS \"stub.type\"", "s.created_at AS \"stub.created_at\"", "s.updated_at AS \"stub.updated_at\"",
	).From("deployment d").
		Join("workspace w ON d.workspace_id = w.id").
		Join("stub s ON d.stub_id = s.id").
		OrderBy("d.created_at DESC")

	// Apply filters
	if !filters.ShowDeleted {
		qb = qb.Where("d.deleted_at IS NULL")
	}

	if filters.WorkspaceID != 0 {
		qb = qb.Where(squirrel.Eq{"d.workspace_id": filters.WorkspaceID})
	}

	if len(filters.StubIds) > 0 {
		qb = qb.Where(squirrel.Eq{"s.external_id": filters.StubIds})
	}

	if len(filters.StubType) > 0 {
		qb = qb.Where(squirrel.Eq{"d.stub_type": filters.StubType})
	}

	if filters.Subdomain != "" {
		qb = qb.Where(squirrel.Eq{"d.subdomain": filters.Subdomain})
	}

	if filters.SearchQuery != "" {
		if err := uuid.Validate(filters.SearchQuery); err == nil {
			qb = qb.Where(squirrel.Eq{"d.external_id": filters.SearchQuery})
		} else {
			qb = qb.Where(squirrel.Like{"d.name": "%" + filters.SearchQuery + "%"})
		}
	}

	if filters.Name != "" {
		qb = qb.Where(squirrel.Like{"d.name": fmt.Sprintf("%%%s%%", filters.Name)})
	}

	if filters.Active != nil {
		qb = qb.Where(squirrel.Eq{"d.active": filters.Active})
	}

	if filters.Version > 0 {
		qb = qb.Where(squirrel.Eq{"d.version": filters.Version})
	}

	if filters.Offset > 0 {
		qb = qb.Offset(uint64(filters.Offset))
	}

	if filters.Limit > 0 {
		qb = qb.Limit(uint64(filters.Limit))
	}

	if filters.CreatedAtStart != "" {
		qb = qb.Where(squirrel.GtOrEq{"d.created_at": filters.CreatedAtStart})
	}

	if filters.CreatedAtEnd != "" {
		qb = qb.Where(squirrel.LtOrEq{"d.created_at": filters.CreatedAtEnd})
	}

	if filters.MinContainersGTE > 0 {
		qb = qb.Where("COALESCE((s.config->'autoscaler'->>'min_containers')::int, 0) >= ?", filters.MinContainersGTE)
	}

	if filters.AppId != "" {
		qb = qb.Join("app a ON d.app_id = a.id")
		qb = qb.Where(squirrel.Eq{"a.external_id": filters.AppId})
	}

	return qb
}

func (c *PostgresBackendRepository) ListDeploymentsWithRelated(ctx context.Context, filters types.DeploymentFilter) ([]types.DeploymentWithRelated, error) {
	qb := c.listDeploymentsQueryBuilder(filters)

	sql, args, err := qb.ToSql()
	if err != nil {
		return nil, err
	}

	var deployments []types.DeploymentWithRelated
	err = c.client.SelectContext(ctx, &deployments, sql, args...)
	if err != nil {
		return nil, err
	}

	return deployments, nil
}

func (c *PostgresBackendRepository) ListDeploymentsPaginated(ctx context.Context, filters types.DeploymentFilter) (common.CursorPaginationInfo[types.DeploymentWithRelated], error) {
	qb := c.listDeploymentsQueryBuilder(filters)

	page, err := common.Paginate(
		common.SquirrelCursorPaginator[types.DeploymentWithRelated]{
			Client:          c.client,
			SelectBuilder:   qb,
			SortOrder:       "DESC",
			SortColumn:      "created_at",
			SortQueryPrefix: "d",
			PageSize:        int(filters.Limit),
		},
		filters.Cursor,
	)
	if err != nil {
		return common.CursorPaginationInfo[types.DeploymentWithRelated]{}, err
	}

	return *page, nil
}

func (c *PostgresBackendRepository) CreateDeployment(ctx context.Context, workspaceId uint, name string, version uint, stubId uint, stubType string, appId uint) (*types.Deployment, error) {
	var deployment types.Deployment

	subdomain := generateSubdomain(name, stubType, workspaceId)
	queryCreate := `
		INSERT INTO deployment (name, active, subdomain, workspace_id, stub_id, version, stub_type, app_id)
		VALUES ($1, true, $2, $3, $4, $5, $6, $7)
		RETURNING id, external_id, name, active, subdomain, workspace_id, stub_id, stub_type, version, created_at, updated_at, app_id;
	`
	err := c.client.GetContext(ctx, &deployment, queryCreate, name, subdomain, workspaceId, stubId, version, stubType, appId)
	if err != nil {
		return nil, err
	}

	if err := c.updateAppActivity(ctx, appId); err != nil {
		return nil, err
	}

	return &deployment, nil
}

func (c *PostgresBackendRepository) listStubsQueryBuilder(filters types.StubFilter) squirrel.SelectBuilder {
	qb := squirrel.StatementBuilder.PlaceholderFormat(squirrel.Dollar).Select(
		"s.*",
		"w.external_id AS \"workspace.external_id\"", "w.name AS \"workspace.name\"",
	).From("stub s").
		Join("workspace w ON s.workspace_id = w.id")

	// Apply filters
	if filters.WorkspaceID != "" {
		qb = qb.Where(squirrel.Eq{"w.external_id": filters.WorkspaceID})
	}

	if len(filters.StubIds) > 0 {
		qb = qb.Where(squirrel.Eq{"s.external_id": filters.StubIds})
	}

	if len(filters.StubTypes) > 0 {
		qb = qb.Where(squirrel.Eq{"s.type": filters.StubTypes})
	}

	if filters.AppId != "" {
		qb = qb.Join("app a ON s.app_id = a.id")
		qb = qb.Where(squirrel.Eq{"a.external_id": filters.AppId})
	}

	return qb
}

func (c *PostgresBackendRepository) ListStubs(ctx context.Context, filters types.StubFilter) ([]types.StubWithRelated, error) {
	qb := c.listStubsQueryBuilder(filters)

	sql, args, err := qb.ToSql()
	if err != nil {
		return nil, err
	}

	var stubs []types.StubWithRelated
	err = c.client.SelectContext(ctx, &stubs, sql, args...)
	if err != nil {
		return nil, err
	}

	return stubs, nil
}

func (c *PostgresBackendRepository) ListStubsPaginated(ctx context.Context, filters types.StubFilter) (common.CursorPaginationInfo[types.StubWithRelated], error) {
	qb := c.listStubsQueryBuilder(filters)

	page, err := common.Paginate(
		common.SquirrelCursorPaginator[types.StubWithRelated]{
			Client:          c.client,
			SelectBuilder:   qb,
			SortOrder:       "DESC",
			SortColumn:      "created_at",
			SortQueryPrefix: "s",
			PageSize:        10,
		},
		filters.Cursor,
	)
	if err != nil {
		return common.CursorPaginationInfo[types.StubWithRelated]{}, err
	}
	return *page, nil
}

func (r *PostgresBackendRepository) UpdateDeployment(ctx context.Context, deployment types.Deployment) (*types.Deployment, error) {
	query := `
	UPDATE deployment
	SET name = $3, active = $4, version = $5, updated_at = CURRENT_TIMESTAMP
	WHERE id = $1 OR external_id = $2 and deleted_at IS NULL
	RETURNING id, external_id, name, active, version, workspace_id, stub_id, stub_type, created_at, updated_at;
	`

	var updated types.Deployment
	if err := r.client.GetContext(
		ctx, &updated, query,
		deployment.Id, deployment.ExternalId,
		deployment.Name, deployment.Active, deployment.Version,
	); err != nil {
		return &updated, err
	}

	return &updated, nil
}

func (r *PostgresBackendRepository) DeleteDeployment(ctx context.Context, deployment types.Deployment) error {
	query := `
	UPDATE deployment
	SET deleted_at = CURRENT_TIMESTAMP,
	ACTIVE = FALSE
	WHERE id = $1;
	`

	if _, err := r.client.ExecContext(ctx, query, deployment.Id); err != nil {
		return err
	}

	return nil
}

func (r *PostgresBackendRepository) GetConcurrencyLimit(ctx context.Context, concurrencyLimitId uint) (*types.ConcurrencyLimit, error) {
	var limit types.ConcurrencyLimit

	query := `SELECT gpu_limit, cpu_millicore_limit, created_at, updated_at FROM concurrency_limit WHERE id = $1;`
	err := r.client.GetContext(ctx, &limit, query, concurrencyLimitId)
	if err != nil {
		return nil, err
	}

	return &limit, nil
}

func (r *PostgresBackendRepository) GetWorkspaceStorage(ctx context.Context, workspaceId uint) (*types.WorkspaceStorage, error) {
	var storage types.WorkspaceStorage

	query := `SELECT bucket_name, access_key, secret_key, endpoint_url, region, created_at, updated_at FROM workspace_storage WHERE id = $1;`
	if err := r.client.GetContext(ctx, &storage, query, workspaceId); err != nil {
		return nil, err
	}

	if err := r.decryptFields(&storage); err != nil {
		return nil, err
	}

	return &storage, nil
}

func (r *PostgresBackendRepository) CreateWorkspaceStorage(ctx context.Context, workspaceId uint, storage types.WorkspaceStorage) (*types.WorkspaceStorage, error) {
	query := `
	INSERT INTO workspace_storage (bucket_name, access_key, secret_key, endpoint_url, region)
	VALUES ($1, $2, $3, $4, $5)
	RETURNING id, external_id, bucket_name, access_key, secret_key, endpoint_url, region, created_at, updated_at;
	`

	if err := r.encryptFields(&storage); err != nil {
		return nil, err
	}

	var created types.WorkspaceStorage
	if err := r.client.GetContext(ctx, &created, query, storage.BucketName, storage.AccessKey, storage.SecretKey, storage.EndpointUrl, storage.Region); err != nil {
		return nil, err
	}

	queryUpdateWorkspace := `
	UPDATE workspace
	SET storage_id = $1
	WHERE id = $2;
	`

	if _, err := r.client.ExecContext(ctx, queryUpdateWorkspace, created.Id, workspaceId); err != nil {
		return nil, err
	}

	return &created, nil
}

func (r *PostgresBackendRepository) CreateConcurrencyLimit(ctx context.Context, workspaceId uint, gpuLimit uint32, cpuMillicoreLimit uint32) (*types.ConcurrencyLimit, error) {
	query := `
	INSERT INTO concurrency_limit (gpu_limit, cpu_millicore_limit)
	VALUES ($1, $2)
	RETURNING id, gpu_limit, cpu_millicore_limit, created_at, updated_at;
	`

	var limit types.ConcurrencyLimit
	if err := r.client.GetContext(ctx, &limit, query, gpuLimit, cpuMillicoreLimit); err != nil {
		return nil, err
	}

	// Add concurrency limit to workspace
	queryUpdateWorkspace := `
	UPDATE workspace
	SET concurrency_limit_id = $1
	WHERE id = $2;
	`

	if _, err := r.client.ExecContext(ctx, queryUpdateWorkspace, limit.Id, workspaceId); err != nil {
		return nil, err
	}

	return &limit, nil
}

func (r *PostgresBackendRepository) UpdateConcurrencyLimit(ctx context.Context, concurrencyLimitId uint, gpuLimit uint32, cpuMillicoreLimit uint32) (*types.ConcurrencyLimit, error) {
	query := `
	UPDATE concurrency_limit
	SET gpu_limit = $2, cpu_millicore_limit = $3, updated_at = CURRENT_TIMESTAMP
	WHERE id = $1
	RETURNING id, gpu_limit, cpu_millicore_limit, created_at, updated_at;
	`

	var limit types.ConcurrencyLimit
	if err := r.client.GetContext(ctx, &limit, query, concurrencyLimitId, gpuLimit, cpuMillicoreLimit); err != nil {
		return nil, err
	}

	return &limit, nil
}

func (r *PostgresBackendRepository) GetConcurrencyLimitByWorkspaceId(ctx context.Context, workspaceId string) (*types.ConcurrencyLimit, error) {
	var limit types.ConcurrencyLimit

	query := `SELECT cl.id, cl.gpu_limit, cl.cpu_millicore_limit, cl.created_at, cl.updated_at FROM concurrency_limit cl join workspace w on cl.id = w.concurrency_limit_id WHERE w.external_id = $1;`
	err := r.client.GetContext(ctx, &limit, query, workspaceId)
	if err != nil {
		return nil, err
	}

	return &limit, nil
}

func (r *PostgresBackendRepository) DeleteConcurrencyLimit(ctx context.Context, workspaceId types.Workspace) error {
	updateWorkspaceQuery := `UPDATE workspace SET concurrency_limit_id = NULL WHERE id = $1;`
	deleteConcurrencyLimitQuery := `DELETE FROM concurrency_limit WHERE id = $1;`

	tx, err := r.client.BeginTx(ctx, nil)
	if err != nil {
		return err
	}

	_, err = tx.Exec(updateWorkspaceQuery, workspaceId.Id)
	if err != nil {
		return err
	}

	_, err = tx.Exec(deleteConcurrencyLimitQuery, workspaceId.ConcurrencyLimitId)
	if err != nil {
		return err
	}

	if err := tx.Commit(); err != nil {
		return err
	}

	return nil
}

func validateEnvironmentVariableName(name string) error {
	/* https://docs.aws.amazon.com/opsworks/latest/APIReference/API_EnvironmentVariable.html#:~:text=(Required)%20The%20environment%20variable's%20name,with%20a%20letter%20or%20underscore.

	The environment variable's name, which can consist of up to 64 characters and must be specified. The name can contain upper- and lowercase letters, numbers, and underscores (_), but it must start with a letter or underscore.
	*/

	regexp := regexp.MustCompile(`^[a-zA-Z_][a-zA-Z0-9_]{0,63}$`)
	if !regexp.MatchString(name) {
		return fmt.Errorf("invalid environment variable name: %s", name)
	}

	return nil
}

func (r *PostgresBackendRepository) CreateSecret(ctx context.Context, workspace *types.Workspace, tokenId uint, name string, value string) (*types.Secret, error) {
	query := `
	INSERT INTO workspace_secret (name, value, workspace_id, last_updated_by)
	VALUES ($1, $2, $3, $4)
	RETURNING id, external_id, name, workspace_id, last_updated_by, created_at, updated_at;
	`

	err := validateEnvironmentVariableName(name)
	if err != nil {
		return nil, err
	}

	secretKey, err := pkgCommon.ParseSecretKey(*workspace.SigningKey)
	if err != nil {
		return nil, err
	}

	encryptedValue, err := pkgCommon.Encrypt(secretKey, value)
	if err != nil {
		return nil, err
	}

	var secret types.Secret
	if err := r.client.GetContext(ctx, &secret, query, name, encryptedValue, workspace.Id, tokenId); err != nil {
		return nil, err
	}

	return &secret, nil
}

func (r *PostgresBackendRepository) GetSecretByName(ctx context.Context, workspace *types.Workspace, name string) (*types.Secret, error) {
	var secret types.Secret

	query := `SELECT id, external_id, name, value, workspace_id, last_updated_by, created_at, updated_at FROM workspace_secret WHERE name = $1 AND workspace_id = $2;`
	err := r.client.GetContext(ctx, &secret, query, name, workspace.Id)
	if err != nil {
		return nil, err
	}

	return &secret, nil
}

func (r *PostgresBackendRepository) GetSecretsByName(ctx context.Context, workspace *types.Workspace, names []string) ([]types.Secret, error) {
	query := `SELECT id, external_id, name, value, workspace_id, last_updated_by, created_at, updated_at FROM workspace_secret WHERE name = ANY($1) AND workspace_id = $2;`

	var secrets []types.Secret
	err := r.client.SelectContext(ctx, &secrets, query, pq.Array(names), workspace.Id)
	if err != nil {
		return nil, err
	}

	return secrets, nil
}

func (r *PostgresBackendRepository) GetSecretByNameDecrypted(ctx context.Context, workspace *types.Workspace, name string) (*types.Secret, error) {
	secret, err := r.GetSecretByName(ctx, workspace, name)
	if err != nil {
		return nil, err
	}

	secretKey, err := pkgCommon.ParseSecretKey(*workspace.SigningKey)
	if err != nil {
		return nil, err
	}

	decryptedSecret, err := pkgCommon.Decrypt(secretKey, secret.Value)
	if err != nil {
		return nil, err
	}

	secret.Value = string(decryptedSecret)

	return secret, nil
}

func (r *PostgresBackendRepository) GetSecretsByNameDecrypted(ctx context.Context, workspace *types.Workspace, names []string) ([]types.Secret, error) {
	secrets, err := r.GetSecretsByName(ctx, workspace, names)
	if err != nil {
		return nil, err
	}

	secretKey, err := pkgCommon.ParseSecretKey(*workspace.SigningKey)
	if err != nil {
		return nil, err
	}

	for i, secret := range secrets {
		decryptedSecret, err := pkgCommon.Decrypt(secretKey, secret.Value)
		if err != nil {
			return nil, err
		}
		secrets[i].Value = string(decryptedSecret)
	}

	return secrets, nil
}

func (r *PostgresBackendRepository) ListSecrets(ctx context.Context, workspace *types.Workspace) ([]types.Secret, error) {
	query := `SELECT id, external_id, name, workspace_id, last_updated_by, created_at, updated_at FROM workspace_secret WHERE workspace_id = $1;`

	var secrets []types.Secret
	err := r.client.SelectContext(ctx, &secrets, query, workspace.Id)
	if err != nil {
		return nil, err
	}

	return secrets, nil
}

func (r *PostgresBackendRepository) DeleteSecret(ctx context.Context, workspace *types.Workspace, name string) error {
	query := `DELETE FROM workspace_secret WHERE name = $1 AND workspace_id = $2;`
	_, err := r.client.ExecContext(ctx, query, name, workspace.Id)
	if err != nil {
		return err
	}

	return nil
}

func (r *PostgresBackendRepository) UpdateSecret(ctx context.Context, workspace *types.Workspace, tokenId uint, secretId string, value string) (*types.Secret, error) {
	query := `
	UPDATE workspace_secret
	SET value = $3, last_updated_by = $4, updated_at = CURRENT_TIMESTAMP
	WHERE name = $1 AND workspace_id = $2
	RETURNING id, external_id, name, workspace_id, last_updated_by, created_at, updated_at;
	`

	secretKey, err := pkgCommon.ParseSecretKey(*workspace.SigningKey)
	if err != nil {
		return nil, err
	}

	encryptedValue, err := pkgCommon.Encrypt(secretKey, value)
	if err != nil {
		return nil, err
	}

	var secret types.Secret
	if err := r.client.GetContext(ctx, &secret, query, secretId, workspace.Id, encryptedValue, tokenId); err != nil {
		return nil, err
	}

	return &secret, nil
}

func (r *PostgresBackendRepository) CreateScheduledJob(ctx context.Context, scheduledJob *types.ScheduledJob) (*types.ScheduledJob, error) {
	payloadJSON, err := json.Marshal(scheduledJob.Payload)
	if err != nil {
		return nil, fmt.Errorf("failed to marshal scheduled job payload: %v", err)
	}

	if matched, _ := regexp.MatchString(`@reboot|@restart`, scheduledJob.Schedule); matched {
		return nil, fmt.Errorf("invalid schedule: %s", scheduledJob.Schedule)
	}

	var jobId *uint64
	query := `SELECT cron.schedule($1, $2, 'NOTIFY ' || $3 || ', ''' || $4 || '''');`
	if err := r.client.GetContext(ctx, &jobId, query, scheduledJob.JobName, scheduledJob.Schedule, ScheduledJobsChannel, payloadJSON); err != nil {
		return nil, err
	}

	var s types.ScheduledJob
	query = `
	INSERT INTO scheduled_job (job_id, job_name, job_schedule, job_payload, deployment_id, stub_id)
	VALUES ($1, $2, $3, $4::jsonb, $5, $6)
	RETURNING id, external_id, job_id, job_schedule, job_payload, stub_id, created_at, updated_at, deleted_at;
	`
	if err := r.client.GetContext(ctx, &s, query, jobId, scheduledJob.JobName, scheduledJob.Schedule, payloadJSON, scheduledJob.DeploymentId, scheduledJob.StubId); err != nil {
		r.unscheduleCron(ctx, *jobId)
		return nil, err
	}

	return &s, nil
}

func (r *PostgresBackendRepository) GetScheduledJob(ctx context.Context, deploymentId uint) (*types.ScheduledJob, error) {
	var scheduledJob types.ScheduledJob
	query := `
	SELECT sj.*
	FROM scheduled_job sj
	JOIN cron.job j ON sj.job_id = j.jobid
	JOIN deployment d ON sj.deployment_id = d.id
	WHERE sj.deployment_id = $1 AND sj.deleted_at IS NULL;
	`
	err := r.client.GetContext(ctx, &scheduledJob, query, deploymentId)
	if err != nil {
		return nil, err
	}

	return &scheduledJob, nil
}

func (r *PostgresBackendRepository) DeleteScheduledJob(ctx context.Context, scheduledJob *types.ScheduledJob) error {
	updateQuery := `
	UPDATE scheduled_job
	SET deleted_at = CURRENT_TIMESTAMP
	WHERE id = $1;
	`
	if _, err := r.client.ExecContext(ctx, updateQuery, scheduledJob.Id); err != nil {
		return err
	}

	if err := r.unscheduleCron(ctx, scheduledJob.JobId); err != nil {
		return fmt.Errorf("failed to unschedule job: %v", err)
	}

	return nil
}

func (r *PostgresBackendRepository) unscheduleCron(ctx context.Context, jobId uint64) error {
	unscheduleQuery := `SELECT cron.unschedule($1::integer);`
	if _, err := r.client.ExecContext(ctx, unscheduleQuery, jobId); err != nil {
		return err
	}
	return nil
}

func (r *PostgresBackendRepository) DeletePreviousScheduledJob(ctx context.Context, deployment *types.Deployment) error {
	// Get previous deployment if exists
	if previousDeployment, err := r.GetDeploymentByNameAndVersion(ctx, deployment.WorkspaceId, deployment.Name, deployment.Version-1, deployment.StubType); err == nil {
		// Found previous deployment. Get scheduled job of previous deployment.
		if previousScheduledJob, err := r.GetScheduledJob(ctx, previousDeployment.Id); err == nil {
			// Found previous scheduled job. Delete it.
			return r.DeleteScheduledJob(ctx, previousScheduledJob)
		}
	}

	return nil
}

func (r *PostgresBackendRepository) ListenToChannel(ctx context.Context, channel string) (<-chan string, error) {
	dsn := GenerateDSN(r.config)

	listener := pq.NewListener(dsn, listenToChannelMinReconnectInterval, listenToChannelMaxReconnectInterval, func(ev pq.ListenerEventType, err error) {
		if err != nil {
			log.Error().Err(err).Msg("failed to create new listener")
		}
	})

	if err := listener.Listen(channel); err != nil {
		return nil, err
	}

	ch := make(chan string)

	go func() {
		defer func() {
			close(ch)
			listener.Unlisten(channel)
			listener.Close()
		}()

		for {
			select {
			case n := <-listener.Notify:
				if n != nil {
					ch <- n.Extra
				}
			case <-time.After(listenToChannelPingInterval):
				listener.Ping()
			case <-ctx.Done():
				return
			}
		}
	}()

	return ch, nil
}

func (r *PostgresBackendRepository) GetTaskMetrics(ctx context.Context, periodStart, periodEnd time.Time) (types.TaskMetrics, error) {
	query := `
	SELECT status, count(id)
	FROM task
	WHERE created_at >= $1
	AND created_at <= $2
	GROUP BY status;
	`

	rows, err := r.client.QueryContext(ctx, query, periodStart, periodEnd)
	if err != nil {
		return types.TaskMetrics{}, err
	}

	var metrics types.TaskMetrics
	metrics.TaskByStatusCounts = make(map[string]int)

	for rows.Next() {
		var status string
		var count int
		if err := rows.Scan(&status, &count); err != nil {
			return types.TaskMetrics{}, err
		}

		metrics.TaskByStatusCounts[status] = count
	}

	return metrics, nil
}

func (r *PostgresBackendRepository) GetOrCreateApp(ctx context.Context, workspaceId uint, appName string) (*types.App, error) {
	// Check if the app already exists
	var app types.App
	query := `SELECT id, external_id, name, workspace_id, created_at, updated_at FROM app WHERE name=$1 and workspace_id=$2;`
	err := r.client.GetContext(ctx, &app, query, appName, workspaceId)
	if err == nil {
		return &app, nil
	} else if err != nil && err != sql.ErrNoRows {
		return nil, err
	}

	query = `
	INSERT INTO app (name, workspace_id, description)
	VALUES ($1, $2, $3)
	RETURNING id, external_id, name, description, workspace_id, created_at, updated_at;
	`

	if err := r.client.GetContext(ctx, &app, query, appName, workspaceId, ""); err != nil {
		return nil, err
	}

	return &app, nil
}

func (r *PostgresBackendRepository) ListApps(ctx context.Context, workspaceId uint) ([]types.App, error) {
	var apps []types.App

	query := `SELECT * FROM app WHERE workspace_id = $1;`
	err := r.client.SelectContext(ctx, &apps, query, workspaceId)
	if err != nil {
		return nil, err
	}

	return apps, nil
}

func (r *PostgresBackendRepository) RetrieveApp(ctx context.Context, workspaceId uint, appId string) (*types.App, error) {
	var app types.App
<<<<<<< HEAD
	query := `SELECT id, external_id, name, workspace_id, created_at, updated_at, description, deleted_at FROM app WHERE external_id=$1 and workspace_id=$2;`
=======
	query := `SELECT id, external_id, name, workspace_id, created_at, updated_at FROM app WHERE external_id=$1 and workspace_id=$2;`
>>>>>>> 06621430
	err := r.client.GetContext(ctx, &app, query, appId, workspaceId)
	if err == nil {
		return &app, nil
	}

	return &app, nil
}

func (r *PostgresBackendRepository) ListAppsPaginated(ctx context.Context, workspaceId uint, filters types.AppFilter) (common.CursorPaginationInfo[types.App], error) {
	qb := squirrel.StatementBuilder.PlaceholderFormat(squirrel.Dollar).Select("a.*").From("app a").Where(squirrel.Eq{"workspace_id": workspaceId})
	page, err := common.Paginate(
		common.SquirrelCursorPaginator[types.App]{
			Client:          r.client,
			SelectBuilder:   qb,
			SortOrder:       "DESC",
			SortColumn:      "updated_at",
			SortQueryPrefix: "a",
			PageSize:        10,
		},
		filters.Cursor,
	)
	if err != nil {
		return common.CursorPaginationInfo[types.App]{}, err
	}

	return *page, nil
}

// Use to update the updated_at field of app when stub and deployment is created with app_id
func (r *PostgresBackendRepository) updateAppActivity(ctx context.Context, appId uint) error {
	query := `UPDATE app set updated_at=NOW() where id=$1`

	if _, err := r.client.ExecContext(ctx, query, appId); err != nil {
		return err
	}

	return nil
}

// decryptFields decrypts fields of a struct using AES-GCM
func (r *PostgresBackendRepository) decryptFields(row interface{}) error {
	secretKey, err := pkgCommon.ParseSecretKey(r.config.EncryptionKey)
	if err != nil {
		return err
	}

	v := reflect.ValueOf(row)
	if v.Kind() == reflect.Ptr {
		v = v.Elem() // Dereference the pointer to get the underlying struct
	}

	for i := 0; i < v.NumField(); i++ {
		field := v.Field(i)
		if v.Type().Field(i).Tag.Get("encrypt") == "true" {
			var value string
			if field.Kind() == reflect.Ptr && !field.IsNil() {
				value = field.Elem().String()
			} else if field.Kind() == reflect.String {
				value = field.String()
			} else {
				continue // Skip if not a string or nil pointer
			}

			if decryptedValue, err := pkgCommon.Decrypt(secretKey, value); err == nil {
				if field.Kind() == reflect.Ptr {
					field.Set(reflect.ValueOf(&decryptedValue))
				} else {
					field.SetString(decryptedValue)
				}
			} else {
				return err
			}
		}
	}

	return nil
}

// encryptFields encrypts fields of a struct using AES-GCM
func (r *PostgresBackendRepository) encryptFields(row interface{}) error {
	secretKey, err := pkgCommon.ParseSecretKey(r.config.EncryptionKey)
	if err != nil {
		return err
	}

	v := reflect.ValueOf(row)
	if v.Kind() == reflect.Ptr {
		v = v.Elem() // Dereference the pointer to get the underlying struct
	}

	for i := 0; i < v.NumField(); i++ {
		field := v.Field(i)

		if v.Type().Field(i).Tag.Get("encrypt") == "true" {
			var value string
			if field.Kind() == reflect.Ptr && !field.IsNil() {
				value = field.Elem().String()
			} else if field.Kind() == reflect.String {
				value = field.String()
			} else {
				continue // Skip if not a string or nil pointer
			}

			if encryptedValue, err := pkgCommon.Encrypt(secretKey, value); err == nil {
				if field.Kind() == reflect.Ptr {
					field.Set(reflect.ValueOf(&encryptedValue))
				} else {
					field.SetString(encryptedValue)
				}
			} else {
				return err
			}
		}
	}

	return nil
}<|MERGE_RESOLUTION|>--- conflicted
+++ resolved
@@ -1926,11 +1926,7 @@
 
 func (r *PostgresBackendRepository) RetrieveApp(ctx context.Context, workspaceId uint, appId string) (*types.App, error) {
 	var app types.App
-<<<<<<< HEAD
 	query := `SELECT id, external_id, name, workspace_id, created_at, updated_at, description, deleted_at FROM app WHERE external_id=$1 and workspace_id=$2;`
-=======
-	query := `SELECT id, external_id, name, workspace_id, created_at, updated_at FROM app WHERE external_id=$1 and workspace_id=$2;`
->>>>>>> 06621430
 	err := r.client.GetContext(ctx, &app, query, appId, workspaceId)
 	if err == nil {
 		return &app, nil
