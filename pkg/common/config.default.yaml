clusterName: beta9
debugMode: false
database:
  postgres:
    host: postgresql
    port: 5432
    username: root
    password: password
    name: main
    timezone: UTC
  redis:
    mode: single
    addrs:
    - redis-master:6379
    password:
    enableTLS: false
    insecureSkipVerify: false
    dialTimeout: 3s
storage:
  mode: juicefs
  fsName: beta9-fs
  fsPath: /data
  objectPath: /data/objects
  juicefs:
    redisURI: redis://juicefs-redis-master:6379/0
    awsS3Bucket: http://localstack:4566/juicefs
    awsAccessKey: test
    awsSecretKey: test
    blockSize: 4096
    cacheSize: 0
    prefetch: 1
    bufferSize: 300
gateway:
  host: beta9-gateway
  externalURL: http://localhost:1994
  invokeURLType: path
  grpc:
    port: 1993
    maxRecvMsgSize: 1024
    maxSendMsgSize: 1024
  http:
    port: 1994
    enablePrettyLogs: true
    cors:
      allowOrigins: "*"
      allowHeaders: "*"
      allowMethods: "*"
  shutdownTimeout: 180s
  stubLimits:
    memory: 32768
    maxReplicas: 10
imageService:
  localCacheEnabled: true
  registryStore: local
  registryCredentialProvider: docker
  buildContainerPoolSelector: build
  registries:
    docker:
      username: beamcloud
      password:
    s3:
      bucketName: beta9-images
      region: us-east-1
      accessKey: test
      secretKey: test
      endpoint:
  runner:
    baseImageName: beta9-runner
    baseImageRegistry: registry.localhost:5000
    tags:
      python3.8: py38-latest
      python3.9: py39-latest
      python3.10: py310-latest
      python3.11: py311-latest
      python3.12: py312-latest
      micromamba3.8: micromamba3.8-latest
      micromamba3.9: micromamba3.9-latest
      micromamba3.10: micromamba3.10-latest
      micromamba3.11: micromamba3.11-latest
      micromamba3.12: micromamba3.12-latest
    pythonStandalone:
      versions:
        python3.8: 3.8.20
        python3.9: 3.9.20
        python3.10: 3.10.15
        python3.11: 3.11.10
        python3.12: 3.12.7
      installScriptTemplate: |
        apt-get update -q && \
        apt-get install -q -y build-essential curl git && \
        curl -fsSL -o python.tgz 'https://github.com/indygreg/python-build-standalone/releases/download/20241002/cpython-{{.PythonVersion}}+20241002-{{.Architecture}}-{{.Vendor}}-{{.OS}}-gnu-install_only.tar.gz' && \
        tar -xzf python.tgz -C /usr/local --strip-components 1 && \
        rm -f python.tgz && \
        rm -f /usr/bin/python && \
        rm -f /usr/bin/python3 && \
        ln -s /usr/local/bin/python3 /usr/bin/python && \
        ln -s /usr/local/bin/python3 /usr/bin/python3 && \
        rm -f /usr/bin/pip && \
        rm -f /usr/bin/pip3 && \
        ln -s /usr/local/bin/pip3 /usr/bin/pip && \
        ln -s /usr/local/bin/pip3 /usr/bin/pip3
worker:
  pools:
    default:
      mode: local
      priority: 1
      jobSpec:
        nodeSelector: {}
      poolSizing:
        defaultWorkerCpu: 1000m
        defaultWorkerGpuType: ""
        defaultWorkerMemory: 1Gi
        minFreeCpu: 1000m
        minFreeGpu: 0
        minFreeMemory: 1Gi
    build:
      mode: local
      requiresPoolSelector: true
      jobSpec:
        nodeSelector: {}
      poolSizing:
        defaultWorkerCpu: 8000m
        defaultWorkerGpuType: ""
        defaultWorkerMemory: 32Gi
        minFreeCpu: 8000m
        minFreeGpu: 0
        minFreeMemory: 32Gi
        sharedMemoryLimitPct: 100%
    # example gpu worker pool
    # nvidia:
    #   gpuType: A40
    #   runtime: nvidia
    #   jobSpec:
    #     nodeSelector: {}
    #   poolSizing:
    #     defaultWorkerCpu: 1000m
    #     defaultWorkerGpuType: ""
    #     defaultWorkerMemory: 1Gi
    #     minFreeCpu:
    #     minFreeGpu:
    #     minFreeMemory:
  # global pool attributes
  useHostResolvConf: true
  hostNetwork: false
  useGatewayServiceHostname: true
  imageTag: latest
  imageName: beta9-worker
  imageRegistry: registry.localhost:5000
  imagePullSecrets: []
  namespace: beta9
  serviceAccountName: default
  # non-standard k8s job spec
  imagePVCName: beta9-images
  jobResourcesEnforced: false
  runcResourcesEnforced: false
  defaultWorkerCPURequest: 2000
  defaultWorkerMemoryRequest: 1024
  terminationGracePeriod: 30
  addWorkerTimeout: 10m
  blobCacheEnabled: false
providers:
  ec2:
    accessKey:
    secretkey:
    region: us-east-1
    # If you want workers nodes to land in your default vpc, you can omit subnetId
    subnetId:
    ami: ami-052c704a7f82c38b1
tailscale:
  controlUrl:
  user: beta9
  authKey:
  enabled: false
  debug: false
  hostName: headscale.internal
proxy:
  httpPort: 1989
  services:
  - name: redis
    localPort: 6379
    destination: redis-master:6379
  - name: juicefs-redis
    localPort: 6380
    destination: juicefs-redis-master:6379
  - name: gateway-http
    localPort: 1994
    destination: beta9-gateway:1994
  - name: gateway-grpc
    localPort: 1993
    destination: beta9-gateway:1993
monitoring:
  containerMetricsInterval: 3s
  metricsCollector: prometheus
  prometheus:
    scrapeWorkers: true
    port: 9090
  telemetry:
    enabled: false
    endpoint: http://tempo.monitoring:4318
    meterInterval: 3s
    traceInterval: 3s
    traceSampleRatio: 1.0
  fluentbit:
    events:
      endpoint: http://fluent-bit.monitoring:9880
      maxConns: 0
      maxIdleConns: 30
      idleConnTimeout: 10s
      dialTimeout: 2s
      keepAlive: 30s
      # mapping:
      # - name: container.lifecycle
      #   tag: internal_api
  openmeter:
    serverUrl: ""
    apiKey: ""
<<<<<<< HEAD
agent:
  controlPlaneRedis:
    hostname: ""
  juicefsRedis:
    hostname: ""
  blobcacheRedis:
    hostname: ""
=======
abstractions:
  bot:
    systemPrompt: ""
    stepIntervalS: 1
    sessionInactivityTimeoutS: 10
>>>>>>> f266b79c
<|MERGE_RESOLUTION|>--- conflicted
+++ resolved
@@ -214,7 +214,6 @@
   openmeter:
     serverUrl: ""
     apiKey: ""
-<<<<<<< HEAD
 agent:
   controlPlaneRedis:
     hostname: ""
@@ -222,10 +221,8 @@
     hostname: ""
   blobcacheRedis:
     hostname: ""
-=======
 abstractions:
   bot:
     systemPrompt: ""
     stepIntervalS: 1
-    sessionInactivityTimeoutS: 10
->>>>>>> f266b79c
+    sessionInactivityTimeoutS: 10