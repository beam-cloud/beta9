clusterName: beta9
debugMode: false
prettyLogs: true
database:
  postgres:
    host: postgresql
    port: 5432
    username: root
    password: password
    name: main
    timezone: UTC
  redis:
    mode: single
    addrs:
      - redis-master:6379
    password:
    enableTLS: false
    insecureSkipVerify: false
    dialTimeout: 3s
storage:
  mode: juicefs
  fsName: beta9-fs
  fsPath: /data
  objectPath: /data/objects
  juicefs:
    redisURI: redis://juicefs-redis-master:6379/0
    awsS3Bucket: http://localstack:4566/juicefs
    awsAccessKey: test
    awsSecretKey: test
    blockSize: 4096
    cacheSize: 0
    prefetch: 1
    bufferSize: 300
gateway:
  host: beta9-gateway
  invokeURLType: path
  grpc:
    externalHost: beta9-gateway
    externalPort: 1993
    tls: false
    port: 1993
    maxRecvMsgSize: 1024
    maxSendMsgSize: 1024
  http:
    externalHost: localhost
    externalPort: 1994
    tls: false
    port: 1994
    enablePrettyLogs: true
    cors:
      allowOrigins: "*"
      allowHeaders: "*"
      allowMethods: "*"
  shutdownTimeout: 180s
  stubLimits:
    memory: 32768
    maxReplicas: 10
    maxGpuCount: 2
fileService:
  enabled: true
  endpointUrl: http://juicefs-s3-gateway.beta9.svc.cluster.local:9900
  bucketName: beta9-fs
  accessKey: test
  secretKey: test-test-test
  region:
imageService:
  localCacheEnabled: true
  # 120 ns per byte is a rough estimate of the time it takes per byte to pull, unpack, and archive an image.
  # In the worst case, we have seen 10gb images take 20 minutes. That is 1e+10 bytes taking 1200 seconds.
  # That gives 1200 / 1e+10 = 120 ns per byte.
  archiveNanosecondsPerByte: 120
  registryStore: local
  registryCredentialProvider: docker
  buildContainerPoolSelector: build
  pythonVersion: python3.10
  registries:
    docker:
      username: beamcloud
      password:
    s3:
      bucketName: beta9-images
      region: us-east-1
      accessKey: test
      secretKey: test
      endpoint:
  runner:
    baseImageName: beta9-runner
    baseImageRegistry: registry.localhost:5000
    tags:
      python3.8: py38-latest
      python3.9: py39-latest
      python3.10: py310-latest
      python3.11: py311-latest
      python3.12: py312-latest
      micromamba3.8: micromamba3.8-latest
      micromamba3.9: micromamba3.9-latest
      micromamba3.10: micromamba3.10-latest
      micromamba3.11: micromamba3.11-latest
      micromamba3.12: micromamba3.12-latest
    pythonStandalone:
      versions:
        python3.8: 3.8.20
        python3.9: 3.9.20
        python3.10: 3.10.15
        python3.11: 3.11.10
        python3.12: 3.12.7
      installScriptTemplate: |
        apt-get update -q && \
        apt-get install -q -y build-essential curl git && \
        curl -fsSL -o python.tgz 'https://github.com/indygreg/python-build-standalone/releases/download/20241002/cpython-{{.PythonVersion}}+20241002-{{.Architecture}}-{{.Vendor}}-{{.OS}}-gnu-install_only.tar.gz' && \
        tar -xzf python.tgz -C /usr/local --strip-components 1 && \
        rm -f python.tgz && \
        rm -f /usr/bin/python && \
        rm -f /usr/bin/python3 && \
        ln -s /usr/local/bin/python3 /usr/bin/python && \
        ln -s /usr/local/bin/python3 /usr/bin/python3 && \
        rm -f /usr/bin/pip && \
        rm -f /usr/bin/pip3 && \
        ln -s /usr/local/bin/pip3 /usr/bin/pip && \
        ln -s /usr/local/bin/pip3 /usr/bin/pip3
worker:
  pools:
    default:
      mode: local
      priority: 1
      jobSpec:
        nodeSelector: {}
      criuEnabled: false
      poolSizing:
        defaultWorkerCpu: 1000m
        defaultWorkerGpuType: ""
        defaultWorkerMemory: 1Gi
        minFreeCpu: 1000m
        minFreeGpu: 0
        minFreeMemory: 1Gi
    build:
      mode: local
      requiresPoolSelector: true
      tmpSizeLimit: 50Gi
      jobSpec:
        nodeSelector: {}
      poolSizing:
        defaultWorkerCpu: 8000m
        defaultWorkerGpuType: ""
        defaultWorkerMemory: 32Gi
        minFreeCpu: 8000m
        minFreeGpu: 0
        minFreeMemory: 32Gi
        sharedMemoryLimitPct: 100%
    # example gpu worker pool
    # nvidia:
    #   mode: local
    #   gpuType: any
    #   runtime: nvidia
    #   jobSpec:
    #     nodeSelector: {}
    #   poolSizing:
    #     defaultWorkerCpu:
    #     defaultWorkerGpuType: ""
    #     defaultWorkerMemory:
    #     minFreeCpu:
    #     minFreeGpu:
    #     minFreeMemory:
    #     sharedMemoryLimitPct: 100%
  # global pool attributes
  useHostResolvConf: true
  hostNetwork: false
  useGatewayServiceHostname: true
  imageTag: latest
  imageName: beta9-worker
  imageRegistry: registry.localhost:5000
  imagePullSecrets: []
  namespace: beta9
  serviceAccountName: default
  tmpSizeLimit: 30Gi
  # non-standard k8s job spec
  imagePVCName: beta9-images
  jobResourcesEnforced: false
  runcResourcesEnforced: false
  defaultWorkerCPURequest: 2000
  defaultWorkerMemoryRequest: 1024
  terminationGracePeriod: 30
  addWorkerTimeout: 10m
  blobCacheEnabled: false
  containerLogLinesPerHour: 6000
  failover:
    enabled: true
    maxPendingWorkers: 10
    maxSchedulingLatencyMs: 300000 # 5 minutes
    minMachinesAvailable: 1 # minMachinesAvailable only applies to external pools
  criu:
    storage:
      mountPath: /data/checkpoints
      mode: local
      objectStoreConfig:
        bucketName: beta9-checkpoints
        accessKey: test
        secretKey: test
        endpointURL: http://localstack:4566
    cedana:
      # Can be unix, tcp, vsock
      protocol: unix
      address: /run/cedana.sock
      log_level: debug
      # Connection details to your cedana endpoint
      connection:
<<<<<<< HEAD
        url: ""
        auth_token: ""
      checkpoint:
        # Default dir to write/stream checkpoints to
        dir: /data/checkpoints
        # Can be one of: none, tar, lz4, gzip, zlib
        compression: lz4
        # Number of parallel streams for streaming checkpoints (0 = off)
        # TODO: usable only in next release
        # stream: 4
      db:
        # Use remote DB on the cedana endpoint
        remote: true
      profiling:
        # Receive profiling info in the gRPC trailer
        enabled: false
        precision: auto
      criu:
        # Keep the job running after checkpoint
        leave_running: true

=======
        cedanaUrl:
        cedanaAuthToken:
>>>>>>> 4f910c30
providers:
  ec2:
    accessKey:
    secretkey:
    region: us-east-1
    # If you want workers nodes to land in your default vpc, you can omit subnetId
    subnetId:
    ami: ami-052c704a7f82c38b1
tailscale:
  controlUrl:
  user: beta9
  authKey:
  enabled: false
  debug: false
  hostName: headscale.internal
monitoring:
  containerMetricsInterval: 3s
  metricsCollector: prometheus
  prometheus:
    scrapeWorkers: true
    port: 9090
  telemetry:
    enabled: false
    endpoint: http://tempo.monitoring:4318
    meterInterval: 3s
    traceInterval: 3s
    traceSampleRatio: 1.0
  fluentbit:
    events:
      endpoint: http://fluent-bit.monitoring:9880
      maxConns: 0
      maxIdleConns: 30
      idleConnTimeout: 10s
      dialTimeout: 2s
      keepAlive: 30s
      # mapping:
      # - name: container.lifecycle
      #   tag: internal_api
  openmeter:
    serverUrl: ""
    apiKey: ""
abstractions:
  bot:
    systemPrompt: ""
    stepIntervalS: 1
    sessionInactivityTimeoutS: 10<|MERGE_RESOLUTION|>--- conflicted
+++ resolved
@@ -204,7 +204,6 @@
       log_level: debug
       # Connection details to your cedana endpoint
       connection:
-<<<<<<< HEAD
         url: ""
         auth_token: ""
       checkpoint:
@@ -226,10 +225,6 @@
         # Keep the job running after checkpoint
         leave_running: true
 
-=======
-        cedanaUrl:
-        cedanaAuthToken:
->>>>>>> 4f910c30
 providers:
   ec2:
     accessKey:
