package common

import (
	"fmt"
)

var (
	schedulerPrefix                  string = "scheduler:"
	schedulerContainerRequests       string = "scheduler:container_requests"
	schedulerWorkerLock              string = "scheduler:worker:lock:%s"
	schedulerWorkerRequests          string = "scheduler:worker:requests:%s"
	schedulerWorkerIndex             string = "scheduler:worker:worker_index"
	schedulerWorkerState             string = "scheduler:worker:state:%s"
	schedulerContainerConfig         string = "scheduler:container:config:%s"
	schedulerContainerState          string = "scheduler:container:state:%s"
	schedulerContainerAddress        string = "scheduler:container:container_addr:%s"
	schedulerContainerIndex          string = "scheduler:container:index:%s"
	schedulerContainerWorkspaceIndex string = "scheduler:container:workspace:index:%s"
	schedulerWorkerAddress           string = "scheduler:container:worker_addr:%s"
	schedulerContainerLock           string = "scheduler:container:lock:%s"
	schedulerContainerExitCode       string = "scheduler:container:exit_code:%s"
)

var (
	gatewayPrefix                      string = "gateway"
	gatewayDefaultDeployment           string = "gateway:default_deployment:%s"
	gatewayDeploymentMinContainerCount string = "gateway:min_containers:%s"
	gatewayAuthKey                     string = "gateway:auth:%s:%s"
)

var (
	workerPrefix                 string = "worker"
	workerImageLock              string = "worker:%s:image:%s:lock"
	workerContainerRequest       string = "worker:%s:container:%s:request"
	workerContainerResourceUsage string = "worker:%s:container:%s:resource_usage"
)

var (
	taskPrefix      string = "task"
	taskIndex       string = "task:index"
	taskIndexByStub string = "task:%s:%s:stub_index"
	taskClaimIndex  string = "task:%s:%s:claim_index"
	taskEntry       string = "task:%s:%s:%s"
	taskClaim       string = "task:%s:%s:%s:claim"
	taskCancel      string = "task:%s:%s:%s:cancel"
)

var (
	workerPoolLock  string = "workerpool:lock:%s"
	workerPoolState string = "workerpool:state:%s"
)

var (
	workspacePrefix               string = "workspace"
<<<<<<< HEAD
	workspaceConcurrencyQuota     string = "workspace:concurrency_quota:%s"
	workspaceActiveContainer      string = "workspace:container:active:%s:%s:%s"
	workspaceActiveContainersLock string = "workspace:container:active:lock:%s"

	workspaceVolumePathDownloadToken string = "workspace:volume_path_download_token:%s"
=======
	workspaceConcurrencyLimit     string = "workspace:concurrency_limit:%s"
	workspaceConcurrencyLimitLock string = "workspace:concurrency_limit:lock:%s"
>>>>>>> dfd5edb8
)

var (
	providerPrefix       string = "provider"
	providerMachineState string = "provider:machine:%s:%s:%s"
	providerMachineIndex string = "provider:machine:%s:%s:machine_index"
	providerMachineLock  string = "provider:machine:%s:%s:%s:lock"
)

var (
	tailscalePrefix          string = "tailscale"
	tailscaleServiceHostname string = "tailscale:%s:%s"
)

var (
	containerName string = "%s-%s-%s" // prefix, stub-id, containerId
)

var RedisKeys = &redisKeys{}

type redisKeys struct{}

// Scheduler scheduling keys
func (rk *redisKeys) SchedulerPrefix() string {
	return schedulerPrefix
}

func (rk *redisKeys) SchedulerWorkerIndex() string {
	return schedulerWorkerIndex
}

func (rk *redisKeys) SchedulerContainerRequests() string {
	return schedulerContainerRequests
}

func (rk *redisKeys) SchedulerWorkerLock(workerId string) string {
	return fmt.Sprintf(schedulerWorkerLock, workerId)
}

func (rk *redisKeys) SchedulerWorkerRequests(workerId string) string {
	return fmt.Sprintf(schedulerWorkerRequests, workerId)
}

func (rk *redisKeys) SchedulerWorkerState(workerId string) string {
	return fmt.Sprintf(schedulerWorkerState, workerId)
}

func (rk *redisKeys) SchedulerContainerLock(containerId string) string {
	return fmt.Sprintf(schedulerContainerLock, containerId)
}

func (rk *redisKeys) SchedulerContainerState(containerId string) string {
	return fmt.Sprintf(schedulerContainerState, containerId)
}

func (rk *redisKeys) SchedulerContainerConfig(containerId string) string {
	return fmt.Sprintf(schedulerContainerConfig, containerId)
}

func (rk *redisKeys) SchedulerContainerIndex(stubId string) string {
	return fmt.Sprintf(schedulerContainerIndex, stubId)
}

func (rk *redisKeys) SchedulerContainerWorkspaceIndex(workspaceId string) string {
	return fmt.Sprintf(schedulerContainerWorkspaceIndex, workspaceId)
}

func (rk *redisKeys) SchedulerContainerAddress(containerId string) string {
	return fmt.Sprintf(schedulerContainerAddress, containerId)
}

func (rk *redisKeys) SchedulerWorkerAddress(containerId string) string {
	return fmt.Sprintf(schedulerWorkerAddress, containerId)
}

func (rk *redisKeys) SchedulerContainerExitCode(containerId string) string {
	return fmt.Sprintf(schedulerContainerExitCode, containerId)
}

// Gateway keys
func (rk *redisKeys) GatewayPrefix() string {
	return gatewayPrefix
}

func (rk *redisKeys) GatewayDefaultDeployment(appId string) string {
	return fmt.Sprintf(gatewayDefaultDeployment, appId)
}

func (rk *redisKeys) GatewayAuthKey(appId string, encodedAuthToken string) string {
	return fmt.Sprintf(gatewayAuthKey, appId, encodedAuthToken)
}

func (rk *redisKeys) GatewayDeploymentMinContainerCount(appId string) string {
	return fmt.Sprintf(gatewayDeploymentMinContainerCount, appId)
}

// Worker keys
func (rk *redisKeys) WorkerPrefix() string {
	return workerPrefix
}

func (rk *redisKeys) WorkerContainerRequest(workerId string, containerId string) string {
	return fmt.Sprintf(workerContainerRequest, workerId, containerId)
}

func (rk *redisKeys) WorkerContainerResourceUsage(workerId string, containerId string) string {
	return fmt.Sprintf(workerContainerResourceUsage, workerId, containerId)
}

func (rk *redisKeys) WorkerImageLock(workerId string, imageId string) string {
	return fmt.Sprintf(workerImageLock, workerId, imageId)
}

// Task keys
func (rk *redisKeys) TaskPrefix() string {
	return taskPrefix
}

func (rk *redisKeys) TaskIndex() string {
	return taskIndex
}

func (rk *redisKeys) TaskCancel(workspaceName, stubId, taskId string) string {
	return fmt.Sprintf(taskCancel, workspaceName, stubId, taskId)
}

func (rk *redisKeys) TaskIndexByStub(workspaceName, stubId string) string {
	return fmt.Sprintf(taskIndexByStub, workspaceName, stubId)
}

func (rk *redisKeys) TaskClaimIndex(workspaceName, stubId string) string {
	return fmt.Sprintf(taskClaimIndex, workspaceName, stubId)
}

func (rk *redisKeys) TaskEntry(workspaceName, stubId, taskId string) string {
	return fmt.Sprintf(taskEntry, workspaceName, stubId, taskId)
}

func (rk *redisKeys) TaskClaim(workspaceName, stubId, taskId string) string {
	return fmt.Sprintf(taskClaim, workspaceName, stubId, taskId)
}

// Workspace keys
func (rk *redisKeys) WorkspacePrefix() string {
	return workspacePrefix
}

func (rk *redisKeys) WorkspaceConcurrencyLimit(workspaceId string) string {
	return fmt.Sprintf(workspaceConcurrencyLimit, workspaceId)
}

func (rk *redisKeys) WorkspaceConcurrencyLimitLock(workspaceId string) string {
	return fmt.Sprintf(workspaceConcurrencyLimitLock, workspaceId)
}

func (rk *redisKeys) WorkspaceVolumePathDownloadToken(token string) string {
	return fmt.Sprintf(workspaceVolumePathDownloadToken, token)
}

// WorkerPool keys
func (rk *redisKeys) WorkerPoolLock(poolName string) string {
	return fmt.Sprintf(workerPoolLock, poolName)
}

func (rk *redisKeys) WorkerPoolState(poolName string) string {
	return fmt.Sprintf(workerPoolState, poolName)
}

// Tailscale keys
func (rk *redisKeys) TailscalePrefix() string {
	return tailscalePrefix
}

func (rk *redisKeys) TailscaleServiceHostname(serviceName, hostName string) string {
	return fmt.Sprintf(tailscaleServiceHostname, serviceName, hostName)
}

// Provider keys
func (rk *redisKeys) ProviderPrefix() string {
	return providerPrefix
}

func (rk *redisKeys) ProviderMachineState(providerName, poolName, machineId string) string {
	return fmt.Sprintf(providerMachineState, providerName, poolName, machineId)
}

func (rk *redisKeys) ProviderMachineIndex(providerName, poolName string) string {
	return fmt.Sprintf(providerMachineIndex, providerName, poolName)
}

func (rk *redisKeys) ProviderMachineLock(providerName, poolName, machineId string) string {
	return fmt.Sprintf(providerMachineLock, providerName, poolName, machineId)
}

func (rk *redisKeys) ContainerName(prefix string, stubId string, containerId string) string {
	return fmt.Sprintf(containerName, prefix, stubId, containerId)
}<|MERGE_RESOLUTION|>--- conflicted
+++ resolved
@@ -52,16 +52,13 @@
 
 var (
 	workspacePrefix               string = "workspace"
-<<<<<<< HEAD
 	workspaceConcurrencyQuota     string = "workspace:concurrency_quota:%s"
 	workspaceActiveContainer      string = "workspace:container:active:%s:%s:%s"
 	workspaceActiveContainersLock string = "workspace:container:active:lock:%s"
 
 	workspaceVolumePathDownloadToken string = "workspace:volume_path_download_token:%s"
-=======
-	workspaceConcurrencyLimit     string = "workspace:concurrency_limit:%s"
-	workspaceConcurrencyLimitLock string = "workspace:concurrency_limit:lock:%s"
->>>>>>> dfd5edb8
+	workspaceConcurrencyLimit        string = "workspace:concurrency_limit:%s"
+	workspaceConcurrencyLimitLock    string = "workspace:concurrency_limit:lock:%s"
 )
 
 var (
