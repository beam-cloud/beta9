package common

import (
	"context"
	"encoding/json"
	"fmt"
	"log/slog"
	"os"
	"os/exec"
	"syscall"
	"time"

	types "github.com/beam-cloud/beta9/pkg/types"
	"github.com/beam-cloud/go-runc"
	"github.com/rs/zerolog"
	"github.com/rs/zerolog/log"
)

const (
	imagePullCommand string = "skopeo"
	imageTmpDir      string = "/tmp"
)

type SkopeoClient interface {
<<<<<<< HEAD
	Inspect(ctx context.Context, sourceImage string, creds string) (ImageMetadata, error)
	InspectSizeInBytes(ctx context.Context, sourceImage string, creds string) (int64, error)
	Copy(ctx context.Context, sourceImage string, dest string, creds string) error
=======
	Inspect(ctx context.Context, sourceImage string, creds string, overrideLogger *slog.Logger) (ImageMetadata, error)
	Copy(ctx context.Context, sourceImage string, dest string, creds string, overrideLogger *slog.Logger) error
>>>>>>> 3e314d24
}

type skopeoClient struct {
	pullCommand    string
	commandTimeout int
	debug          bool
	enableTLS      bool
	creds          string
	pDeathSignal   syscall.Signal
}

type ImageMetadata struct {
	Name          string         `json:"Name"`
	Digest        string         `json:"Digest"`
	RepoTags      []string       `json:"RepoTags"`
	Created       time.Time      `json:"Created"`
	DockerVersion string         `json:"DockerVersion"`
	Labels        map[string]any `json:"Labels"`
	Architecture  string         `json:"Architecture"`
	Os            string         `json:"Os"`
	Layers        []string       `json:"Layers"`
	LayersData    []struct {
		MIMEType    string `json:"MIMEType"`
		Digest      string `json:"Digest"`
		Size        int    `json:"Size"`
		Annotations any    `json:"Annotations"`
	} `json:"LayersData"`
	Env []string `json:"Env"`
}

func NewSkopeoClient(config types.AppConfig) SkopeoClient {
	return &skopeoClient{
		pullCommand:    imagePullCommand,
		commandTimeout: -1,
		debug:          false,
		enableTLS:      config.ImageService.EnableTLS,
		creds:          "",
		pDeathSignal:   0,
	}
}

func (p *skopeoClient) Inspect(ctx context.Context, sourceImage string, creds string, overrideLogger *slog.Logger) (ImageMetadata, error) {
	var imageMetadata ImageMetadata
	args := []string{"inspect", fmt.Sprintf("docker://%s", sourceImage)}

	args = append(args, p.inspectArgs(creds)...)
	cmd := exec.CommandContext(ctx, p.pullCommand, args...)
	cmd.Stdout = &ZerologIOWriter{LogFn: func() *zerolog.Event { return log.Info().Str("operation", fmt.Sprintf("%s inspect", p.pullCommand)) }}
	cmd.Stderr = &ZerologIOWriter{LogFn: func() *zerolog.Event { return log.Error().Str("operation", fmt.Sprintf("%s inspect", p.pullCommand)) }}
	if overrideLogger != nil {
		cmd.Stdout = &ExecWriter{Logger: overrideLogger}
		cmd.Stderr = &ExecWriter{Logger: overrideLogger}
	}

	output, err := exec.CommandContext(ctx, p.pullCommand, args...).Output()
	if err != nil {
		return imageMetadata, &types.ExitCodeError{
			ExitCode: types.WorkerContainerExitCodeInvalidCustomImage,
		}
	}

	err = json.Unmarshal(output, &imageMetadata)
	if err != nil {
		return imageMetadata, err
	}

	return imageMetadata, nil
}

<<<<<<< HEAD
func (p *skopeoClient) InspectSizeInBytes(ctx context.Context, sourceImage string, creds string) (int64, error) {
	imageMetadata, err := p.Inspect(ctx, sourceImage, creds)
	if err != nil {
		return 0, err
	}

	size := int64(0)
	for _, layer := range imageMetadata.LayersData {
		size += int64(layer.Size)
	}

	return size, nil
}

func (p *skopeoClient) Copy(ctx context.Context, sourceImage string, dest string, creds string) error {
=======
func (p *skopeoClient) Copy(ctx context.Context, sourceImage string, dest string, creds string, overrideLogger *slog.Logger) error {
>>>>>>> 3e314d24
	args := []string{"copy", fmt.Sprintf("docker://%s", sourceImage), dest}

	args = append(args, p.copyArgs(creds)...)
	cmd := exec.CommandContext(ctx, p.pullCommand, args...)
	cmd.Env = os.Environ()
	cmd.Dir = imageTmpDir
	cmd.Stdout = &ZerologIOWriter{LogFn: func() *zerolog.Event { return log.Info().Str("operation", fmt.Sprintf("%s copy", p.pullCommand)) }}
	cmd.Stderr = &ZerologIOWriter{LogFn: func() *zerolog.Event { return log.Error().Str("operation", fmt.Sprintf("%s copy", p.pullCommand)) }}
	if overrideLogger != nil {
		cmd.Stdout = &ExecWriter{Logger: overrideLogger}
		cmd.Stderr = &ExecWriter{Logger: overrideLogger}
	}

	ec, err := p.startCommand(cmd)
	if err != nil {
		return err
	}

	status, err := runc.Monitor.Wait(cmd, ec)
	if err == nil && status != 0 {
		return fmt.Errorf("unable to copy image: %v", cmd.String())
	}
	return nil

}

func (p *skopeoClient) inspectArgs(creds string) (out []string) {
	if creds != "" {
		out = append(out, "--creds", creds)
	} else if creds == "" {
		out = append(out, "--no-creds")
	} else if p.creds != "" {
		out = append(out, "--creds", p.creds)
	}

	if p.commandTimeout > 0 {
		out = append(out, "--command-timeout", fmt.Sprintf("%d", p.commandTimeout))
	}

	if !p.enableTLS {
		out = append(out, []string{"--tls-verify=false"}...)
	}

	if p.debug {
		out = append(out, "--debug")
	}

	return out
}

func (p *skopeoClient) copyArgs(creds string) (out []string) {
	if creds != "" {
		out = append(out, "--src-creds", creds)
	} else if creds == "" {
		out = append(out, "--src-no-creds")
	} else if p.creds != "" {
		out = append(out, "--src-creds", p.creds)
	}

	if p.commandTimeout > 0 {
		out = append(out, "--command-timeout", fmt.Sprintf("%d", p.commandTimeout))
	}

	if !p.enableTLS {
		out = append(out, []string{"--src-tls-verify=false", "--dest-tls-verify=false"}...)
	}

	if p.debug {
		out = append(out, "--debug")
	}

	return out
}

func (p *skopeoClient) startCommand(cmd *exec.Cmd) (chan runc.Exit, error) {
	if p.pDeathSignal != 0 {
		return runc.Monitor.StartLocked(cmd)
	}
	return runc.Monitor.Start(cmd)
}<|MERGE_RESOLUTION|>--- conflicted
+++ resolved
@@ -22,14 +22,9 @@
 )
 
 type SkopeoClient interface {
-<<<<<<< HEAD
-	Inspect(ctx context.Context, sourceImage string, creds string) (ImageMetadata, error)
+	Inspect(ctx context.Context, sourceImage string, creds string, overrideLogger *slog.Logger) (ImageMetadata, error)
 	InspectSizeInBytes(ctx context.Context, sourceImage string, creds string) (int64, error)
-	Copy(ctx context.Context, sourceImage string, dest string, creds string) error
-=======
-	Inspect(ctx context.Context, sourceImage string, creds string, overrideLogger *slog.Logger) (ImageMetadata, error)
 	Copy(ctx context.Context, sourceImage string, dest string, creds string, overrideLogger *slog.Logger) error
->>>>>>> 3e314d24
 }
 
 type skopeoClient struct {
@@ -99,9 +94,8 @@
 	return imageMetadata, nil
 }
 
-<<<<<<< HEAD
 func (p *skopeoClient) InspectSizeInBytes(ctx context.Context, sourceImage string, creds string) (int64, error) {
-	imageMetadata, err := p.Inspect(ctx, sourceImage, creds)
+	imageMetadata, err := p.Inspect(ctx, sourceImage, creds, nil)
 	if err != nil {
 		return 0, err
 	}
@@ -114,10 +108,7 @@
 	return size, nil
 }
 
-func (p *skopeoClient) Copy(ctx context.Context, sourceImage string, dest string, creds string) error {
-=======
 func (p *skopeoClient) Copy(ctx context.Context, sourceImage string, dest string, creds string, overrideLogger *slog.Logger) error {
->>>>>>> 3e314d24
 	args := []string{"copy", fmt.Sprintf("docker://%s", sourceImage), dest}
 
 	args = append(args, p.copyArgs(creds)...)
