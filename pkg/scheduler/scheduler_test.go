package scheduler

import (
	"context"
	"errors"
	"testing"
	"time"

	"github.com/alicebob/miniredis/v2"
	"github.com/beam-cloud/beta9/pkg/common"
	repo "github.com/beam-cloud/beta9/pkg/repository"
	"github.com/rs/zerolog/log"

	"github.com/beam-cloud/beta9/pkg/types"
	"github.com/google/uuid"
	"github.com/knadh/koanf/providers/rawbytes"
	"github.com/tj/assert"
)

func NewSchedulerForTest() (*Scheduler, error) {
	s, err := miniredis.Run()
	if err != nil {
		return nil, err
	}

	rdb, err := common.NewRedisClient(types.RedisConfig{Addrs: []string{s.Addr()}, Mode: types.RedisModeSingle})
	if err != nil {
		return nil, err
	}

	eventBus := common.NewEventBus(rdb)
	workerRepo := repo.NewWorkerRedisRepositoryForTest(rdb)
	containerRepo := repo.NewContainerRedisRepositoryForTest(rdb)
	workspaceRepo := repo.NewWorkspaceRedisRepositoryForTest(rdb)
	requestBacklog := NewRequestBacklogForTest(rdb)

	configManager, err := common.NewConfigManager[types.AppConfig]()
	if err != nil {
		return nil, err
	}

	poolJson := []byte(`{"worker":{"pools":{"beta9-build":{},"beta9-cpu":{},"beta9-a10g":{"gpuType": "A10G"},"beta9-t4":{"gpuType": "T4"}}}}}`)
	configManager.LoadConfig(common.YAMLConfigFormat, rawbytes.Provider(poolJson))
	config := configManager.GetConfig()
	eventRepo := repo.NewTCPEventClientRepo(config.Monitoring.FluentBit.Events)

	schedulerMetrics := SchedulerMetrics{
		metricsRepo: nil,
	}

	workerPoolManager := NewWorkerPoolManager()
	for name, pool := range config.Worker.Pools {
		workerPoolManager.SetPool(name, pool, &LocalWorkerPoolControllerForTest{
			ctx:        context.Background(),
			name:       name,
			config:     config,
			workerRepo: workerRepo,
		})
	}

	return &Scheduler{
		ctx:               context.Background(),
		eventBus:          eventBus,
		workerRepo:        workerRepo,
		workerPoolManager: workerPoolManager,
		requestBacklog:    requestBacklog,
		containerRepo:     containerRepo,
		schedulerMetrics:  schedulerMetrics,
		eventRepo:         eventRepo,
		workspaceRepo:     workspaceRepo,
	}, nil
}

type LocalWorkerPoolControllerForTest struct {
	ctx         context.Context
	name        string
	config      types.AppConfig
	workerRepo  repo.WorkerRepository
	preemptable bool
}

func (wpc *LocalWorkerPoolControllerForTest) Context() context.Context {
	return wpc.ctx
}

func (wpc *LocalWorkerPoolControllerForTest) IsPreemptable() bool {
	return wpc.preemptable
}

<<<<<<< HEAD
func (wpc *LocalWorkerPoolControllerForTest) State() WorkerPoolState {
	return WorkerPoolState{
		FreeCpu:    0,
		FreeMemory: 0,
		FreeGpu:    0,
	}
=======
func (wpc *LocalWorkerPoolControllerForTest) RequiresPoolSelector() bool {
	return false
>>>>>>> 4b1e14f5
}

func (wpc *LocalWorkerPoolControllerForTest) generateWorkerId() string {
	return uuid.New().String()[:8]
}

func (wpc *LocalWorkerPoolControllerForTest) AddWorker(cpu int64, memory int64, gpuCount uint32) (*types.Worker, error) {
	workerId := wpc.generateWorkerId()
	worker := &types.Worker{
		Id:           workerId,
		FreeCpu:      cpu,
		FreeMemory:   memory,
		FreeGpuCount: gpuCount,
		Status:       types.WorkerStatusPending,
	}

	// Add the worker state
	err := wpc.workerRepo.AddWorker(worker)
	if err != nil {
		log.Error().Err(err).Msg("unable to create worker")
		return nil, err
	}

	return worker, nil
}

func (wpc *LocalWorkerPoolControllerForTest) AddWorkerToMachine(cpu int64, memory int64, gpuType string, gpuCount uint32, machineId string) (*types.Worker, error) {
	return nil, errors.New("unimplemented")
}

func (wpc *LocalWorkerPoolControllerForTest) Name() string {
	return wpc.name
}

func (wpc *LocalWorkerPoolControllerForTest) FreeCapacity() (*WorkerPoolCapacity, error) {
	return &WorkerPoolCapacity{}, nil
}

type ExternalWorkerPoolControllerForTest struct {
	ctx          context.Context
	name         string
	workerRepo   repo.WorkerRepository
	providerRepo repo.ProviderRepository
	poolName     string
	providerName string
}

func (wpc *ExternalWorkerPoolControllerForTest) Context() context.Context {
	return wpc.ctx
}

func (wpc *ExternalWorkerPoolControllerForTest) IsPreemptable() bool {
	return false
}

<<<<<<< HEAD
func (wpc *ExternalWorkerPoolControllerForTest) State() WorkerPoolState {
	return WorkerPoolState{
		FreeCpu:    0,
		FreeMemory: 0,
		FreeGpu:    0,
	}
=======
func (wpc *ExternalWorkerPoolControllerForTest) RequiresPoolSelector() bool {
	return false
>>>>>>> 4b1e14f5
}

func (wpc *ExternalWorkerPoolControllerForTest) generateWorkerId() string {
	return uuid.New().String()[:8]
}

func (wpc *ExternalWorkerPoolControllerForTest) AddWorker(cpu int64, memory int64, gpuCount uint32) (*types.Worker, error) {
	workerId := wpc.generateWorkerId()
	worker := &types.Worker{
		Id:           workerId,
		FreeCpu:      cpu,
		FreeMemory:   memory,
		FreeGpuCount: gpuCount,
		Status:       types.WorkerStatusPending,
		PoolName:     wpc.poolName,
	}

	// Add the worker state
	err := wpc.workerRepo.AddWorker(worker)
	if err != nil {
		log.Error().Err(err).Msg("unable to create worker")
		return nil, err
	}

	return worker, nil
}

func (wpc *ExternalWorkerPoolControllerForTest) AddWorkerToMachine(cpu int64, memory int64, gpuType string, gpuCount uint32, machineId string) (*types.Worker, error) {
	workerId := GenerateWorkerId()

	err := wpc.providerRepo.SetMachineLock(wpc.providerName, wpc.name, machineId)
	if err != nil {
		return nil, err
	}
	defer wpc.providerRepo.RemoveMachineLock(wpc.providerName, wpc.name, machineId)

	machine, err := wpc.providerRepo.GetMachine(wpc.providerName, wpc.name, machineId)
	if err != nil {
		return nil, err
	}

	workers, err := wpc.workerRepo.GetAllWorkersOnMachine(machineId)
	if err != nil {
		return nil, err
	}

	if machine.State.Status != types.MachineStatusRegistered {
		return nil, errors.New("machine not registered")
	}

	remainingMachineCpu := machine.State.Cpu
	remainingMachineMemory := machine.State.Memory
	remainingMachineGpuCount := machine.State.GpuCount
	for _, worker := range workers {
		remainingMachineCpu -= worker.TotalCpu
		remainingMachineMemory -= worker.TotalMemory
		remainingMachineGpuCount -= uint32(worker.TotalGpuCount)
	}

	if remainingMachineCpu >= int64(cpu) && remainingMachineMemory >= int64(memory) && machine.State.Gpu == gpuType && remainingMachineGpuCount >= gpuCount {
		// If there is only one GPU available on the machine, give the worker access to everything
		// This prevents situations where a user requests a small amount of compute, and the subsequent
		// request has higher compute requirements
		if machine.State.GpuCount == 1 {
			cpu = machine.State.Cpu
			memory = machine.State.Memory
		}
	} else {
		return nil, errors.New("machine out of capacity")
	}

	worker := &types.Worker{
		Id:            workerId,
		FreeCpu:       cpu,
		FreeMemory:    memory,
		Gpu:           gpuType,
		FreeGpuCount:  gpuCount,
		Status:        types.WorkerStatusPending,
		PoolName:      wpc.poolName,
		TotalGpuCount: gpuCount,
		TotalCpu:      cpu,
		TotalMemory:   memory,
	}

	worker.MachineId = machineId

	// Add the worker state
	if err := wpc.workerRepo.AddWorker(worker); err != nil {
		log.Error().Err(err).Msg("unable to create worker")
		return nil, err
	}

	return worker, nil
}

func (wpc *ExternalWorkerPoolControllerForTest) Name() string {
	return wpc.name
}

func (wpc *ExternalWorkerPoolControllerForTest) FreeCapacity() (*WorkerPoolCapacity, error) {
	return &WorkerPoolCapacity{}, nil
}

func TestNewSchedulerForTest(t *testing.T) {
	wb, err := NewSchedulerForTest()
	assert.Nil(t, err)
	assert.NotNil(t, wb)
}

func TestRunContainer(t *testing.T) {
	wb, err := NewSchedulerForTest()
	assert.Nil(t, err)
	assert.NotNil(t, wb)

	backendRepo, _ := repo.NewBackendPostgresRepositoryForTest()
	wb.backendRepo = &BackendRepoConcurrencyLimitsForTest{
		BackendRepository: backendRepo,
	}

	wb.backendRepo.(*BackendRepoConcurrencyLimitsForTest).GPUConcurrencyLimit = 0
	wb.backendRepo.(*BackendRepoConcurrencyLimitsForTest).CPUConcurrencyLimit = 10000

	// Schedule a container
	err = wb.Run(&types.ContainerRequest{
		ContainerId: "test-container",
	})
	assert.Nil(t, err)

	// Make sure you can't schedule a container with the same ID twice
	err = wb.Run(&types.ContainerRequest{
		ContainerId: "test-container",
	})

	if err != nil {
		_, ok := err.(*types.ContainerAlreadyScheduledError)
		assert.True(t, ok, "error is not of type *types.ContainerAlreadyScheduledError")
	} else {
		t.Error("Expected error, but got nil")
	}
}

func TestProcessRequests(t *testing.T) {
	wb, err := NewSchedulerForTest()
	assert.Nil(t, err)
	assert.NotNil(t, wb)

	backendRepo, _ := repo.NewBackendPostgresRepositoryForTest()
	wb.backendRepo = &BackendRepoConcurrencyLimitsForTest{
		BackendRepository: backendRepo,
	}

	wb.backendRepo.(*BackendRepoConcurrencyLimitsForTest).GPUConcurrencyLimit = 10
	wb.backendRepo.(*BackendRepoConcurrencyLimitsForTest).CPUConcurrencyLimit = 100000

	// Prepare some requests to process.
	requests := []*types.ContainerRequest{
		{
			ContainerId: uuid.New().String(),
			Cpu:         1000,
			Memory:      2000,
			Gpu:         "A10G",
			GpuCount:    1,
		},
		{
			ContainerId: uuid.New().String(),
			Cpu:         1000,
			Memory:      2000,
			Gpu:         "T4",
			GpuCount:    1,
		},
		{
			ContainerId: uuid.New().String(),
			Cpu:         1000,
			Memory:      2000,
			Gpu:         "",
		},
		{
			ContainerId:  uuid.New().String(),
			Cpu:          1000,
			Memory:       2000,
			Gpu:          "",
			PoolSelector: "beta9-build",
		},
	}

	for _, req := range requests {
		err = wb.Run(req)
		if err != nil {
			t.Errorf("Unexpected error while adding request to backlog: %s", err)
		}
	}

	assert.Equal(t, int64(4), wb.requestBacklog.Len())

	ctx, cancel := context.WithTimeout(context.Background(), time.Second*2)
	defer cancel()

	go func() {
		for {
			select {
			case <-ctx.Done():
				return
			default:
				wb.StartProcessingRequests()
			}
		}
	}()

	<-ctx.Done()

	assert.Equal(t, int64(0), wb.requestBacklog.Len())
}

func TestGetController(t *testing.T) {
	wb, _ := NewSchedulerForTest()

	t.Run("returns correct controller", func(t *testing.T) {
		cpuRequest := &types.ContainerRequest{Gpu: ""}
		defaultController, err := wb.getControllers(cpuRequest)
		if err != nil || defaultController[0].Name() != "default" {
			t.Errorf("Expected default controller, got %v, error: %v", defaultController, err)
		}

		a10gRequest := &types.ContainerRequest{GpuRequest: []string{"A10G"}}
		a10gController, err := wb.getControllers(a10gRequest)
		if err != nil || a10gController[0].Name() != "beta9-a10g" {
			t.Errorf("Expected beta9-a10g controller, got %v, error: %v", a10gController, err)
		}

		t4Request := &types.ContainerRequest{GpuRequest: []string{"T4"}}
		t4Controller, err := wb.getControllers(t4Request)
		if err != nil || t4Controller[0].Name() != "beta9-t4" {
			t.Errorf("Expected beta9-t4 controller, got %v, error: %v", t4Controller, err)
		}

		buildRequest := &types.ContainerRequest{PoolSelector: "beta9-build"}
		buildController, err := wb.getControllers(buildRequest)
		if err != nil || buildController[0].Name() != "beta9-build" {
			t.Errorf("Expected beta9-build controller, got %v, error: %v", buildController, err)
		}
	})

	t.Run("returns error if no suitable controller found", func(t *testing.T) {
		unknownRequest := &types.ContainerRequest{GpuRequest: []string{"UNKNOWN_GPU"}}
		_, err := wb.getControllers(unknownRequest)
		if err == nil {
			t.Errorf("Expected error for unknown GPU type, got nil")
		}
	})
}

func TestSelectGPUWorker(t *testing.T) {
	wb, err := NewSchedulerForTest()
	assert.Nil(t, err)
	assert.NotNil(t, wb)

	newWorker := &types.Worker{
		Status:     types.WorkerStatusPending,
		FreeCpu:    1000,
		FreeMemory: 1000,
		Gpu:        "A10G",
	}

	// Create a new worker
	err = wb.workerRepo.AddWorker(newWorker)
	assert.Nil(t, err)

	cpuRequest := &types.ContainerRequest{
		Cpu:    1000,
		Memory: 1000,
	}

	firstRequest := &types.ContainerRequest{
		Cpu:        1000,
		Memory:     1000,
		GpuRequest: []string{"A10G"},
	}

	secondRequest := &types.ContainerRequest{
		Cpu:        1000,
		Memory:     1000,
		GpuRequest: []string{"T4"},
	}

	// CPU request should not be able to select a GPU worker
	_, err = wb.selectWorker(cpuRequest)
	assert.Error(t, err)

	_, ok := err.(*types.ErrNoSuitableWorkerFound)
	assert.True(t, ok)

	// Select a worker for the request
	worker, err := wb.selectWorker(firstRequest)
	assert.Nil(t, err)

	// Check if the worker selected has the "A10G" GPU
	assert.Equal(t, newWorker.Gpu, worker.Gpu)
	assert.Equal(t, newWorker.Id, worker.Id)

	// Actually schedule the request
	err = wb.scheduleRequest(worker, firstRequest)
	assert.Nil(t, err)

	// We have no workers left, so this one should fail
	_, err = wb.selectWorker(secondRequest)
	assert.Error(t, err)

	_, ok = err.(*types.ErrNoSuitableWorkerFound)
	assert.True(t, ok)
}

func TestSelectCPUWorker(t *testing.T) {
	wb, err := NewSchedulerForTest()
	assert.Nil(t, err)
	assert.NotNil(t, wb)

	newWorker := &types.Worker{
		Id:         uuid.New().String(),
		Status:     types.WorkerStatusPending,
		FreeCpu:    2000,
		FreeMemory: 2000,
		Gpu:        "",
	}

	newWorker2 := &types.Worker{
		Id:         uuid.New().String(),
		Status:     types.WorkerStatusPending,
		FreeCpu:    1000,
		FreeMemory: 1000,
		Gpu:        "",
	}

	// Create a new worker
	err = wb.workerRepo.AddWorker(newWorker)
	assert.Nil(t, err)

	err = wb.workerRepo.AddWorker(newWorker2)
	assert.Nil(t, err)

	gpuRequest := &types.ContainerRequest{
		Cpu:        1000,
		Memory:     1000,
		GpuRequest: []string{"A10G"},
	}

	firstRequest := &types.ContainerRequest{
		Cpu:    1000,
		Memory: 1000,
		Gpu:    "",
	}

	secondRequest := &types.ContainerRequest{
		Cpu:    1000,
		Memory: 1000,
		Gpu:    "",
	}

	thirdRequest := &types.ContainerRequest{
		Cpu:    1000,
		Memory: 1000,
		Gpu:    "",
	}

	// GPU request should not be able to select a CPU worker
	_, err = wb.selectWorker(gpuRequest)
	assert.Error(t, err)

	_, ok := err.(*types.ErrNoSuitableWorkerFound)
	assert.True(t, ok)

	// Add GPU worker to test that CPU workers won't select it
	gpuWorker := &types.Worker{
		Id:         uuid.New().String(),
		Status:     types.WorkerStatusPending,
		FreeCpu:    1000,
		FreeMemory: 1000,
		Gpu:        "A10G",
	}

	err = wb.workerRepo.AddWorker(gpuWorker)
	assert.Nil(t, err)

	// Select a worker for the request
	worker, err := wb.selectWorker(firstRequest)
	assert.Nil(t, err)
	assert.Equal(t, newWorker.Gpu, worker.Gpu)

	err = wb.scheduleRequest(worker, firstRequest)
	assert.Nil(t, err)

	worker, err = wb.selectWorker(secondRequest)
	assert.Nil(t, err)
	assert.Equal(t, "", worker.Gpu)

	err = wb.scheduleRequest(worker, secondRequest)
	assert.Nil(t, err)

	worker, err = wb.selectWorker(thirdRequest)
	assert.Nil(t, err)
	assert.Equal(t, newWorker.Gpu, worker.Gpu)

	err = wb.scheduleRequest(worker, thirdRequest)
	assert.Nil(t, err)

	updatedWorker, err := wb.workerRepo.GetWorkerById(newWorker.Id)
	assert.Nil(t, err)
	assert.Equal(t, int64(0), updatedWorker.FreeCpu)
	assert.Equal(t, int64(0), updatedWorker.FreeMemory)
	assert.Equal(t, "", updatedWorker.Gpu)
	assert.Equal(t, types.WorkerStatusPending, updatedWorker.Status)

}

func stringInSlice(a string, list []string) bool {
	for _, b := range list {
		if b == a {
			return true
		}
	}
	return false
}

func TestSelectWorkersWithBackupGPU(t *testing.T) {
	tests := []struct {
		name               string
		requests           []*types.ContainerRequest
		expectedGpuResults []string
		gpus               []string
	}{
		{
			name: "simple",
			requests: []*types.ContainerRequest{
				{
					Cpu:        1000,
					Memory:     1000,
					GpuRequest: []string{"A10G"},
				},
				{
					Cpu:        1000,
					Memory:     1000,
					GpuRequest: []string{"A10G", "T4"},
				},
			},
			expectedGpuResults: []string{"A10G", "T4"},
			gpus:               []string{"A10G", "T4"},
		},
		{
			name: "complex",
			requests: []*types.ContainerRequest{
				{
					Cpu:        1000,
					Memory:     1000,
					GpuRequest: []string{"A10G"},
				},
				{
					Cpu:        1000,
					Memory:     1000,
					GpuRequest: []string{"T4", "A6000"},
				},
				{
					Cpu:        1000,
					Memory:     1000,
					GpuRequest: []string{"A10G", "T4", "A6000"},
				},
			},
			expectedGpuResults: []string{"A10G", "T4", "A6000"},
			gpus:               []string{"A10G", "T4", "A6000"},
		},
		{
			name: "not enough backup GPUs",
			requests: []*types.ContainerRequest{
				{
					Cpu:        1000,
					Memory:     1000,
					GpuRequest: []string{"A10G", "T4"},
				},
				{
					Cpu:        1000,
					Memory:     1000,
					GpuRequest: []string{"A10G", "T4"},
				},
				{
					Cpu:        1000,
					Memory:     1000,
					GpuRequest: []string{"A10G", "T4"},
				},
			},
			expectedGpuResults: []string{"A10G", "T4", ""},
			gpus:               []string{"A10G", "T4", "A6000"},
		},
		{
			name: "backward compatibility",
			requests: []*types.ContainerRequest{
				{
					Cpu:        1000,
					Memory:     1000,
					Gpu:        "A10G",
					GpuRequest: []string{"T4"},
				},
			},
			expectedGpuResults: []string{"A10G"},
			gpus:               []string{"A10G", "T4"},
		},
	}

	for _, tt := range tests {
		wb, err := NewSchedulerForTest()
		assert.Nil(t, err)
		assert.NotNil(t, wb)

		t.Run(tt.name, func(t *testing.T) {
			for _, gpu := range tt.gpus {
				newWorker := &types.Worker{
					Id:         uuid.New().String(),
					Status:     types.WorkerStatusPending,
					FreeCpu:    1000,
					FreeMemory: 1000,
					Gpu:        gpu,
				}

				// Create a new worker
				err = wb.workerRepo.AddWorker(newWorker)
				assert.Nil(t, err)
			}

			for i, req := range tt.requests {
				worker, err := wb.selectWorker(req)
				if err != nil {
					assert.EqualError(t, err, (&types.ErrNoSuitableWorkerFound{}).Error())
					assert.Equal(t, tt.expectedGpuResults[i], "")
					continue
				}

				reqGpus := req.GpuRequest
				if req.Gpu != "" {
					reqGpus = append(reqGpus, req.Gpu)
				}
				assert.True(t, stringInSlice(worker.Gpu, reqGpus))

				err = wb.scheduleRequest(worker, req)
				assert.Nil(t, err)
			}
		})
	}
}

func TestRequiresPoolSelectorWorker(t *testing.T) {
	wb, err := NewSchedulerForTest()
	assert.Nil(t, err)
	assert.NotNil(t, wb)

	newWorkerWithRequiresPoolSelector := &types.Worker{
		Id:                   "worker1",
		Status:               types.WorkerStatusAvailable,
		FreeCpu:              2000,
		FreeMemory:           2000,
		Gpu:                  "",
		RequiresPoolSelector: true,
		PoolName:             "cpu",
	}

	newWorkerWithoutRequiresPoolSelector := &types.Worker{
		Id:         "worker2",
		Status:     types.WorkerStatusAvailable,
		FreeCpu:    2000,
		FreeMemory: 2000,
		Gpu:        "",
		PoolName:   "cpu2",
	}

	// Create a new worker with the correct pool selector
	err = wb.workerRepo.AddWorker(newWorkerWithRequiresPoolSelector)
	assert.Nil(t, err)

	firstRequest := &types.ContainerRequest{
		Cpu:          1000,
		Memory:       1000,
		Gpu:          "",
		PoolSelector: "cpu",
	}

	// Select a worker for the request, this one should succeed since it has a pool selector
	worker, err := wb.selectWorker(firstRequest)
	assert.Nil(t, err)
	assert.Equal(t, newWorkerWithRequiresPoolSelector.Id, worker.Id)

	err = wb.scheduleRequest(worker, firstRequest)
	assert.Nil(t, err)

	// Try creating another worker, which has no pool selector
	secondRequest := &types.ContainerRequest{
		Cpu:    1000,
		Memory: 1000,
		Gpu:    "",
	}

	// Select a worker for the request, this one should fail since it has no pool selector
	_, err = wb.selectWorker(secondRequest)
	_, ok := err.(*types.ErrNoSuitableWorkerFound)
	assert.True(t, ok)

	// Create a new worker without a pool selector
	err = wb.workerRepo.AddWorker(newWorkerWithoutRequiresPoolSelector)
	assert.Nil(t, err)

	// Select a worker for the request, this one should fail since it has no pool selector
	worker, err = wb.selectWorker(secondRequest)
	assert.Nil(t, err)

	assert.Equal(t, worker.Id, newWorkerWithoutRequiresPoolSelector.Id)

	updatedWorker, err := wb.workerRepo.GetWorkerById(newWorkerWithRequiresPoolSelector.Id)
	assert.Nil(t, err)

	assert.Equal(t, int64(1000), updatedWorker.FreeCpu)
	assert.Equal(t, int64(1000), updatedWorker.FreeMemory)
	assert.Equal(t, "", updatedWorker.Gpu)
	assert.Equal(t, types.WorkerStatusAvailable, updatedWorker.Status)
}

func TestPreemptableWorker(t *testing.T) {
	wb, err := NewSchedulerForTest()
	assert.Nil(t, err)
	assert.NotNil(t, wb)

	newPreemptableWorker := &types.Worker{
		Id:          "worker1",
		Status:      types.WorkerStatusAvailable,
		FreeCpu:     2000,
		FreeMemory:  2000,
		Gpu:         "",
		PoolName:    "cpu",
		Preemptable: true,
	}

	// Create a new worker that is preemptable
	err = wb.workerRepo.AddWorker(newPreemptableWorker)
	assert.Nil(t, err)

	nonPreemptableRequest := &types.ContainerRequest{
		Cpu:    1000,
		Memory: 1000,
		Gpu:    "",
	}

	// Select a worker for the request, this one should not succeed since the only available worker is preemptable
	_, err = wb.selectWorker(nonPreemptableRequest)
	assert.Equal(t, &types.ErrNoSuitableWorkerFound{}, err)

	preemptableRequest := &types.ContainerRequest{
		Cpu:         1000,
		Memory:      1000,
		Gpu:         "",
		Preemptable: true,
	}

	// Select a worker for the request, this one should succeed since there is an available preemptable worker
	_, err = wb.selectWorker(preemptableRequest)
	assert.Nil(t, err)

	newNonPreemptableWorker := &types.Worker{
		Id:         "worker2",
		Status:     types.WorkerStatusAvailable,
		FreeCpu:    2000,
		FreeMemory: 2000,
		Gpu:        "",
		PoolName:   "cpu2",
	}

	// Create a new worker that is non preemptable
	err = wb.workerRepo.AddWorker(newNonPreemptableWorker)
	assert.Nil(t, err)

	// Select a worker for the request, this one should succeed since there is an available preemptable worker
	worker, err := wb.selectWorker(nonPreemptableRequest)
	assert.Nil(t, err)
	assert.Equal(t, worker.Id, newNonPreemptableWorker.Id)
}

func TestPoolPriority(t *testing.T) {
	wb, err := NewSchedulerForTest()
	assert.Nil(t, err)
	assert.NotNil(t, wb)

	newWorkerWithLowPriority := &types.Worker{
		Id:         "worker1",
		Status:     types.WorkerStatusAvailable,
		FreeCpu:    2000,
		FreeMemory: 2000,
		Gpu:        "",
		PoolName:   "cpu",
		Priority:   0,
	}

	newWorkerWithHigherPriority := &types.Worker{
		Id:         "worker2",
		Status:     types.WorkerStatusAvailable,
		FreeCpu:    2000,
		FreeMemory: 2000,
		Gpu:        "",
		PoolName:   "cpu2",
		Priority:   1,
	}

	err = wb.workerRepo.AddWorker(newWorkerWithLowPriority)
	assert.Nil(t, err)

	err = wb.workerRepo.AddWorker(newWorkerWithHigherPriority)
	assert.Nil(t, err)

	request := &types.ContainerRequest{
		Cpu:    1000,
		Memory: 1000,
		Gpu:    "",
	}

	// Select a worker for the request, this one should land on worker2
	// since it has higher priority
	worker, err := wb.selectWorker(request)
	assert.Nil(t, err)
	assert.Equal(t, newWorkerWithHigherPriority.Id, worker.Id)

	err = wb.scheduleRequest(worker, request)
	assert.Nil(t, err)

	secondRequest := &types.ContainerRequest{
		Cpu:    2000,
		Memory: 2000,
		Gpu:    "",
	}

	// Select a worker for the second request, this one should land on worker1
	worker, err = wb.selectWorker(secondRequest)
	assert.Nil(t, err)
	assert.Equal(t, newWorkerWithLowPriority.Id, worker.Id)
}

func TestSelectBuildWorker(t *testing.T) {
	wb, err := NewSchedulerForTest()
	assert.Nil(t, err)
	assert.NotNil(t, wb)

	newWorker := &types.Worker{
		Status:               types.WorkerStatusPending,
		FreeCpu:              2000,
		FreeMemory:           2000,
		Gpu:                  "",
		PoolName:             "beta9-build",
		RequiresPoolSelector: true,
	}

	// Create a new worker
	err = wb.workerRepo.AddWorker(newWorker)
	assert.Nil(t, err)

	request := &types.ContainerRequest{
		Cpu:          2000,
		Memory:       2000,
		Gpu:          "",
		PoolSelector: "beta9-build",
	}

	// Select a worker for the request
	worker, err := wb.selectWorker(request)
	assert.Nil(t, err)
	assert.Equal(t, newWorker.Gpu, worker.Gpu)

	err = wb.scheduleRequest(worker, request)
	assert.Nil(t, err)

	updatedWorker, err := wb.workerRepo.GetWorkerById(newWorker.Id)
	assert.Nil(t, err)
	assert.Equal(t, int64(0), updatedWorker.FreeCpu)
	assert.Equal(t, int64(0), updatedWorker.FreeMemory)
	assert.Equal(t, "", updatedWorker.Gpu)
	assert.Equal(t, types.WorkerStatusPending, updatedWorker.Status)
}

type BackendRepoConcurrencyLimitsForTest struct {
	repo.BackendRepository
	GPUConcurrencyLimit uint32
	CPUConcurrencyLimit uint32
}

func (b *BackendRepoConcurrencyLimitsForTest) GetConcurrencyLimitByWorkspaceId(ctx context.Context, workspaceId string) (*types.ConcurrencyLimit, error) {
	return &types.ConcurrencyLimit{
		GPULimit:          b.GPUConcurrencyLimit,
		CPUMillicoreLimit: b.CPUConcurrencyLimit,
	}, nil
}

func TestConcurrencyLimit(t *testing.T) {
	tests := []struct {
		name           string
		gpuConcurrency uint32
		cpuConcurrency uint32
		requests       []*types.ContainerRequest
		errorToMatch   error
	}{
		{
			name:           "limits are 0",
			gpuConcurrency: 0,
			cpuConcurrency: 0,
			requests: []*types.ContainerRequest{
				{
					ContainerId: uuid.New().String(),
					Cpu:         1000,
					Memory:      2000,
				},
			},
			errorToMatch: &types.ThrottledByConcurrencyLimitError{
				Reason: "cpu quota exceeded",
			},
		},
		{
			name:           "cpu requests are barely within limits",
			gpuConcurrency: 0,
			cpuConcurrency: 1000,
			requests: []*types.ContainerRequest{
				{
					ContainerId: uuid.New().String(),
					Cpu:         1000,
				},
			},
			errorToMatch: nil,
		},
		{
			name:           "cpu requests exceed limits",
			gpuConcurrency: 0,
			cpuConcurrency: 1000,
			requests: []*types.ContainerRequest{
				{
					ContainerId: uuid.New().String(),
					Cpu:         1000,
				},
				{
					ContainerId: uuid.New().String(),
					Cpu:         1,
				},
			},
			errorToMatch: &types.ThrottledByConcurrencyLimitError{
				Reason: "cpu quota exceeded",
			},
		},
		{
			name:           "gpu requests are barely within limits",
			gpuConcurrency: 1,
			cpuConcurrency: 0,
			requests: []*types.ContainerRequest{
				{
					ContainerId: uuid.New().String(),
					Gpu:         "A10G",
					GpuCount:    1,
				},
			},
			errorToMatch: nil,
		},
		{
			name:           "gpu requests exceed limits",
			gpuConcurrency: 1,
			cpuConcurrency: 0,
			requests: []*types.ContainerRequest{
				{
					ContainerId: uuid.New().String(),
					Gpu:         "A10G",
					GpuCount:    1,
				},
				{
					ContainerId: uuid.New().String(),
					Gpu:         "A10G",
					GpuCount:    1,
				},
			},
			errorToMatch: &types.ThrottledByConcurrencyLimitError{
				Reason: "gpu quota exceeded",
			},
		},
		{
			name:           "gpu and cpu requests are barely within limits",
			gpuConcurrency: 1,
			cpuConcurrency: 1000,
			requests: []*types.ContainerRequest{
				{
					ContainerId: uuid.New().String(),
					Gpu:         "A10G",
					GpuCount:    1,
					Cpu:         1000,
				},
			},
			errorToMatch: nil,
		},
		{
			name:           "gpu and cpu requests exceed limits",
			gpuConcurrency: 1,
			cpuConcurrency: 1000,
			requests: []*types.ContainerRequest{
				{
					ContainerId: uuid.New().String(),
					Gpu:         "A10G",
					GpuCount:    1,
					Cpu:         1000,
				},
				{
					ContainerId: uuid.New().String(),
					Gpu:         "A10G",
					GpuCount:    1,
					Cpu:         1,
				},
			},
			errorToMatch: &types.ThrottledByConcurrencyLimitError{
				Reason: "gpu quota exceeded",
			},
		},
	}

	// Add a test with 100 containers
	oneHundredContainersTest := []*types.ContainerRequest{}
	for i := 0; i < 100; i++ {
		oneHundredContainersTest = append(oneHundredContainersTest, &types.ContainerRequest{
			ContainerId: uuid.New().String(),
			Cpu:         1000,
		})
	}

	tests = append(tests, []struct {
		name           string
		gpuConcurrency uint32
		cpuConcurrency uint32
		requests       []*types.ContainerRequest
		errorToMatch   error
	}{
		{
			name:           "cpu requests succeeds with 100 containers within limit",
			gpuConcurrency: 0,
			cpuConcurrency: 1000 * 100,
			requests:       oneHundredContainersTest,
			errorToMatch:   nil,
		},
	}...)

	for _, test := range tests {
		t.Run(test.name, func(t *testing.T) {
			wb, err := NewSchedulerForTest()
			assert.Nil(t, err)
			assert.NotNil(t, wb)

			backendRepo, _ := repo.NewBackendPostgresRepositoryForTest()
			wb.backendRepo = &BackendRepoConcurrencyLimitsForTest{
				BackendRepository: backendRepo,
			}

			wb.backendRepo.(*BackendRepoConcurrencyLimitsForTest).GPUConcurrencyLimit = test.gpuConcurrency
			wb.backendRepo.(*BackendRepoConcurrencyLimitsForTest).CPUConcurrencyLimit = test.cpuConcurrency

			var errToExpect error
			for _, req := range test.requests {
				errToExpect = wb.Run(req)
				if errToExpect != nil {
					break
				}
			}

			if errToExpect != nil {
				assert.Equal(t, test.errorToMatch, errToExpect)
			}
		})
	}
}<|MERGE_RESOLUTION|>--- conflicted
+++ resolved
@@ -87,17 +87,16 @@
 	return wpc.preemptable
 }
 
-<<<<<<< HEAD
 func (wpc *LocalWorkerPoolControllerForTest) State() WorkerPoolState {
 	return WorkerPoolState{
 		FreeCpu:    0,
 		FreeMemory: 0,
 		FreeGpu:    0,
 	}
-=======
+}
+
 func (wpc *LocalWorkerPoolControllerForTest) RequiresPoolSelector() bool {
 	return false
->>>>>>> 4b1e14f5
 }
 
 func (wpc *LocalWorkerPoolControllerForTest) generateWorkerId() string {
@@ -153,17 +152,16 @@
 	return false
 }
 
-<<<<<<< HEAD
 func (wpc *ExternalWorkerPoolControllerForTest) State() WorkerPoolState {
 	return WorkerPoolState{
 		FreeCpu:    0,
 		FreeMemory: 0,
 		FreeGpu:    0,
 	}
-=======
+}
+
 func (wpc *ExternalWorkerPoolControllerForTest) RequiresPoolSelector() bool {
 	return false
->>>>>>> 4b1e14f5
 }
 
 func (wpc *ExternalWorkerPoolControllerForTest) generateWorkerId() string {
