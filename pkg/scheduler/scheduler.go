--- conflicted
+++ resolved
@@ -285,11 +285,6 @@
 
 	filteredWorkers := []*types.Worker{}
 	for _, worker := range workers {
-<<<<<<< HEAD
-		if worker.FreeCpu >= int64(request.Cpu) && worker.FreeMemory >= int64(request.Memory) &&
-			(worker.Gpu == request.Gpu || (request.Gpu == types.ANY_GPU.String() && worker.Gpu != "")) && worker.FreeGpuCount >= request.GpuCount && worker.Status != types.WorkerStatusDisabled {
-			filteredWorkers = append(filteredWorkers, worker)
-=======
 		// Check if the worker has enough free cpu and memory to run the container
 		if worker.FreeCpu < int64(request.Cpu) || worker.FreeMemory < int64(request.Memory) {
 			continue
@@ -302,15 +297,26 @@
 
 		if len(gpuRequestsMap) > 0 {
 			// Validate GPU resource availability
+
 			priorityModifier, validGpu := gpuRequestsMap[worker.Gpu]
-			if !validGpu || worker.FreeGpuCount < request.GpuCount {
+			if !validGpu {
+				// If the worker does not have the requested GPU, check if request has ANY as a gpu option
+				anyGpuIndex, ok := gpuRequestsMap[types.ANY_GPU.String()]
+				if !ok {
+					continue
+				}
+
+				// We still want to keep the priority order of ANY in the gpu request
+				priorityModifier = anyGpuIndex
+			}
+
+			if worker.FreeGpuCount < request.GpuCount {
 				continue
 			}
 
 			// This will account for the preset priorities for the pool type as well as the order of the GPU requests
 			// NOTE: will only work properly if all GPU types and their pools start from 0 and pool priority are incremental by changes of ±1
 			worker.Priority -= int32(priorityModifier)
->>>>>>> 07e93582
 		}
 
 		filteredWorkers = append(filteredWorkers, worker)
