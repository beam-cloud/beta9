--- conflicted
+++ resolved
@@ -44,11 +44,8 @@
 	FreeCapacity() (*WorkerPoolCapacity, error)
 	Context() context.Context
 	IsPreemptable() bool
-<<<<<<< HEAD
 	State() WorkerPoolState
-=======
 	RequiresPoolSelector() bool
->>>>>>> 4b1e14f5
 }
 
 type WorkerPoolConfig struct {
