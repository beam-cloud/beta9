--- conflicted
+++ resolved
@@ -142,16 +142,12 @@
 		return HTTPInternalServerError("Failed to toggle token")
 	}
 
-<<<<<<< HEAD
-	serializedToken, err := serializer.Serialize(token)
+	serializedToken, err := serializer.Serialize(toggledToken)
 	if err != nil {
 		return HTTPInternalServerError("Failed to serialize response")
 	}
 
 	return ctx.JSON(http.StatusOK, serializedToken)
-=======
-	return ctx.JSON(http.StatusOK, toggledToken)
->>>>>>> 06621430
 }
 
 func (g *TokenGroup) DeleteWorkspaceToken(ctx echo.Context) error {
