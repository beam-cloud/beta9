package worker

import (
	"context"
	_ "embed"
	"encoding/json"
	"fmt"
	"log/slog"
	"os"
	"path/filepath"
	"strings"
	"sync/atomic"
	"syscall"
	"time"

	common "github.com/beam-cloud/beta9/pkg/common"
	"github.com/beam-cloud/beta9/pkg/storage"
	types "github.com/beam-cloud/beta9/pkg/types"
	pb "github.com/beam-cloud/beta9/proto"
	"tags.cncf.io/container-device-interface/pkg/cdi"

	runc "github.com/beam-cloud/go-runc"
	"github.com/opencontainers/runtime-spec/specs-go"
	"github.com/rs/zerolog/log"
)

const (
	baseConfigPath            string        = "/tmp"
	defaultContainerDirectory string        = "/mnt/code"
	specBaseName              string        = "config.json"
	initialSpecBaseName       string        = "initial_config.json"
	nvidiaDeviceKindPrefix    string        = "nvidia.com/gpu"
	runcEventsInterval        time.Duration = 5 * time.Second
	containerInnerPort        int           = 8001 // Use a fixed port inside the container
)

//go:embed base_runc_config.json
var baseRuncConfigRaw string

// These parameters are set when runcResourcesEnforced is enabled in the worker config
var cgroupV2Parameters map[string]string = map[string]string{
	// When an OOM occurs within a runc container, the kernel will kill the container and all procceses within it.
	"memory.oom.group": "1",
}

// handleStopContainerEvent used by the event bus to stop a container.
// Containers are stopped by sending a stop container event to stopContainerChan.
func (s *Worker) handleStopContainerEvent(event *common.Event) bool {
	s.containerLock.Lock()
	defer s.containerLock.Unlock()

	stopArgs, err := types.ToStopContainerArgs(event.Args)
	if err != nil {
		log.Error().Str("worker_id", s.workerId).Msgf("failed to parse stop container args: %v", err)
		return false
	}

	if _, exists := s.containerInstances.Get(stopArgs.ContainerId); exists {
		log.Info().Str("container_id", stopArgs.ContainerId).Msg("received stop container event")
		s.stopContainerChan <- stopContainerEvent{ContainerId: stopArgs.ContainerId, Kill: stopArgs.Force}
	}

	return true
}

// stopContainer stops a runc container. When force is true, a SIGKILL signal is sent to the container.
func (s *Worker) stopContainer(containerId string, kill bool) error {
	log.Info().Str("container_id", containerId).Msg("stopping container")

	instance, exists := s.containerInstances.Get(containerId)
	if !exists {
		log.Info().Str("container_id", containerId).Msg("container not found")
		return nil
	}

	signal := int(syscall.SIGTERM)
	if kill {
		signal = int(syscall.SIGKILL)
	}

	err := s.runcHandle.Kill(context.Background(), instance.Id, signal, &runc.KillOpts{All: true})
	if err != nil {
		log.Error().Str("container_id", containerId).Msgf("error stopping container: %v", err)
		s.containerNetworkManager.TearDown(containerId)
		return nil
	}

	log.Info().Str("container_id", containerId).Msg("container stopped")
	return nil
}

func (s *Worker) finalizeContainer(containerId string, request *types.ContainerRequest, exitCode *int) {
	defer s.containerWg.Done()

	if *exitCode < 0 {
		*exitCode = 1
	} else if *exitCode == types.WorkerContainerExitCodeSigterm {
		*exitCode = 0
	}

	_, err := handleGRPCResponse(s.containerRepoClient.SetContainerExitCode(context.Background(), &pb.SetContainerExitCodeRequest{
		ContainerId: containerId,
		ExitCode:    int32(*exitCode),
	}))
	if err != nil {
		log.Error().Str("container_id", containerId).Msgf("failed to set exit code: %v", err)
	}

	s.clearContainer(containerId, request, *exitCode)
}

func (s *Worker) clearContainer(containerId string, request *types.ContainerRequest, exitCode int) {
	s.containerLock.Lock()

	// De-allocate GPU devices so they are available for new containers
	if request.Gpu != "" {
		s.containerCudaManager.UnassignGPUDevices(containerId)
	}

	// Tear down container network components
	err := s.containerNetworkManager.TearDown(request.ContainerId)
	if err != nil {
		log.Error().Str("container_id", request.ContainerId).Msgf("failed to clean up container network: %v", err)
	}

	s.completedRequests <- request
	s.containerLock.Unlock()

	// Set container exit code on instance
	instance, exists := s.containerInstances.Get(containerId)
	if exists {
		instance.ExitCode = exitCode
		s.containerInstances.Set(containerId, instance)
	}

	go func() {
		// Allow for some time to pass before clearing the container. This way we can handle some last
		// minute logs or events or if the user wants to inspect the container before it's cleared.
		select {
		case <-time.After(time.Duration(s.config.Worker.TerminationGracePeriod) * time.Second):
		case <-s.ctx.Done():
		}

		// If the container is still running, stop it. This happens when a sigterm is detected.
		container, err := s.runcHandle.State(context.TODO(), containerId)
		if err == nil && container.Status == types.RuncContainerStatusRunning {
			if err := s.stopContainer(containerId, true); err != nil {
				log.Error().Str("container_id", containerId).Msgf("failed to stop container: %v", err)
			}
		}

		s.deleteContainer(containerId)

		log.Info().Str("container_id", containerId).Msg("finalized container shutdown")
	}()
}

func (s *Worker) deleteContainer(containerId string) {
	s.containerInstances.Delete(containerId)

	_, err := handleGRPCResponse(s.containerRepoClient.DeleteContainerState(context.Background(), &pb.DeleteContainerStateRequest{ContainerId: containerId}))
	if err != nil {
		log.Error().Str("container_id", containerId).Msgf("failed to remove container state: %v", err)
	}
}

// Spawn a single container and stream output to stdout/stderr
func (s *Worker) RunContainer(ctx context.Context, request *types.ContainerRequest) error {
	containerId := request.ContainerId

	s.containerInstances.Set(containerId, &ContainerInstance{
		Id:        containerId,
		StubId:    request.StubId,
		LogBuffer: common.NewLogBuffer(),
		Request:   request,
	})

	bundlePath := filepath.Join(s.imageMountPath, request.ImageId)

	// Set worker hostname
	hostname := fmt.Sprintf("%s:%d", s.podAddr, s.runcServer.port)
	_, err := handleGRPCResponse(s.containerRepoClient.SetWorkerAddress(context.Background(), &pb.SetWorkerAddressRequest{
		ContainerId: containerId,
		Address:     hostname,
	}))
	if err != nil {
		return err
	}

	logChan := make(chan common.LogRecord)
	outputLogger := slog.New(common.NewChannelHandler(logChan))

	// Handle stdout/stderr
	go s.containerLogger.CaptureLogs(containerId, logChan)

	// Attempt to pull image
	log.Info().Str("container_id", containerId).Msgf("lazy-pulling image: %s", request.ImageId)
	if err := s.imageClient.PullLazy(request); err != nil {
		if !request.IsBuildRequest() {
			return err
		}

		select {
		case <-ctx.Done():
			return nil
		default:
			if err := s.buildOrPullBaseImage(ctx, request, containerId, outputLogger); err != nil {
				return err
			}
		}
	}

	// Determine how many ports we need to expose
	portsToExpose := len(request.Ports)
	if portsToExpose == 0 {
		portsToExpose = 1
		request.Ports = []uint32{uint32(containerInnerPort)}
	}

	bindPorts := make([]int, 0, portsToExpose)
	for i := 0; i < portsToExpose; i++ {
		bindPort, err := getRandomFreePort()
		if err != nil {
			return err
		}
		bindPorts = append(bindPorts, bindPort)
	}

	log.Info().Str("container_id", containerId).Msgf("acquired ports: %v", bindPorts)

	// Read spec from bundle
	initialBundleSpec, _ := s.readBundleConfig(request.ImageId, request.IsBuildRequest())

	opts := &ContainerOptions{
		BundlePath:  bundlePath,
		BindPorts:   bindPorts,
		InitialSpec: initialBundleSpec,
	}

	err = s.containerMountManager.SetupContainerMounts(request)
	if err != nil {
		s.containerLogger.Log(request.ContainerId, request.StubId, "failed to setup container mounts: %v", err)
	}

	// Generate dynamic runc spec for this container
	spec, err := s.specFromRequest(request, opts)
	if err != nil {
		return err
	}
	log.Info().Str("container_id", containerId).Msg("successfully created spec from request")

	// Set an address (ip:port) for the pod/container in Redis. Depending on the stub type,
	// gateway may need to directly interact with this pod/container.
	containerAddr := fmt.Sprintf("%s:%d", s.podAddr, opts.BindPorts[0])
	_, err = handleGRPCResponse(s.containerRepoClient.SetContainerAddress(context.Background(), &pb.SetContainerAddressRequest{
		ContainerId: request.ContainerId,
		Address:     containerAddr,
	}))
	if err != nil {
		return err
	}
	log.Info().Str("container_id", containerId).Msgf("set container address: %s", containerAddr)

	// For pod stubs, set the container address map - this is a mapping of worker ports -> container ports
	if request.Stub.Type.Kind() == types.StubTypePod {
		addressMap := make(map[int32]string)
		for idx, containerPort := range request.Ports {
			addressMap[int32(containerPort)] = fmt.Sprintf("%s:%d", s.podAddr, opts.BindPorts[idx])
		}
		_, err = handleGRPCResponse(s.containerRepoClient.SetContainerAddressMap(context.Background(), &pb.SetContainerAddressMapRequest{
			ContainerId: request.ContainerId,
			AddressMap:  addressMap,
		}))
		if err != nil {
			return err
		}

		log.Info().Str("container_id", containerId).Msgf("set container address map: %v", addressMap)
	}

	go s.containerWg.Add(1)

	select {
	case <-ctx.Done():
		return ctx.Err()
	default:
		// Start the container
		go s.spawn(request, spec, outputLogger, opts)
	}

	log.Info().Str("container_id", containerId).Msg("spawned successfully")
	return nil
}

func (s *Worker) buildOrPullBaseImage(ctx context.Context, request *types.ContainerRequest, containerId string, outputLogger *slog.Logger) error {
	switch {
	case request.BuildOptions.Dockerfile != nil:
		log.Info().Str("container_id", containerId).Msg("lazy-pull failed, building image from Dockerfile")
		if err := s.imageClient.BuildAndArchiveImage(ctx, outputLogger, request); err != nil {
			return err
		}
	case request.BuildOptions.SourceImage != nil:
		log.Info().Str("container_id", containerId).Msgf("lazy-pull failed, pulling source image: %s", *request.BuildOptions.SourceImage)

		if err := s.imageClient.PullAndArchiveImage(ctx, outputLogger, request); err != nil {
			return err
		}
	}

	// Try pull again after building or pulling the source image
	return s.imageClient.PullLazy(request)
}

func (s *Worker) readBundleConfig(imageId string, isBuildRequest bool) (*specs.Spec, error) {
	imageConfigPath := filepath.Join(s.imageMountPath, imageId, initialSpecBaseName)
	if isBuildRequest {
		imageConfigPath = filepath.Join(s.imageMountPath, imageId, specBaseName)
	}

	data, err := os.ReadFile(imageConfigPath)
	if err != nil {
		log.Error().Str("image_id", imageId).Str("image_config_path", imageConfigPath).Err(err).Msg("failed to read bundle config")
		return nil, err
	}

	specTemplate := strings.TrimSpace(string(data))
	var spec specs.Spec

	err = json.Unmarshal([]byte(specTemplate), &spec)
	if err != nil {
		log.Error().Str("image_id", imageId).Str("image_config_path", imageConfigPath).Err(err).Msg("failed to unmarshal bundle config")
		return nil, err
	}

	return &spec, nil
}

// Generate a runc spec from a given request
func (s *Worker) specFromRequest(request *types.ContainerRequest, options *ContainerOptions) (*specs.Spec, error) {
	os.MkdirAll(filepath.Join(baseConfigPath, request.ContainerId), os.ModePerm)

	spec, err := s.newSpecTemplate()
	if err != nil {
		return nil, err
	}

	spec.Process.Cwd = defaultContainerDirectory
	spec.Process.Args = request.EntryPoint
	spec.Process.Terminal = false

	if s.config.Worker.RunCResourcesEnforced {
		spec.Linux.Resources.CPU = getLinuxCPU(request)
		spec.Linux.Resources.Memory = getLinuxMemory(request)
		spec.Linux.Resources.Unified = cgroupV2Parameters
	}

	env := s.getContainerEnvironment(request, options)
	if request.Gpu != "" {
		env = s.containerCudaManager.InjectEnvVars(env)
	}
	spec.Process.Env = append(spec.Process.Env, env...)

	// We need to include the checkpoint signal files in the container spec
	if s.IsCRIUAvailable() && request.CheckpointEnabled {
		err = os.MkdirAll(checkpointSignalDir(request.ContainerId), os.ModePerm) // Add a mount point for the checkpoint signal file
		if err != nil {
			return nil, err
		}

		spec.Mounts = append(spec.Mounts, specs.Mount{
			Type:        "bind",
			Source:      checkpointSignalDir(request.ContainerId),
			Destination: "/criu",
			Options: []string{
				"rbind",
				"rprivate",
				"nosuid",
				"nodev",
			},
		})

		containerIdPath := filepath.Join(checkpointSignalDir(request.ContainerId), checkpointContainerIdFileName)
		err := os.WriteFile(containerIdPath, []byte(request.ContainerId), 0644)
		if err != nil {
			return nil, err
		}

<<<<<<< HEAD
		containerHostname := fmt.Sprintf("%s:%d", s.podAddr, options.BindPort)
=======
	// We need to modify the spec to support Cedana C/R if enabled
	if s.IsCRIUAvailable() && request.CheckpointEnabled {
		err = os.MkdirAll(checkpointSignalDir(request.ContainerId), os.ModePerm) // Add a mount point for the checkpoint signal file
		if err != nil {
			return nil, err
		}

		spec.Mounts = append(spec.Mounts, specs.Mount{
			Type:        "bind",
			Source:      checkpointSignalDir(request.ContainerId),
			Destination: "/criu",
			Options: []string{
				"rbind",
				"rprivate",
				"nosuid",
				"nodev",
			},
		})

		containerIdPath := filepath.Join(checkpointSignalDir(request.ContainerId), checkpointContainerIdFileName)
		err := os.WriteFile(containerIdPath, []byte(request.ContainerId), 0644)
		if err != nil {
			return nil, err
		}

		containerHostname := fmt.Sprintf("%s:%d", s.podAddr, options.BindPorts[0])
>>>>>>> d0b70998
		containerHostnamePath := filepath.Join(checkpointSignalDir(request.ContainerId), checkpointContainerHostnameFileName)
		err = os.WriteFile(containerHostnamePath, []byte(containerHostname), 0644)
		if err != nil {
			return nil, err
		}
	}

	var volumeCacheMap map[string]string = make(map[string]string)

	// Add bind mounts to runc spec
	for _, m := range request.Mounts {
		// Skip mountpoint storage if the local path does not exist (mounting failed)
		if m.MountType == storage.StorageModeMountPoint {
			if _, err := os.Stat(m.LocalPath); os.IsNotExist(err) {
				continue
			}
		} else {
			volumeCacheMap[filepath.Base(m.MountPath)] = m.LocalPath

			if _, err := os.Stat(m.LocalPath); os.IsNotExist(err) {
				err := os.MkdirAll(m.LocalPath, 0755)
				if err != nil {
					log.Error().Str("container_id", request.ContainerId).Msgf("failed to create mount directory: %v", err)
				}
			}
		}

		mode := "rw"
		if m.ReadOnly {
			mode = "ro"
		}

		if m.LinkPath != "" {
			err = forceSymlink(m.MountPath, m.LinkPath)
			if err != nil {
				log.Error().Str("container_id", request.ContainerId).Msgf("unable to symlink volume: %v", err)
			}
		}

		spec.Mounts = append(spec.Mounts, specs.Mount{
			Type:        "none",
			Source:      m.LocalPath,
			Destination: m.MountPath,
			Options:     []string{"rbind", mode},
		})
	}

	// If volume caching is enabled, set it up and add proper mounts to spec
	if !request.CheckpointEnabled && s.fileCacheManager.CacheAvailable() && request.Workspace.VolumeCacheEnabled && !request.IsBuildRequest() {
		err = s.fileCacheManager.EnableVolumeCaching(request.Workspace.Name, volumeCacheMap, spec)
		if err != nil {
			log.Error().Str("container_id", request.ContainerId).Msgf("failed to setup volume caching: %v", err)
		}
	}

	// Configure resolv.conf
	resolvMount := specs.Mount{
		Type:        "none",
		Source:      "/workspace/resolv.conf",
		Destination: "/etc/resolv.conf",
		Options: []string{
			"ro",
			"rbind",
			"rprivate",
			"nosuid",
			"noexec",
			"nodev",
		},
	}

	if s.config.Worker.UseHostResolvConf {
		resolvMount.Source = "/etc/resolv.conf"
	}

	spec.Mounts = append(spec.Mounts, resolvMount)
	return spec, nil
}

func (s *Worker) newSpecTemplate() (*specs.Spec, error) {
	var newSpec specs.Spec
	specTemplate := strings.TrimSpace(string(baseRuncConfigRaw))
	err := json.Unmarshal([]byte(specTemplate), &newSpec)
	if err != nil {
		return nil, err
	}
	return &newSpec, nil
}

func (s *Worker) getContainerEnvironment(request *types.ContainerRequest, options *ContainerOptions) []string {
	// Most of these env vars are required to communicate with the gateway and vice versa
	env := []string{
		fmt.Sprintf("BIND_PORT=%d", containerInnerPort),
		fmt.Sprintf("CONTAINER_HOSTNAME=%s", fmt.Sprintf("%s:%d", s.podAddr, options.BindPorts[0])),
		fmt.Sprintf("CONTAINER_ID=%s", request.ContainerId),
		fmt.Sprintf("BETA9_GATEWAY_HOST=%s", os.Getenv("BETA9_GATEWAY_HOST")),
		fmt.Sprintf("BETA9_GATEWAY_PORT=%s", os.Getenv("BETA9_GATEWAY_PORT")),
		fmt.Sprintf("CHECKPOINT_ENABLED=%t", request.CheckpointEnabled && s.IsCRIUAvailable()),
		"PYTHONUNBUFFERED=1",
	}

	// Add env vars from request
	env = append(request.Env, env...)

	// Add env vars from initial spec. This would be the case for regular workers, not build workers.
	if options.InitialSpec != nil {
		env = append(options.InitialSpec.Process.Env, env...)
	}

	return env
}

// spawn a container using runc binary
func (s *Worker) spawn(request *types.ContainerRequest, spec *specs.Spec, outputLogger *slog.Logger, opts *ContainerOptions) {
	ctx, cancel := context.WithCancel(s.ctx)

	s.workerRepoClient.AddContainerToWorker(ctx, &pb.AddContainerToWorkerRequest{
		WorkerId:    s.workerId,
		ContainerId: request.ContainerId,
	})
	defer s.workerRepoClient.RemoveContainerFromWorker(ctx, &pb.RemoveContainerFromWorkerRequest{
		WorkerId:    s.workerId,
		ContainerId: request.ContainerId,
	})

	defer cancel()

	exitCode := -1
	containerId := request.ContainerId

	// Unmount external s3 buckets
	defer s.containerMountManager.RemoveContainerMounts(containerId)

	// Cleanup container state and resources
	defer s.finalizeContainer(containerId, request, &exitCode)

	// Create overlayfs for container
	overlay := s.createOverlay(request, opts.BundlePath)

	containerInstance, exists := s.containerInstances.Get(containerId)
	if !exists {
		return
	}
	containerInstance.BundlePath = opts.BundlePath
	containerInstance.Overlay = overlay
	containerInstance.Spec = spec
	containerInstance.ExitCode = -1
	containerInstance.OutputWriter = common.NewOutputWriter(func(s string) {
		outputLogger.Info(s, "done", false, "success", false)
	})
	s.containerInstances.Set(containerId, containerInstance)

	// Every 30 seconds, update container status
	go s.updateContainerStatus(request)

	go func() {
		time.Sleep(time.Second)

		s.containerLock.Lock()
		defer s.containerLock.Unlock()

		_, exists := s.containerInstances.Get(containerId)
		if !exists {
			return
		}

		_, err := handleGRPCResponse(s.containerRepoClient.GetContainerState(context.Background(), &pb.GetContainerStateRequest{ContainerId: containerId}))
		if err != nil {
			notFoundErr := &types.ErrContainerStateNotFound{}

			if notFoundErr.From(err) {
				log.Info().Str("container_id", containerId).Msg("container state not found, returning")
				return
			}
		}

		// Update container status to running
		_, err = handleGRPCResponse(s.containerRepoClient.UpdateContainerStatus(context.Background(), &pb.UpdateContainerStatusRequest{
			ContainerId:   containerId,
			Status:        string(types.ContainerStatusRunning),
			ExpirySeconds: int64(types.ContainerStateTtlS),
		}))
		if err != nil {
			log.Error().Str("container_id", containerId).Msgf("failed to update container status to running: %v", err)
		}
	}()

	// Setup container overlay filesystem
	err := containerInstance.Overlay.Setup()
	if err != nil {
		log.Error().Str("container_id", containerId).Msgf("failed to setup overlay: %v", err)
		return
	}
	defer containerInstance.Overlay.Cleanup()

	spec.Root.Readonly = false
	spec.Root.Path = containerInstance.Overlay.TopLayerPath()

	// Setup container network namespace / devices
	err = s.containerNetworkManager.Setup(containerId, spec)
	if err != nil {
		log.Error().Str("container_id", containerId).Msgf("failed to setup container network: %v", err)
		return
	}

	portsToExpose := len(request.Ports)
	if portsToExpose == 0 {
		portsToExpose = 1
		request.Ports = []uint32{uint32(containerInnerPort)}
	}

<<<<<<< HEAD
	if request.RequiresGPU() {
		// Assign n-number of GPUs to a container
		assignedDevices, err := s.containerCudaManager.AssignGPUDevices(request.ContainerId, request.GpuCount)
		if err != nil {
			log.Error().Str("container_id", request.ContainerId).Msgf("failed to assign GPUs: %v", err)
			return
		}

		cdiCache := cdi.GetDefaultCache()

		var devicesToInject []string
		for _, device := range assignedDevices {
			devicePath := fmt.Sprintf("%s=%d", nvidiaDeviceKindPrefix, device)
			devicesToInject = append(devicesToInject, devicePath)
		}

		unresolvable, err := cdiCache.InjectDevices(spec, devicesToInject...)
		if err != nil {
			log.Error().Str("container_id", request.ContainerId).Msgf("failed to inject devices: %v", err)
			return
		}
		if len(unresolvable) > 0 {
			log.Error().Str("container_id", request.ContainerId).Msgf("unresolvable devices: %v", unresolvable)
			return
		}
	}

=======
	// Expose the bind ports
	for idx, bindPort := range opts.BindPorts {
		err = s.containerNetworkManager.ExposePort(containerId, bindPort, int(request.Ports[idx]))
		if err != nil {
			log.Error().Str("container_id", containerId).Msgf("failed to expose container bind port: %v", err)
			return
		}
	}
>>>>>>> d0b70998
	// Write runc config spec to disk
	configContents, err := json.MarshalIndent(spec, "", " ")
	if err != nil {
		return
	}

	configPath := filepath.Join(spec.Root.Path, specBaseName)
	err = os.WriteFile(configPath, configContents, 0644)
	if err != nil {
		log.Error().Str("container_id", containerId).Msgf("failed to write runc config: %v", err)
		return
	}

	outputWriter := containerInstance.OutputWriter

	// Log metrics
	go s.workerMetrics.EmitContainerUsage(ctx, request)
	go s.eventRepo.PushContainerStartedEvent(containerId, s.workerId, request)
	defer func() { go s.eventRepo.PushContainerStoppedEvent(containerId, s.workerId, request) }()

	startedChan := make(chan int, 1)
	checkpointPIDChan := make(chan int, 1)
	monitorPIDChan := make(chan int, 1)

	go func() {
		// When the process starts monitor it and potentially checkpoint it
		pid := <-startedChan
		monitorPIDChan <- pid
		checkpointPIDChan <- pid
	}()

	isOOMKilled := atomic.Bool{}
	go func() {
		pid := <-monitorPIDChan
		go s.collectAndSendContainerMetrics(ctx, request, spec, pid)  // Capture resource usage (cpu/mem/gpu)
		go s.watchOOMEvents(ctx, request, outputLogger, &isOOMKilled) // Watch for OOM events
	}()

	// Handle checkpoint creation & restore if applicable
	if s.IsCRIUAvailable() && request.CheckpointEnabled {
		exitCode, containerId, err = s.attemptCheckpointOrRestore(ctx, request, outputWriter, checkpointPIDChan, configPath)
		if err != nil {
			log.Error().Str("container_id", containerId).Msgf("C/R failed: %v", err)
		}
	} else {
		// Invoke runc process (launch the container)
		bundlePath := filepath.Dir(configPath)

		exitCode, err = s.runcHandle.Run(s.ctx, containerId, bundlePath, &runc.CreateOpts{
			OutputWriter: outputWriter,
			Started:      startedChan,
		})
		if err != nil {
			log.Error().Str("container_id", containerId).Msgf("failed to run container: %v", err)
			return
		}
	}

	if isOOMKilled.Load() {
		exitCode = types.WorkerContainerExitCodeOomKill
	}

	log.Info().Str("container_id", containerId).Msgf("container has exited with code: %d", exitCode)
	outputLogger.Info("", "done", true, "success", exitCode == 0)
	// FIXME: is this needed?
	err = s.runcHandle.Delete(s.ctx, containerId, &runc.DeleteOpts{Force: true})
	if err != nil {
		log.Error().Str("container_id", containerId).Msgf("failed to delete container: %v", err)
	}
<<<<<<< HEAD
=======

	exitCode := processState.ExitCode()
	if isOOMKilled {
		exitCode = types.WorkerContainerExitCodeOomKill
	}

	// If the container exited with a code of -1 and was not OOM killed, set the exit code to 0
	// since the container was likely terminated by a SIGTERM/SIGKILL
	if exitCode == -1 && !isOOMKilled {
		exitCode = 0
	}

	return cleanup(exitCode, nil)
>>>>>>> d0b70998
}

func (s *Worker) createOverlay(request *types.ContainerRequest, bundlePath string) *common.ContainerOverlay {
	// For images that have a rootfs, set that as the root path
	// otherwise, assume runc config files are in the rootfs themselves
	rootPath := filepath.Join(bundlePath, "rootfs")
	if _, err := os.Stat(rootPath); os.IsNotExist(err) {
		rootPath = bundlePath
	}

	overlayPath := baseConfigPath
	if request.IsBuildRequest() {
		overlayPath = "/dev/shm"
	}

	return common.NewContainerOverlay(request.ContainerId, rootPath, overlayPath)
}

func (s *Worker) watchOOMEvents(ctx context.Context, request *types.ContainerRequest, outputLogger *slog.Logger, isOOMKilled *atomic.Bool) {
	var (
		seenEvents  = make(map[string]struct{})
		ch          <-chan *runc.Event
		err         error
		ticker      = time.NewTicker(time.Second)
		containerId = request.ContainerId
	)

	defer ticker.Stop()

	select {
	case <-ctx.Done():
		return
	default:
		ch, err = s.runcHandle.Events(ctx, containerId, time.Second)
		if err != nil {
			log.Error().Str("container_id", containerId).Msgf("failed to open runc events channel: %v", err)
			return
		}
	}

	maxTries, tries := 5, 0 // Used for re-opening the channel if it's closed
	for {
		select {
		case <-ctx.Done():
			return
		case <-ticker.C:
			seenEvents = make(map[string]struct{})
		case event, ok := <-ch:
			if !ok { // If the channel is closed, try to re-open it
				if tries == maxTries-1 {
					log.Error().Str("container_id", containerId).Msg("failed to watch for OOM events")
					return
				}

				tries++
				select {
				case <-ctx.Done():
					return
				case <-time.After(time.Second):
					ch, err = s.runcHandle.Events(ctx, containerId, time.Second)
					if err != nil {
						log.Error().Str("container_id", containerId).Msgf("failed to open runc events channel: %v", err)
					}
				}
				continue
			}

			if _, ok := seenEvents[event.Type]; ok {
				continue
			}

			seenEvents[event.Type] = struct{}{}

			if event.Type == "oom" {
				isOOMKilled.Store(true)
				outputLogger.Error("Container was killed due to out-of-memory conditions.")
				s.eventRepo.PushContainerOOMEvent(containerId, s.workerId, request)
			}
		}
	}
}<|MERGE_RESOLUTION|>--- conflicted
+++ resolved
@@ -385,36 +385,7 @@
 			return nil, err
 		}
 
-<<<<<<< HEAD
 		containerHostname := fmt.Sprintf("%s:%d", s.podAddr, options.BindPort)
-=======
-	// We need to modify the spec to support Cedana C/R if enabled
-	if s.IsCRIUAvailable() && request.CheckpointEnabled {
-		err = os.MkdirAll(checkpointSignalDir(request.ContainerId), os.ModePerm) // Add a mount point for the checkpoint signal file
-		if err != nil {
-			return nil, err
-		}
-
-		spec.Mounts = append(spec.Mounts, specs.Mount{
-			Type:        "bind",
-			Source:      checkpointSignalDir(request.ContainerId),
-			Destination: "/criu",
-			Options: []string{
-				"rbind",
-				"rprivate",
-				"nosuid",
-				"nodev",
-			},
-		})
-
-		containerIdPath := filepath.Join(checkpointSignalDir(request.ContainerId), checkpointContainerIdFileName)
-		err := os.WriteFile(containerIdPath, []byte(request.ContainerId), 0644)
-		if err != nil {
-			return nil, err
-		}
-
-		containerHostname := fmt.Sprintf("%s:%d", s.podAddr, options.BindPorts[0])
->>>>>>> d0b70998
 		containerHostnamePath := filepath.Join(checkpointSignalDir(request.ContainerId), checkpointContainerHostnameFileName)
 		err = os.WriteFile(containerHostnamePath, []byte(containerHostname), 0644)
 		if err != nil {
@@ -625,7 +596,6 @@
 		request.Ports = []uint32{uint32(containerInnerPort)}
 	}
 
-<<<<<<< HEAD
 	if request.RequiresGPU() {
 		// Assign n-number of GPUs to a container
 		assignedDevices, err := s.containerCudaManager.AssignGPUDevices(request.ContainerId, request.GpuCount)
@@ -653,7 +623,6 @@
 		}
 	}
 
-=======
 	// Expose the bind ports
 	for idx, bindPort := range opts.BindPorts {
 		err = s.containerNetworkManager.ExposePort(containerId, bindPort, int(request.Ports[idx]))
@@ -662,7 +631,7 @@
 			return
 		}
 	}
->>>>>>> d0b70998
+
 	// Write runc config spec to disk
 	configContents, err := json.MarshalIndent(spec, "", " ")
 	if err != nil {
@@ -732,14 +701,6 @@
 	if err != nil {
 		log.Error().Str("container_id", containerId).Msgf("failed to delete container: %v", err)
 	}
-<<<<<<< HEAD
-=======
-
-	exitCode := processState.ExitCode()
-	if isOOMKilled {
-		exitCode = types.WorkerContainerExitCodeOomKill
-	}
-
 	// If the container exited with a code of -1 and was not OOM killed, set the exit code to 0
 	// since the container was likely terminated by a SIGTERM/SIGKILL
 	if exitCode == -1 && !isOOMKilled {
@@ -747,7 +708,6 @@
 	}
 
 	return cleanup(exitCode, nil)
->>>>>>> d0b70998
 }
 
 func (s *Worker) createOverlay(request *types.ContainerRequest, bundlePath string) *common.ContainerOverlay {
