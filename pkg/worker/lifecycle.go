package worker

import (
	"context"
	_ "embed"
	"encoding/json"
	"fmt"
	"log/slog"
	"os"
	"path/filepath"
	"strings"
	"sync/atomic"
	"syscall"
	"time"

	common "github.com/beam-cloud/beta9/pkg/common"
	"github.com/beam-cloud/beta9/pkg/storage"
	types "github.com/beam-cloud/beta9/pkg/types"
	pb "github.com/beam-cloud/beta9/proto"
	"tags.cncf.io/container-device-interface/pkg/cdi"

	runc "github.com/beam-cloud/go-runc"
	"github.com/opencontainers/runtime-spec/specs-go"
	"github.com/rs/zerolog/log"
)

const (
	baseConfigPath            string        = "/tmp"
	defaultContainerDirectory string        = "/mnt/code"
	specBaseName              string        = "config.json"
	initialSpecBaseName       string        = "initial_config.json"
	nvidiaDeviceKindPrefix    string        = "nvidia.com/gpu"
	runcEventsInterval        time.Duration = 5 * time.Second
	containerInnerPort        int           = 8001 // Use a fixed port inside the container
)

//go:embed base_runc_config.json
var baseRuncConfigRaw string

// These parameters are set when runcResourcesEnforced is enabled in the worker config
var cgroupV2Parameters map[string]string = map[string]string{
	// When an OOM occurs within a runc container, the kernel will kill the container and all procceses within it.
	"memory.oom.group": "1",
}

// handleStopContainerEvent used by the event bus to stop a container.
// Containers are stopped by sending a stop container event to stopContainerChan.
func (s *Worker) handleStopContainerEvent(event *common.Event) bool {
	s.containerLock.Lock()
	defer s.containerLock.Unlock()

	stopArgs, err := types.ToStopContainerArgs(event.Args)
	if err != nil {
		log.Error().Str("worker_id", s.workerId).Msgf("failed to parse stop container args: %v", err)
		return false
	}

	if _, exists := s.containerInstances.Get(stopArgs.ContainerId); exists {
		log.Info().Str("container_id", stopArgs.ContainerId).Msg("received stop container event")
		s.stopContainerChan <- stopContainerEvent{ContainerId: stopArgs.ContainerId, Kill: stopArgs.Force}
	}

	return true
}

// stopContainer stops a runc container. When force is true, a SIGKILL signal is sent to the container.
func (s *Worker) stopContainer(containerId string, kill bool) error {
	log.Info().Str("container_id", containerId).Msg("stopping container")

	instance, exists := s.containerInstances.Get(containerId)
	if !exists {
		log.Info().Str("container_id", containerId).Msg("container not found")
		return nil
	}

	signal := int(syscall.SIGTERM)
	if kill {
		signal = int(syscall.SIGKILL)
	}

	err := s.runcHandle.Kill(context.Background(), instance.Id, signal, &runc.KillOpts{All: true})
	if err != nil {
		log.Error().Str("container_id", containerId).Msgf("error stopping container: %v", err)
		s.containerNetworkManager.TearDown(containerId)
		return nil
	}

	log.Info().Str("container_id", containerId).Msg("container stopped")
	return nil
}

func (s *Worker) finalizeContainer(containerId string, request *types.ContainerRequest, exitCode *int) {
	defer s.containerWg.Done()

	if *exitCode < 0 {
		*exitCode = 1
	} else if *exitCode == types.WorkerContainerExitCodeSigterm {
		*exitCode = 0
	}

	_, err := handleGRPCResponse(s.containerRepoClient.SetContainerExitCode(context.Background(), &pb.SetContainerExitCodeRequest{
		ContainerId: containerId,
		ExitCode:    int32(*exitCode),
	}))
	if err != nil {
		log.Error().Str("container_id", containerId).Msgf("failed to set exit code: %v", err)
	}

	s.clearContainer(containerId, request, *exitCode)
}

func (s *Worker) clearContainer(containerId string, request *types.ContainerRequest, exitCode int) {
	s.containerLock.Lock()

	// De-allocate GPU devices so they are available for new containers
	if request.Gpu != "" {
		s.containerCudaManager.UnassignGPUDevices(containerId)
	}

	// Tear down container network components
	err := s.containerNetworkManager.TearDown(request.ContainerId)
	if err != nil {
		log.Error().Str("container_id", request.ContainerId).Msgf("failed to clean up container network: %v", err)
	}

	s.completedRequests <- request
	s.containerLock.Unlock()

	// Set container exit code on instance
	instance, exists := s.containerInstances.Get(containerId)
	if exists {
		instance.ExitCode = exitCode
		s.containerInstances.Set(containerId, instance)
	}

	go func() {
		// Allow for some time to pass before clearing the container. This way we can handle some last
		// minute logs or events or if the user wants to inspect the container before it's cleared.
		select {
		case <-time.After(time.Duration(s.config.Worker.TerminationGracePeriod) * time.Second):
		case <-s.ctx.Done():
		}

		// If the container is still running, stop it. This happens when a sigterm is detected.
		container, err := s.runcHandle.State(context.TODO(), containerId)
		if err == nil && container.Status == types.RuncContainerStatusRunning {
			if err := s.stopContainer(containerId, true); err != nil {
				log.Error().Str("container_id", containerId).Msgf("failed to stop container: %v", err)
			}
		}

		s.deleteContainer(containerId)

		log.Info().Str("container_id", containerId).Msg("finalized container shutdown")
	}()
}

func (s *Worker) deleteContainer(containerId string) {
	s.containerInstances.Delete(containerId)

	_, err := handleGRPCResponse(s.containerRepoClient.DeleteContainerState(context.Background(), &pb.DeleteContainerStateRequest{ContainerId: containerId}))
	if err != nil {
		log.Error().Str("container_id", containerId).Msgf("failed to remove container state: %v", err)
	}
}

// Spawn a single container and stream output to stdout/stderr
func (s *Worker) RunContainer(ctx context.Context, request *types.ContainerRequest) error {
	containerId := request.ContainerId

	s.containerInstances.Set(containerId, &ContainerInstance{
		Id:        containerId,
		StubId:    request.StubId,
		LogBuffer: common.NewLogBuffer(),
		Request:   request,
	})

	bundlePath := filepath.Join(s.imageMountPath, request.ImageId)

	// Set worker hostname
	hostname := fmt.Sprintf("%s:%d", s.podAddr, s.runcServer.port)
	_, err := handleGRPCResponse(s.containerRepoClient.SetWorkerAddress(context.Background(), &pb.SetWorkerAddressRequest{
		ContainerId: containerId,
		Address:     hostname,
	}))
	if err != nil {
		return err
	}

	logChan := make(chan common.LogRecord)
	outputLogger := slog.New(common.NewChannelHandler(logChan))

	// Handle stdout/stderr
	go s.containerLogger.CaptureLogs(containerId, logChan)

	// Attempt to pull image
	log.Info().Str("container_id", containerId).Msgf("lazy-pulling image: %s", request.ImageId)
	if err := s.imageClient.PullLazy(request); err != nil {
		if !request.IsBuildRequest() {
			return err
		}

		select {
		case <-ctx.Done():
			return nil
		default:
			if err := s.buildOrPullBaseImage(ctx, request, containerId, outputLogger); err != nil {
				return err
			}
		}
	}

	bindPort, err := getRandomFreePort()
	if err != nil {
		return err
	}
	log.Info().Str("container_id", containerId).Msgf("acquired port: %d", bindPort)

	// Read spec from bundle
	initialBundleSpec, _ := s.readBundleConfig(request.ImageId, request.IsBuildRequest())

	opts := &ContainerOptions{
		BundlePath:  bundlePath,
		BindPort:    bindPort,
		InitialSpec: initialBundleSpec,
	}

	err = s.containerMountManager.SetupContainerMounts(request)
	if err != nil {
		s.containerLogger.Log(request.ContainerId, request.StubId, "failed to setup container mounts: %v", err)
	}

	// Generate dynamic runc spec for this container
	spec, err := s.specFromRequest(request, opts)
	if err != nil {
		return err
	}
	log.Info().Str("container_id", containerId).Msg("successfully created spec from request")

	// Set an address (ip:port) for the pod/container in Redis. Depending on the stub type,
	// gateway may need to directly interact with this pod/container.
	containerAddr := fmt.Sprintf("%s:%d", s.podAddr, bindPort)
	_, err = handleGRPCResponse(s.containerRepoClient.SetContainerAddress(context.Background(), &pb.SetContainerAddressRequest{
		ContainerId: request.ContainerId,
		Address:     containerAddr,
	}))
	if err != nil {
		return err
	}
	log.Info().Str("container_id", containerId).Msg("set container address")

	go s.containerWg.Add(1)

	select {
	case <-ctx.Done():
		return ctx.Err()
	default:
		// Start the container
		go s.spawn(request, spec, outputLogger, opts)
	}

	log.Info().Str("container_id", containerId).Msg("spawned successfully")
	return nil
}

func (s *Worker) buildOrPullBaseImage(ctx context.Context, request *types.ContainerRequest, containerId string, outputLogger *slog.Logger) error {
	switch {
	case request.BuildOptions.Dockerfile != nil:
		log.Info().Str("container_id", containerId).Msg("lazy-pull failed, building image from Dockerfile")
		if err := s.imageClient.BuildAndArchiveImage(ctx, outputLogger, request); err != nil {
			return err
		}
	case request.BuildOptions.SourceImage != nil:
		log.Info().Str("container_id", containerId).Msgf("lazy-pull failed, pulling source image: %s", *request.BuildOptions.SourceImage)

		if err := s.imageClient.PullAndArchiveImage(ctx, outputLogger, request); err != nil {
			return err
		}
	}

	// Try pull again after building or pulling the source image
	return s.imageClient.PullLazy(request)
}

func (s *Worker) readBundleConfig(imageId string, isBuildRequest bool) (*specs.Spec, error) {
	imageConfigPath := filepath.Join(s.imageMountPath, imageId, initialSpecBaseName)
	if isBuildRequest {
		imageConfigPath = filepath.Join(s.imageMountPath, imageId, specBaseName)
	}

	data, err := os.ReadFile(imageConfigPath)
	if err != nil {
		log.Error().Str("image_id", imageId).Str("image_config_path", imageConfigPath).Err(err).Msg("failed to read bundle config")
		return nil, err
	}

	specTemplate := strings.TrimSpace(string(data))
	var spec specs.Spec

	err = json.Unmarshal([]byte(specTemplate), &spec)
	if err != nil {
		log.Error().Str("image_id", imageId).Str("image_config_path", imageConfigPath).Err(err).Msg("failed to unmarshal bundle config")
		return nil, err
	}

	return &spec, nil
}

// Generate a runc spec from a given request
func (s *Worker) specFromRequest(request *types.ContainerRequest, options *ContainerOptions) (*specs.Spec, error) {
	os.MkdirAll(filepath.Join(baseConfigPath, request.ContainerId), os.ModePerm)

	spec, err := s.newSpecTemplate()
	if err != nil {
		return nil, err
	}

	spec.Process.Cwd = defaultContainerDirectory
	spec.Process.Args = request.EntryPoint
	spec.Process.Terminal = false

	if s.config.Worker.RunCResourcesEnforced {
		spec.Linux.Resources.CPU = getLinuxCPU(request)
		spec.Linux.Resources.Memory = getLinuxMemory(request)
		spec.Linux.Resources.Unified = cgroupV2Parameters
	}

	env := s.getContainerEnvironment(request, options)
	if request.Gpu != "" {
		env = s.containerCudaManager.InjectEnvVars(env)
	}
	spec.Process.Env = append(spec.Process.Env, env...)

	// We need to include the checkpoint signal files in the container spec
	if s.IsCRIUAvailable() && request.CheckpointEnabled {
		err = os.MkdirAll(checkpointSignalDir(request.ContainerId), os.ModePerm) // Add a mount point for the checkpoint signal file
		if err != nil {
			return nil, err
		}

		spec.Mounts = append(spec.Mounts, specs.Mount{
			Type:        "bind",
			Source:      checkpointSignalDir(request.ContainerId),
			Destination: "/criu",
			Options: []string{
				"rbind",
				"rprivate",
				"nosuid",
				"nodev",
			},
		})

		containerIdPath := filepath.Join(checkpointSignalDir(request.ContainerId), checkpointContainerIdFileName)
		err := os.WriteFile(containerIdPath, []byte(request.ContainerId), 0644)
		if err != nil {
			return nil, err
		}

		containerHostname := fmt.Sprintf("%s:%d", s.podAddr, options.BindPort)
		containerHostnamePath := filepath.Join(checkpointSignalDir(request.ContainerId), checkpointContainerHostnameFileName)
		err = os.WriteFile(containerHostnamePath, []byte(containerHostname), 0644)
		if err != nil {
			return nil, err
		}
	}

	var volumeCacheMap map[string]string = make(map[string]string)

	// Add bind mounts to runc spec
	for _, m := range request.Mounts {
		// Skip mountpoint storage if the local path does not exist (mounting failed)
		if m.MountType == storage.StorageModeMountPoint {
			if _, err := os.Stat(m.LocalPath); os.IsNotExist(err) {
				continue
			}
		} else {
			volumeCacheMap[filepath.Base(m.MountPath)] = m.LocalPath

			if _, err := os.Stat(m.LocalPath); os.IsNotExist(err) {
				err := os.MkdirAll(m.LocalPath, 0755)
				if err != nil {
					log.Error().Str("container_id", request.ContainerId).Msgf("failed to create mount directory: %v", err)
				}
			}
		}

		mode := "rw"
		if m.ReadOnly {
			mode = "ro"
		}

		if m.LinkPath != "" {
			err = forceSymlink(m.MountPath, m.LinkPath)
			if err != nil {
				log.Error().Str("container_id", request.ContainerId).Msgf("unable to symlink volume: %v", err)
			}
		}

		spec.Mounts = append(spec.Mounts, specs.Mount{
			Type:        "none",
			Source:      m.LocalPath,
			Destination: m.MountPath,
			Options:     []string{"rbind", mode},
		})
	}

	// If volume caching is enabled, set it up and add proper mounts to spec
	if !request.CheckpointEnabled && s.fileCacheManager.CacheAvailable() && request.Workspace.VolumeCacheEnabled && !request.IsBuildRequest() {
		err = s.fileCacheManager.EnableVolumeCaching(request.Workspace.Name, volumeCacheMap, spec)
		if err != nil {
			log.Error().Str("container_id", request.ContainerId).Msgf("failed to setup volume caching: %v", err)
		}
	}

	// Configure resolv.conf
	resolvMount := specs.Mount{
		Type:        "none",
		Source:      "/workspace/resolv.conf",
		Destination: "/etc/resolv.conf",
		Options: []string{
			"ro",
			"rbind",
			"rprivate",
			"nosuid",
			"noexec",
			"nodev",
		},
	}

	if s.config.Worker.UseHostResolvConf {
		resolvMount.Source = "/etc/resolv.conf"
	}

	spec.Mounts = append(spec.Mounts, resolvMount)
	return spec, nil
}

func (s *Worker) newSpecTemplate() (*specs.Spec, error) {
	var newSpec specs.Spec
	specTemplate := strings.TrimSpace(string(baseRuncConfigRaw))
	err := json.Unmarshal([]byte(specTemplate), &newSpec)
	if err != nil {
		return nil, err
	}
	return &newSpec, nil
}

func (s *Worker) getContainerEnvironment(request *types.ContainerRequest, options *ContainerOptions) []string {
	// Most of these env vars are required to communicate with the gateway and vice versa
	env := []string{
		fmt.Sprintf("BIND_PORT=%d", containerInnerPort),
		fmt.Sprintf("CONTAINER_HOSTNAME=%s", fmt.Sprintf("%s:%d", s.podAddr, options.BindPort)),
		fmt.Sprintf("CONTAINER_ID=%s", request.ContainerId),
		fmt.Sprintf("BETA9_GATEWAY_HOST=%s", os.Getenv("BETA9_GATEWAY_HOST")),
		fmt.Sprintf("BETA9_GATEWAY_PORT=%s", os.Getenv("BETA9_GATEWAY_PORT")),
		fmt.Sprintf("CHECKPOINT_ENABLED=%t", request.CheckpointEnabled && s.IsCRIUAvailable()),
		"PYTHONUNBUFFERED=1",
	}

	// Add env vars from request
	env = append(request.Env, env...)

	// Add env vars from initial spec. This would be the case for regular workers, not build workers.
	if options.InitialSpec != nil {
		env = append(options.InitialSpec.Process.Env, env...)
	}

	return env
}

// spawn a container using runc binary
func (s *Worker) spawn(request *types.ContainerRequest, spec *specs.Spec, outputLogger *slog.Logger, opts *ContainerOptions) {
	ctx, cancel := context.WithCancel(s.ctx)

	s.workerRepoClient.AddContainerToWorker(ctx, &pb.AddContainerToWorkerRequest{
		WorkerId:    s.workerId,
		ContainerId: request.ContainerId,
	})
	defer s.workerRepoClient.RemoveContainerFromWorker(ctx, &pb.RemoveContainerFromWorkerRequest{
		WorkerId:    s.workerId,
		ContainerId: request.ContainerId,
	})

	defer cancel()

	exitCode := -1
	containerId := request.ContainerId

	// Unmount external s3 buckets
	defer s.containerMountManager.RemoveContainerMounts(containerId)

	// Cleanup container state and resources
	defer s.finalizeContainer(containerId, request, &exitCode)

	// Create overlayfs for container
	overlay := s.createOverlay(request, opts.BundlePath)

	containerInstance, exists := s.containerInstances.Get(containerId)
	if !exists {
		return
	}
	containerInstance.BundlePath = opts.BundlePath
	containerInstance.Overlay = overlay
	containerInstance.Spec = spec
	containerInstance.ExitCode = -1
	containerInstance.OutputWriter = common.NewOutputWriter(func(s string) {
		outputLogger.Info(s, "done", false, "success", false)
	})
	s.containerInstances.Set(containerId, containerInstance)

	// Every 30 seconds, update container status
	go s.updateContainerStatus(request)

	go func() {
		time.Sleep(time.Second)

		s.containerLock.Lock()
		defer s.containerLock.Unlock()

		_, exists := s.containerInstances.Get(containerId)
		if !exists {
			return
		}

		_, err := handleGRPCResponse(s.containerRepoClient.GetContainerState(context.Background(), &pb.GetContainerStateRequest{ContainerId: containerId}))
		if err != nil {
			notFoundErr := &types.ErrContainerStateNotFound{}

			if notFoundErr.From(err) {
				log.Info().Str("container_id", containerId).Msg("container state not found, returning")
				return
			}
		}

		// Update container status to running
		_, err = handleGRPCResponse(s.containerRepoClient.UpdateContainerStatus(context.Background(), &pb.UpdateContainerStatusRequest{
			ContainerId:   containerId,
			Status:        string(types.ContainerStatusRunning),
			ExpirySeconds: int64(types.ContainerStateTtlS),
		}))
		if err != nil {
			log.Error().Str("container_id", containerId).Msgf("failed to update container status to running: %v", err)
		}
	}()

	// Setup container overlay filesystem
	err := containerInstance.Overlay.Setup()
	if err != nil {
		log.Error().Str("container_id", containerId).Msgf("failed to setup overlay: %v", err)
		return
	}
	defer containerInstance.Overlay.Cleanup()

	spec.Root.Readonly = false
	spec.Root.Path = containerInstance.Overlay.TopLayerPath()

	// Setup container network namespace / devices
	err = s.containerNetworkManager.Setup(containerId, spec)
	if err != nil {
		log.Error().Str("container_id", containerId).Msgf("failed to setup container network: %v", err)
		return
	}

	innerPort := containerInnerPort
	if len(request.Ports) > 0 {
		innerPort = int(request.Ports[0])
	}

	// Expose the bind port
	err = s.containerNetworkManager.ExposePort(containerId, opts.BindPort, innerPort)
	if err != nil {
		log.Error().Str("container_id", containerId).Msgf("failed to expose container bind port: %v", err)
		return
	}
<<<<<<< HEAD
=======

	if request.RequiresGPU() {
		// Assign n-number of GPUs to a container
		assignedDevices, err := s.containerCudaManager.AssignGPUDevices(request.ContainerId, request.GpuCount)
		if err != nil {
			log.Error().Str("container_id", request.ContainerId).Msgf("failed to assign GPUs: %v", err)
			return
		}

		cdiCache := cdi.GetDefaultCache()

		var devicesToInject []string
		for _, device := range assignedDevices {
			devicePath := fmt.Sprintf("%s=%d", nvidiaDeviceKindPrefix, device)
			devicesToInject = append(devicesToInject, devicePath)
		}

		unresolvable, err := cdiCache.InjectDevices(spec, devicesToInject...)
		if err != nil {
			log.Error().Str("container_id", request.ContainerId).Msgf("failed to inject devices: %v", err)
			return
		}
		if len(unresolvable) > 0 {
			log.Error().Str("container_id", request.ContainerId).Msgf("unresolvable devices: %v", unresolvable)
			return
		}
	}

>>>>>>> 37714f49
	// Write runc config spec to disk
	configContents, err := json.MarshalIndent(spec, "", " ")
	if err != nil {
		return
	}

	configPath := filepath.Join(spec.Root.Path, specBaseName)
	err = os.WriteFile(configPath, configContents, 0644)
	if err != nil {
		log.Error().Str("container_id", containerId).Msgf("failed to write runc config: %v", err)
		return
	}

	outputWriter := containerInstance.OutputWriter

	// Log metrics
	go s.workerMetrics.EmitContainerUsage(ctx, request)
	go s.eventRepo.PushContainerStartedEvent(containerId, s.workerId, request)
	defer func() { go s.eventRepo.PushContainerStoppedEvent(containerId, s.workerId, request) }()

	startedChan := make(chan int, 1)
	checkpointPIDChan := make(chan int, 1)
	monitorPIDChan := make(chan int, 1)

	go func() {
		// When the process starts monitor it and potentially checkpoint it
		pid := <-startedChan
		monitorPIDChan <- pid
		checkpointPIDChan <- pid
	}()

	isOOMKilled := atomic.Bool{}
	go func() {
		pid := <-monitorPIDChan
		go s.collectAndSendContainerMetrics(ctx, request, spec, pid)  // Capture resource usage (cpu/mem/gpu)
		go s.watchOOMEvents(ctx, request, outputLogger, &isOOMKilled) // Watch for OOM events
	}()

	// Handle checkpoint creation & restore if applicable
	if s.IsCRIUAvailable() && request.CheckpointEnabled {
		exitCode, containerId, err = s.attemptCheckpointOrRestore(ctx, request, outputWriter, checkpointPIDChan, configPath)
		if err != nil {
			log.Error().Str("container_id", containerId).Msgf("C/R failed: %v", err)
		}
	} else {
		// Invoke runc process (launch the container)
		bundlePath := filepath.Dir(configPath)

		exitCode, err = s.runcHandle.Run(s.ctx, containerId, bundlePath, &runc.CreateOpts{
			OutputWriter: outputWriter,
			Started:      startedChan,
		})
		if err != nil {
			log.Error().Str("container_id", containerId).Msgf("failed to run container: %v", err)
			return
		}
	}

	if isOOMKilled.Load() {
		exitCode = types.WorkerContainerExitCodeOomKill
	}

	log.Info().Str("container_id", containerId).Msgf("container has exited with code: %d", exitCode)
	outputLogger.Info("", "done", true, "success", exitCode == 0)
	// FIXME: is this needed?
	err = s.runcHandle.Delete(s.ctx, containerId, &runc.DeleteOpts{Force: true})
	if err != nil {
		log.Error().Str("container_id", containerId).Msgf("failed to delete container: %v", err)
	}
}

func (s *Worker) createOverlay(request *types.ContainerRequest, bundlePath string) *common.ContainerOverlay {
	// For images that have a rootfs, set that as the root path
	// otherwise, assume runc config files are in the rootfs themselves
	rootPath := filepath.Join(bundlePath, "rootfs")
	if _, err := os.Stat(rootPath); os.IsNotExist(err) {
		rootPath = bundlePath
	}

	overlayPath := baseConfigPath
	if request.IsBuildRequest() {
		overlayPath = "/dev/shm"
	}

	return common.NewContainerOverlay(request.ContainerId, rootPath, overlayPath)
}

func (s *Worker) watchOOMEvents(ctx context.Context, request *types.ContainerRequest, outputLogger *slog.Logger, isOOMKilled *atomic.Bool) {
	var (
		seenEvents  = make(map[string]struct{})
		ch          <-chan *runc.Event
		err         error
		ticker      = time.NewTicker(time.Second)
		containerId = request.ContainerId
	)

	defer ticker.Stop()

	select {
	case <-ctx.Done():
		return
	default:
		ch, err = s.runcHandle.Events(ctx, containerId, time.Second)
		if err != nil {
			log.Error().Str("container_id", containerId).Msgf("failed to open runc events channel: %v", err)
			return
		}
	}

	maxTries, tries := 5, 0 // Used for re-opening the channel if it's closed
	for {
		select {
		case <-ctx.Done():
			return
		case <-ticker.C:
			seenEvents = make(map[string]struct{})
		case event, ok := <-ch:
			if !ok { // If the channel is closed, try to re-open it
				if tries == maxTries-1 {
					log.Error().Str("container_id", containerId).Msg("failed to watch for OOM events")
					return
				}

				tries++
				select {
				case <-ctx.Done():
					return
				case <-time.After(time.Second):
					ch, err = s.runcHandle.Events(ctx, containerId, time.Second)
					if err != nil {
						log.Error().Str("container_id", containerId).Msgf("failed to open runc events channel: %v", err)
					}
				}
				continue
			}

			if _, ok := seenEvents[event.Type]; ok {
				continue
			}

			seenEvents[event.Type] = struct{}{}

			if event.Type == "oom" {
				isOOMKilled.Store(true)
				outputLogger.Error("Container was killed due to out-of-memory conditions.")
				s.eventRepo.PushContainerOOMEvent(containerId, s.workerId, request)
			}
		}
	}
}<|MERGE_RESOLUTION|>--- conflicted
+++ resolved
@@ -572,8 +572,6 @@
 		log.Error().Str("container_id", containerId).Msgf("failed to expose container bind port: %v", err)
 		return
 	}
-<<<<<<< HEAD
-=======
 
 	if request.RequiresGPU() {
 		// Assign n-number of GPUs to a container
@@ -602,7 +600,6 @@
 		}
 	}
 
->>>>>>> 37714f49
 	// Write runc config spec to disk
 	configContents, err := json.MarshalIndent(spec, "", " ")
 	if err != nil {
