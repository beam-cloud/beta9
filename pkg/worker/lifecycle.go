--- conflicted
+++ resolved
@@ -367,7 +367,7 @@
 		})
 
 		// XXX: Remove /usr/lib/worker/x86_64-linux-gnu from mounts
-    // as CRIU is unable to find its root mount
+		// as CRIU is unable to find its root mount
 		for i, m := range spec.Mounts {
 			if m.Destination == "/usr/lib/worker/x86_64-linux-gnu" {
 				spec.Mounts = append(spec.Mounts[:i], spec.Mounts[i+1:]...)
@@ -697,14 +697,10 @@
 		exitCode = processState.ExitCode()
 	}
 
-<<<<<<< HEAD
-=======
-	exitCode := processState.ExitCode()
 	if isOOMKilled {
 		exitCode = types.WorkerContainerExitCodeOomKill
 	}
 
->>>>>>> 4f910c30
 	return cleanup(exitCode, nil)
 }
 
