package worker

import (
	"context"
	_ "embed"
	"encoding/json"
	"fmt"
	"log"
	"os"
	"path/filepath"
	"strings"
	"syscall"
	"time"

	common "github.com/beam-cloud/beta9/pkg/common"
	"github.com/beam-cloud/beta9/pkg/storage"
	types "github.com/beam-cloud/beta9/pkg/types"
	runc "github.com/beam-cloud/go-runc"
	"github.com/opencontainers/runtime-spec/specs-go"
)

const (
<<<<<<< HEAD
	baseConfigPath            string        = "/tmp"
	defaultContainerDirectory string        = "/mnt/code"
	containerInnerPort        int           = 8001 // XXX: Use fixed port in the container namespace for restores
	exitCodeSigterm           int           = 143  // Means the container received a SIGTERM by the underlying operating system
	exitCodeSigkill           int           = 137  // Means the container received a SIGKILL by the underlying operating system
	runcEventsInterval        time.Duration = 5 * time.Second
=======
	baseConfigPath            string = "/tmp"
	defaultContainerDirectory string = "/mnt/code"
	specBaseName              string = "config.json"
	initialSpecBaseName       string = "initial_config.json"

	exitCodeSigterm int = 143 // Means the container received a SIGTERM by the underlying operating system
	exitCodeSigkill int = 137 // Means the container received a SIGKILL by the underlying operating system
>>>>>>> 03539fac
)

//go:embed base_runc_config.json
var baseRuncConfigRaw string

// handleStopContainerEvent used by the event bus to stop a container.
// Containers are stopped by sending a stop container event to stopContainerChan.
func (s *Worker) handleStopContainerEvent(event *common.Event) bool {
	s.containerLock.Lock()
	defer s.containerLock.Unlock()

	stopArgs, err := types.ToStopContainerArgs(event.Args)
	if err != nil {
		log.Printf("failed to parse stop container args: %v\n", err)
		return false
	}

	if _, exists := s.containerInstances.Get(stopArgs.ContainerId); exists {
		log.Printf("<%s> - received stop container event.\n", stopArgs.ContainerId)
		s.stopContainerChan <- stopContainerEvent{ContainerId: stopArgs.ContainerId, Kill: stopArgs.Force}
	}

	return true
}

// stopContainer stops a runc container. When force is true, a SIGKILL signal is sent to the container.
func (s *Worker) stopContainer(containerId string, kill bool) error {
	log.Printf("<%s> - stopping container.\n", containerId)

	_, exists := s.containerInstances.Get(containerId)
	if !exists {
		log.Printf("<%s> - container not found.\n", containerId)
		return nil
	}

	signal := int(syscall.SIGTERM)
	if kill {
		signal = int(syscall.SIGKILL)
	}

	err := s.runcHandle.Kill(context.Background(), containerId, signal, &runc.KillOpts{All: true})
	if err != nil {
		log.Printf("<%s> - error stopping container: %v\n", containerId, err)
		s.containerNetworkManager.TearDown(containerId)
		return nil
	}

	log.Printf("<%s> - container stopped.\n", containerId)
	return nil
}

func (s *Worker) finalizeContainer(containerId string, request *types.ContainerRequest, exitCode *int) {
	defer s.containerWg.Done()

	if *exitCode < 0 {
		*exitCode = 1
	} else if *exitCode == exitCodeSigterm {
		*exitCode = 0
	}

	err := s.containerRepo.SetContainerExitCode(containerId, *exitCode)
	if err != nil {
		log.Printf("<%s> - failed to set exit code: %v\n", containerId, err)
	}

	s.clearContainer(containerId, request, *exitCode)
}

func (s *Worker) clearContainer(containerId string, request *types.ContainerRequest, exitCode int) {
	s.containerLock.Lock()

	// De-allocate GPU devices so they are available for new containers
	if request.Gpu != "" {
		s.containerCudaManager.UnassignGPUDevices(containerId)
	}

	// Tear down container network components
	err := s.containerNetworkManager.TearDown(request.ContainerId)
	if err != nil {
		log.Printf("<%s> - failed to clean up container network: %v\n", request.ContainerId, err)
	}

	s.completedRequests <- request
	s.containerLock.Unlock()

	// Set container exit code on instance
	instance, exists := s.containerInstances.Get(containerId)
	if exists {
		instance.ExitCode = exitCode
		s.containerInstances.Set(containerId, instance)
	}

	go func() {
		// Allow for some time to pass before clearing the container. This way we can handle some last
		// minute logs or events or if the user wants to inspect the container before it's cleared.
		select {
		case <-time.After(time.Duration(s.config.Worker.TerminationGracePeriod) * time.Second):
		case <-s.ctx.Done():
		}

		// If the container is still running, stop it. This happens when a sigterm is detected.
		container, err := s.runcHandle.State(context.TODO(), containerId)
		if err == nil && container.Status == types.RuncContainerStatusRunning {
			if err := s.stopContainer(containerId, true); err != nil {
				log.Printf("<%s> - failed to stop container: %v\n", containerId, err)
			}
		}

		s.containerInstances.Delete(containerId)
		err = s.containerRepo.DeleteContainerState(containerId)
		if err != nil {
			log.Printf("<%s> - failed to remove container state: %v\n", containerId, err)
		}

		log.Printf("<%s> - finalized container shutdown.\n", containerId)
	}()
}

// Spawn a single container and stream output to stdout/stderr
func (s *Worker) RunContainer(request *types.ContainerRequest) error {
	containerId := request.ContainerId
	bundlePath := filepath.Join(s.imageMountPath, request.ImageId)

	// Pull image
	log.Printf("<%s> - lazy-pulling image: %s\n", containerId, request.ImageId)
	err := s.imageClient.PullLazy(request)
	if err != nil && request.SourceImage != nil {
		log.Printf("<%s> - lazy-pull failed, pulling source image: %s\n", containerId, *request.SourceImage)
		err = s.imageClient.PullAndArchiveImage(context.TODO(), *request.SourceImage, request.ImageId, request.SourceImageCreds)
		if err == nil {
			err = s.imageClient.PullLazy(request)
		}
	}
	if err != nil {
		return err
	}

	bindPort, err := getRandomFreePort()
	if err != nil {
		return err
	}
	log.Printf("<%s> - acquired port: %d\n", containerId, bindPort)

	// Read spec from bundle
	initialBundleSpec, _ := s.readBundleConfig(request.ImageId)

	opts := &ContainerOptions{
		BundlePath:  bundlePath,
		BindPort:    bindPort,
		InitialSpec: initialBundleSpec,
	}

	err = s.containerMountManager.SetupContainerMounts(request)
	if err != nil {
		s.containerLogger.Log(request.ContainerId, request.StubId, fmt.Sprintf("failed to setup container mounts: %v", err))
	}

	// Generate dynamic runc spec for this container
	spec, err := s.specFromRequest(request, opts)
	if err != nil {
		return err
	}
	log.Printf("<%s> - successfully created spec from request.\n", containerId)

	// Set an address (ip:port) for the pod/container in Redis. Depending on the stub type,
	// gateway may need to directly interact with this pod/container.
	containerAddr := fmt.Sprintf("%s:%d", s.podAddr, bindPort)
	err = s.containerRepo.SetContainerAddress(request.ContainerId, containerAddr)
	if err != nil {
		return err
	}
	log.Printf("<%s> - set container address.\n", containerId)

	outputChan := make(chan common.OutputMsg)
	go s.containerWg.Add(1)

	// Start the container
	go s.spawn(request, spec, outputChan, opts)

	log.Printf("<%s> - spawned successfully.\n", containerId)
	return nil
}

func (s *Worker) readBundleConfig(imageId string) (*specs.Spec, error) {
	imageConfigPath := filepath.Join(s.imageMountPath, imageId, initialSpecBaseName)

	data, err := os.ReadFile(imageConfigPath)
	if err != nil {
		return nil, err
	}

	specTemplate := strings.TrimSpace(string(data))
	var spec specs.Spec

	err = json.Unmarshal([]byte(specTemplate), &spec)
	if err != nil {
		return nil, err
	}

	return &spec, nil
}

// Generate a runc spec from a given request
func (s *Worker) specFromRequest(request *types.ContainerRequest, options *ContainerOptions) (*specs.Spec, error) {
	os.MkdirAll(filepath.Join(baseConfigPath, request.ContainerId), os.ModePerm)
	configPath := filepath.Join(baseConfigPath, request.ContainerId, specBaseName)

	spec, err := s.newSpecTemplate()
	if err != nil {
		return nil, err
	}

	spec.Process.Cwd = defaultContainerDirectory
	spec.Process.Args = request.EntryPoint
	spec.Process.Terminal = true // NOTE: This is since we are using a console writer for logging

	if s.config.Worker.RunCResourcesEnforced {
		spec.Linux.Resources.CPU = getLinuxCPU(request)
		spec.Linux.Resources.Memory = getLinuxMemory(request)
	}

	env := s.getContainerEnvironment(request, options)
	if request.Gpu != "" {
		spec.Hooks.Prestart[0].Args = append(spec.Hooks.Prestart[0].Args, configPath, "prestart")

		existingCudaFound := false
		env, existingCudaFound = s.containerCudaManager.InjectEnvVars(env, options)
		if !existingCudaFound {
			// If the container image does not have cuda libraries installed, mount cuda libs from the host
			spec.Mounts = s.containerCudaManager.InjectMounts(spec.Mounts)
		}

		// Assign n-number of GPUs to a container
		assignedGpus, err := s.containerCudaManager.AssignGPUDevices(request.ContainerId, request.GpuCount)
		if err != nil {
			return nil, err
		}
		env = append(env, fmt.Sprintf("NVIDIA_VISIBLE_DEVICES=%s", assignedGpus.String()))

		spec.Linux.Resources.Devices = append(spec.Linux.Resources.Devices, assignedGpus.devices...)

	} else {
		spec.Hooks.Prestart = nil
	}

	// We need to modify the spec to support Cedana C/R if checkpointing is enabled
	if s.checkpointingAvailable && request.CheckpointEnabled {
		s.cedanaClient.PrepareContainerSpec(spec, request.ContainerId, request.Gpu != "")
	}

	spec.Process.Env = append(spec.Process.Env, env...)
	spec.Root.Readonly = false

	var volumeCacheMap map[string]string = make(map[string]string)

	// Add bind mounts to runc spec
	for _, m := range request.Mounts {
		// Skip mountpoint storage if the local path does not exist (mounting failed)
		if m.MountType == storage.StorageModeMountPoint {
			if _, err := os.Stat(m.LocalPath); os.IsNotExist(err) {
				continue
			}
		} else {
			volumeCacheMap[filepath.Base(m.MountPath)] = m.LocalPath

			if _, err := os.Stat(m.LocalPath); os.IsNotExist(err) {
				err := os.MkdirAll(m.LocalPath, 0755)
				if err != nil {
					log.Printf("<%s> - failed to create mount directory: %v\n", request.ContainerId, err)
				}
			}
		}

		mode := "rw"
		if m.ReadOnly {
			mode = "ro"
		}

		if m.LinkPath != "" {
			err = forceSymlink(m.MountPath, m.LinkPath)
			if err != nil {
				log.Printf("<%s> - unable to symlink volume: %v", request.ContainerId, err)
			}
		}

		spec.Mounts = append(spec.Mounts, specs.Mount{
			Type:        "none",
			Source:      m.LocalPath,
			Destination: m.MountPath,
			Options:     []string{"rbind", mode},
		})
	}

	// If volume caching is enabled, set it up and add proper mounts to spec
	if s.fileCacheManager.CacheAvailable() && request.Workspace.VolumeCacheEnabled {
		err = s.fileCacheManager.EnableVolumeCaching(request.Workspace.Name, volumeCacheMap, spec)
		if err != nil {
			log.Printf("<%s> - failed to setup volume caching: %v", request.ContainerId, err)
		}
	}

	if s.checkpointingAvailable && request.CheckpointEnabled {
		os.MkdirAll(checkpointDir(request.ContainerId), os.ModePerm)

		checkpointMount := specs.Mount{
			Type:        "bind",
			Source:      checkpointDir(request.ContainerId),
			Destination: "/cedana",
			Options: []string{
				"rbind",
				"rprivate",
				"nosuid",
				"nodev",
			},
		}
		spec.Mounts = append(spec.Mounts, checkpointMount)
	}

	// Configure resolv.conf
	resolvMount := specs.Mount{
		Type:        "none",
		Source:      "/workspace/resolv.conf",
		Destination: "/etc/resolv.conf",
		Options: []string{
			"ro",
			"rbind",
			"rprivate",
			"nosuid",
			"noexec",
			"nodev",
		},
	}

	if s.config.Worker.UseHostResolvConf {
		resolvMount.Source = "/etc/resolv.conf"
	}

	spec.Mounts = append(spec.Mounts, resolvMount)

	return spec, nil
}

func (s *Worker) newSpecTemplate() (*specs.Spec, error) {
	var newSpec specs.Spec
	specTemplate := strings.TrimSpace(string(baseRuncConfigRaw))
	err := json.Unmarshal([]byte(specTemplate), &newSpec)
	if err != nil {
		return nil, err
	}
	return &newSpec, nil
}

func (s *Worker) getContainerEnvironment(request *types.ContainerRequest, options *ContainerOptions) []string {
	// Most of these env vars are required to communicate with the gateway and vice versa
	env := []string{
		fmt.Sprintf("BIND_PORT=%d", containerInnerPort),
		fmt.Sprintf("CONTAINER_HOSTNAME=%s", fmt.Sprintf("%s:%d", s.podAddr, options.BindPort)),
		fmt.Sprintf("CONTAINER_ID=%s", request.ContainerId),
		fmt.Sprintf("BETA9_GATEWAY_HOST=%s", os.Getenv("BETA9_GATEWAY_HOST")),
		fmt.Sprintf("BETA9_GATEWAY_PORT=%s", os.Getenv("BETA9_GATEWAY_PORT")),
		fmt.Sprintf("CHECKPOINT_ENABLED=%t", request.CheckpointEnabled && s.checkpointingAvailable),
		"PYTHONUNBUFFERED=1",
	}

	// Add env vars from request
	env = append(request.Env, env...)

	// Add env vars from initial spec. This would be the case for regular workers, not build workers.
	if options.InitialSpec != nil {
		env = append(options.InitialSpec.Process.Env, env...)
	}

	return env
}

// spawn a container using runc binary
func (s *Worker) spawn(request *types.ContainerRequest, spec *specs.Spec, outputChan chan common.OutputMsg, opts *ContainerOptions) {
	ctx, cancel := context.WithCancel(s.ctx)

	s.workerRepo.AddContainerToWorker(s.workerId, request.ContainerId)
	defer s.workerRepo.RemoveContainerFromWorker(s.workerId, request.ContainerId)
	defer cancel()

	exitCode := -1
	containerId := request.ContainerId

	// Unmount external s3 buckets
	defer s.containerMountManager.RemoveContainerMounts(containerId)

	// Cleanup container state and resources
	defer s.finalizeContainer(containerId, request, &exitCode)

	// Create overlayfs for container
	overlay := s.createOverlay(request, opts.BundlePath)

	containerInstance := &ContainerInstance{
		Id:         containerId,
		StubId:     request.StubId,
		BundlePath: opts.BundlePath,
		Overlay:    overlay,
		Spec:       spec,
		ExitCode:   -1,
		OutputWriter: common.NewOutputWriter(func(s string) {
			outputChan <- common.OutputMsg{
				Msg:     string(s),
				Done:    false,
				Success: false,
			}
		}),
		LogBuffer: common.NewLogBuffer(),
		Request:   request,
	}
	s.containerInstances.Set(containerId, containerInstance)

	// Every 30 seconds, update container status
	go s.updateContainerStatus(request)

	// Set worker hostname
	hostname := fmt.Sprintf("%s:%d", s.podAddr, s.runcServer.port)
	s.containerRepo.SetWorkerAddress(containerId, hostname)

	// Handle stdout/stderr from spawned container
	go s.containerLogger.CaptureLogs(containerId, outputChan)

	go func() {
		time.Sleep(time.Second)

		s.containerLock.Lock()
		defer s.containerLock.Unlock()

		_, exists := s.containerInstances.Get(containerId)
		if !exists {
			return
		}

		if _, err := s.containerRepo.GetContainerState(containerId); err != nil {
			if _, ok := err.(*types.ErrContainerStateNotFound); ok {
				log.Printf("<%s> - container state not found, returning\n", containerId)
				return
			}
		}

		// Update container status to running
		s.containerRepo.UpdateContainerStatus(containerId, types.ContainerStatusRunning, time.Duration(types.ContainerStateTtlS)*time.Second)
	}()

	// Setup container overlay filesystem
	err := containerInstance.Overlay.Setup()
	if err != nil {
		log.Printf("<%s> failed to setup overlay: %v", containerId, err)
		return
	}
	defer containerInstance.Overlay.Cleanup()
	spec.Root.Path = containerInstance.Overlay.TopLayerPath()

	// Setup container network namespace / devices
	err = s.containerNetworkManager.Setup(containerId, spec)
	if err != nil {
		log.Printf("<%s> failed to setup container network: %v", containerId, err)
		return
	}

	// Expose the bind port
	err = s.containerNetworkManager.ExposePort(containerId, opts.BindPort, containerInnerPort)
	if err != nil {
		log.Printf("<%s> failed to expose container bind port: %v", containerId, err)
		return
	}

	// Write runc config spec to disk
	configContents, err := json.MarshalIndent(spec, "", " ")
	if err != nil {
		return
	}

	configPath := filepath.Join(baseConfigPath, containerId, specBaseName)
	err = os.WriteFile(configPath, configContents, 0644)
	if err != nil {
		return
	}

	consoleWriter, err := NewConsoleWriter(containerInstance.OutputWriter)
	if err != nil {
		log.Printf("<%s> - failed to create console writer: %v\n", containerId, err)
		return
	}

	// Log metrics
	go s.workerMetrics.EmitContainerUsage(ctx, request)
	go s.eventRepo.PushContainerStartedEvent(containerId, s.workerId, request)
	defer func() { go s.eventRepo.PushContainerStoppedEvent(containerId, s.workerId, request) }()

	pid := 0
	pidChan := make(chan int, 1)

	go func() {
		// Wait for runc to start the container
		pid = <-pidChan

		// Capture resource usage (cpu/mem/gpu)
		go s.collectAndSendContainerMetrics(ctx, request, spec, pid)

		// Watch for OOM events
		go s.watchOOMEvents(ctx, containerId, outputChan)
	}()

	// Handle checkpoint creation & restore	if applicable
	restored := false
	if request.CheckpointEnabled && s.checkpointingAvailable {
		state, createCheckpoint := s.shouldCreateCheckpoint(request)

		// If checkpointing is enabled, attempt to create a checkpoint
		if createCheckpoint {
			go s.createCheckpoint(ctx, request)
		} else if state.Status == types.CheckpointStatusAvailable {
			checkpointPath := filepath.Join(s.config.Worker.Checkpointing.Storage.MountPath, state.RemoteKey)
			processState, err := s.cedanaClient.Restore(ctx, state.ContainerId, checkpointPath, &runc.CreateOpts{
				Detach:        true,
				ConsoleSocket: consoleWriter,
				ConfigPath:    configPath,
				Started:       pidChan,
			})
			if err != nil {
				log.Printf("<%s> - failed to restore checkpoint: %v\n", request.ContainerId, err)
				// TODO: if restore fails, update checkpoint state to restore_failed
			} else {
				restored = true
				log.Printf("<%s> - checkpoint found and restored, process state: %+v\n", request.ContainerId, processState)
				err = s.wait(state.ContainerId)
				if err != nil {
					log.Printf("<%s> - failed to wait for container exit: %v\n", containerId, err)
				}
			}
		}
	}

	// Invoke runc process (launch the container), if not restored from checkpoint
	if !restored {
		exitCode, err = s.runcHandle.Run(s.ctx, containerId, opts.BundlePath, &runc.CreateOpts{
			Detach:        true,
			ConsoleSocket: consoleWriter,
			ConfigPath:    configPath,
			Started:       pidChan,
		})
		if err != nil {
			log.Printf("<%s> - failed to run container: %v\n", containerId, err)
		} else {
			err = s.wait(containerId)
			if err != nil {
				log.Printf("<%s> - failed to wait for container exit: %v\n", containerId, err)
			}
		}
	}

	// Send last log message since the container has exited
	outputChan <- common.OutputMsg{
		Msg:     "",
		Done:    true,
		Success: err == nil,
	}
}

// Wait for container to exit
func (s *Worker) wait(containerId string) error {
	events, err := s.runcHandle.Events(s.ctx, containerId, runcEventsInterval)
	if err != nil {
		return err
	}

	// wait until closure
	for range events {
		// can do something with events
	}

	err = s.runcHandle.Delete(s.ctx, containerId, &runc.DeleteOpts{Force: true})
	if err != nil {
		log.Printf("<%s> - failed to delete container: %v\n", containerId, err)
		return err
	}

	return nil
}

func (s *Worker) createOverlay(request *types.ContainerRequest, bundlePath string) *common.ContainerOverlay {
	// For images that have a rootfs, set that as the root path
	// otherwise, assume runc config files are in the rootfs themselves
	rootPath := filepath.Join(bundlePath, "rootfs")
	if _, err := os.Stat(rootPath); os.IsNotExist(err) {
		rootPath = bundlePath
	}

	overlayPath := baseConfigPath
	if s.isBuildRequest(request) {
		overlayPath = "/dev/shm"
	}

	return common.NewContainerOverlay(request.ContainerId, rootPath, overlayPath)
}

// isBuildRequest checks if the sourceImage field is not-nil, which means the container request is for a build container
func (s *Worker) isBuildRequest(request *types.ContainerRequest) bool {
	return request.SourceImage != nil
}

<<<<<<< HEAD
// Waits for the container to be ready to checkpoint at the desired point in execution, ie.
// after all processes within a container have reached a checkpointable state
func (s *Worker) createCheckpoint(ctx context.Context, request *types.ContainerRequest) error {
	os.MkdirAll(filepath.Join(s.config.Worker.Checkpointing.Storage.MountPath, request.Workspace.Name), os.ModePerm)

	timeout := defaultCheckpointDeadline
	managing := false
	gpuEnabled := request.Gpu != ""

	ctx, cancel := context.WithTimeout(ctx, timeout)
	defer cancel()
=======
func (s *Worker) watchOOMEvents(ctx context.Context, containerId string, output chan common.OutputMsg) {
	seenEvents := make(map[string]struct{})
>>>>>>> 03539fac

	ticker := time.NewTicker(time.Second)
	defer ticker.Stop()

<<<<<<< HEAD
waitForReady:
	for {
		select {
		case <-ctx.Done():
			return fmt.Errorf("checkpoint deadline exceeded or container exited")
		case <-ticker.C:
			instance, exists := s.containerInstances.Get(request.ContainerId)
			if !exists {
				log.Printf("<%s> - container instance not found yet\n", request.ContainerId)
				continue
			}

			// Start managing the container with Cedana
			if !managing {
				err := s.cedanaClient.Manage(ctx, instance.Id, gpuEnabled)
				if err == nil {
					managing = true
				} else {
					log.Printf("<%s> - cedana manage failed, container may not be started yet: %+v\n", instance.Id, err)
=======
	ch, err := s.runcHandle.Events(ctx, containerId, time.Second)
	if err != nil {
		log.Printf("<%s> failed to open runc events channel: %v", containerId, err)
		return
	}

	maxTries, tries := 5, 0 // Used for re-opening the channel if it's closed
	for {
		select {
		case <-ctx.Done():
			return
		case <-ticker.C:
			seenEvents = make(map[string]struct{})
		case event, ok := <-ch:
			if !ok { // If the channel is closed, try to re-open it
				if tries == maxTries-1 {
					log.Printf("<%s> failed to watch for OOM events.", containerId)
					return
				}

				tries++
				select {
				case <-ctx.Done():
					return
				case <-time.After(time.Second):
					ch, err = s.runcHandle.Events(ctx, containerId, time.Second)
					if err != nil {
						log.Printf("<%s> failed to open runc events channel: %v", containerId, err)
					}
>>>>>>> 03539fac
				}
				continue
			}

<<<<<<< HEAD
			// Check if the endpoint is ready for checkpoint by verifying the existence of the file
			readyFilePath := fmt.Sprintf("/tmp/%s/cedana/READY_FOR_CHECKPOINT", instance.Id)
			if _, err := os.Stat(readyFilePath); err == nil {
				log.Printf("<%s> - endpoint is ready for checkpoint.\n", instance.Id)
				break waitForReady
			} else {
				log.Printf("<%s> - endpoint not ready for checkpoint.\n", instance.Id)
			}

		}
	}

	// Proceed to create the checkpoint
	checkpointPath, err := s.cedanaClient.Checkpoint(ctx, request.ContainerId)
	if err != nil {
		log.Printf("<%s> - cedana checkpoint failed: %+v\n", request.ContainerId, err)

		s.containerRepo.UpdateCheckpointState(request.Workspace.Name, request.StubId, &types.CheckpointState{
			Status:      types.CheckpointStatusCheckpointFailed,
			ContainerId: request.ContainerId,
			StubId:      request.StubId,
		})
		return err
	}

	// Move compressed checkpoint file to long-term storage directory
	remoteKey := filepath.Join(request.Workspace.Name, filepath.Base(checkpointPath))
	err = copyFile(checkpointPath, filepath.Join(s.config.Worker.Checkpointing.Storage.MountPath, remoteKey))
	if err != nil {
		log.Printf("<%s> - failed to copy checkpoint to storage: %v\n", request.ContainerId, err)
		return err
	}

	// TODO: Delete checkpoint files from local disk in /tmp

	log.Printf("<%s> - checkpoint created successfully\n", request.ContainerId)
	return s.containerRepo.UpdateCheckpointState(request.Workspace.Name, request.StubId, &types.CheckpointState{
		Status:      types.CheckpointStatusAvailable,
		ContainerId: request.ContainerId, // We store this as a reference to the container that we initially checkpointed
		StubId:      request.StubId,
		RemoteKey:   remoteKey,
	})
}

// shouldCreateCheckpoint checks if a checkpoint should be created for a given container
// NOTE: this currently only works for deployments since functions can run multiple containers
func (s *Worker) shouldCreateCheckpoint(request *types.ContainerRequest) (types.CheckpointState, bool) {
	if !s.checkpointingAvailable || !request.CheckpointEnabled {
		return types.CheckpointState{}, false
	}

	state, err := s.containerRepo.GetCheckpointState(request.Workspace.Name, request.StubId)
	if err != nil {
		if _, ok := err.(*types.ErrCheckpointNotFound); !ok {
			return types.CheckpointState{}, false
		}

		// If checkpoint not found, we can proceed to create one
		return types.CheckpointState{Status: types.CheckpointStatusNotFound}, true
	}

	return *state, false
=======
			if _, ok := seenEvents[event.Type]; ok {
				continue
			}

			seenEvents[event.Type] = struct{}{}

			if event.Type == "oom" {
				output <- common.OutputMsg{
					Msg: fmt.Sprintln("[ERROR] A process in the container was killed due to out-of-memory conditions."),
				}
			}
		}
	}
>>>>>>> 03539fac
}<|MERGE_RESOLUTION|>--- conflicted
+++ resolved
@@ -20,22 +20,14 @@
 )
 
 const (
-<<<<<<< HEAD
 	baseConfigPath            string        = "/tmp"
 	defaultContainerDirectory string        = "/mnt/code"
+	specBaseName              string        = "config.json"
+	initialSpecBaseName       string        = "initial_config.json"
+	runcEventsInterval        time.Duration = 5 * time.Second
 	containerInnerPort        int           = 8001 // XXX: Use fixed port in the container namespace for restores
 	exitCodeSigterm           int           = 143  // Means the container received a SIGTERM by the underlying operating system
 	exitCodeSigkill           int           = 137  // Means the container received a SIGKILL by the underlying operating system
-	runcEventsInterval        time.Duration = 5 * time.Second
-=======
-	baseConfigPath            string = "/tmp"
-	defaultContainerDirectory string = "/mnt/code"
-	specBaseName              string = "config.json"
-	initialSpecBaseName       string = "initial_config.json"
-
-	exitCodeSigterm int = 143 // Means the container received a SIGTERM by the underlying operating system
-	exitCodeSigkill int = 137 // Means the container received a SIGKILL by the underlying operating system
->>>>>>> 03539fac
 )
 
 //go:embed base_runc_config.json
@@ -640,47 +632,12 @@
 	return request.SourceImage != nil
 }
 
-<<<<<<< HEAD
-// Waits for the container to be ready to checkpoint at the desired point in execution, ie.
-// after all processes within a container have reached a checkpointable state
-func (s *Worker) createCheckpoint(ctx context.Context, request *types.ContainerRequest) error {
-	os.MkdirAll(filepath.Join(s.config.Worker.Checkpointing.Storage.MountPath, request.Workspace.Name), os.ModePerm)
-
-	timeout := defaultCheckpointDeadline
-	managing := false
-	gpuEnabled := request.Gpu != ""
-
-	ctx, cancel := context.WithTimeout(ctx, timeout)
-	defer cancel()
-=======
 func (s *Worker) watchOOMEvents(ctx context.Context, containerId string, output chan common.OutputMsg) {
 	seenEvents := make(map[string]struct{})
->>>>>>> 03539fac
 
 	ticker := time.NewTicker(time.Second)
 	defer ticker.Stop()
 
-<<<<<<< HEAD
-waitForReady:
-	for {
-		select {
-		case <-ctx.Done():
-			return fmt.Errorf("checkpoint deadline exceeded or container exited")
-		case <-ticker.C:
-			instance, exists := s.containerInstances.Get(request.ContainerId)
-			if !exists {
-				log.Printf("<%s> - container instance not found yet\n", request.ContainerId)
-				continue
-			}
-
-			// Start managing the container with Cedana
-			if !managing {
-				err := s.cedanaClient.Manage(ctx, instance.Id, gpuEnabled)
-				if err == nil {
-					managing = true
-				} else {
-					log.Printf("<%s> - cedana manage failed, container may not be started yet: %+v\n", instance.Id, err)
-=======
 	ch, err := s.runcHandle.Events(ctx, containerId, time.Second)
 	if err != nil {
 		log.Printf("<%s> failed to open runc events channel: %v", containerId, err)
@@ -710,12 +667,63 @@
 					if err != nil {
 						log.Printf("<%s> failed to open runc events channel: %v", containerId, err)
 					}
->>>>>>> 03539fac
 				}
 				continue
 			}
 
-<<<<<<< HEAD
+			if _, ok := seenEvents[event.Type]; ok {
+				continue
+			}
+
+			seenEvents[event.Type] = struct{}{}
+
+			if event.Type == "oom" {
+				output <- common.OutputMsg{
+					Msg: fmt.Sprintln("[ERROR] A process in the container was killed due to out-of-memory conditions."),
+				}
+			}
+		}
+	}
+}
+
+// Waits for the container to be ready to checkpoint at the desired point in execution, ie.
+// after all processes within a container have reached a checkpointable state
+func (s *Worker) createCheckpoint(ctx context.Context, request *types.ContainerRequest) error {
+	os.MkdirAll(filepath.Join(s.config.Worker.Checkpointing.Storage.MountPath, request.Workspace.Name), os.ModePerm)
+
+	timeout := defaultCheckpointDeadline
+	managing := false
+	gpuEnabled := request.Gpu != ""
+
+	ctx, cancel := context.WithTimeout(ctx, timeout)
+	defer cancel()
+
+	ticker := time.NewTicker(time.Second)
+	defer ticker.Stop()
+
+waitForReady:
+	for {
+		select {
+		case <-ctx.Done():
+			return fmt.Errorf("checkpoint deadline exceeded or container exited")
+		case <-ticker.C:
+			instance, exists := s.containerInstances.Get(request.ContainerId)
+			if !exists {
+				log.Printf("<%s> - container instance not found yet\n", request.ContainerId)
+				continue
+			}
+
+			// Start managing the container with Cedana
+			if !managing {
+				err := s.cedanaClient.Manage(ctx, instance.Id, gpuEnabled)
+				if err == nil {
+					managing = true
+				} else {
+					log.Printf("<%s> - cedana manage failed, container may not be started yet: %+v\n", instance.Id, err)
+				}
+				continue
+			}
+
 			// Check if the endpoint is ready for checkpoint by verifying the existence of the file
 			readyFilePath := fmt.Sprintf("/tmp/%s/cedana/READY_FOR_CHECKPOINT", instance.Id)
 			if _, err := os.Stat(readyFilePath); err == nil {
@@ -778,19 +786,4 @@
 	}
 
 	return *state, false
-=======
-			if _, ok := seenEvents[event.Type]; ok {
-				continue
-			}
-
-			seenEvents[event.Type] = struct{}{}
-
-			if event.Type == "oom" {
-				output <- common.OutputMsg{
-					Msg: fmt.Sprintln("[ERROR] A process in the container was killed due to out-of-memory conditions."),
-				}
-			}
-		}
-	}
->>>>>>> 03539fac
 }