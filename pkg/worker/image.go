--- conflicted
+++ resolved
@@ -177,24 +177,18 @@
 		sourcePath := fmt.Sprintf("images/%s.clip", imageId)
 		sourceOffset := int64(0)
 
-<<<<<<< HEAD
 		// Create constant backoff
 		b := backoff.NewConstantBackOff(300 * time.Millisecond)
 		imageLocked := false
-=======
-		// If the image archive is already cached in memory (in blobcache), then we can use that as the local cache path
-		baseBlobFsContentPath := fmt.Sprintf("%s/%s", baseFileCachePath, sourcePath)
-		if _, err := os.Stat(baseBlobFsContentPath); err == nil && c.cacheClient.IsPathCachedNearby(ctx, "/"+sourcePath) {
-			localCachePath = baseBlobFsContentPath
-		} else if c.cacheClient.HostsAvailable() {
-			pullStartTime := time.Now()
-			outputLogger.Info(fmt.Sprintf("Image <%s> not found in worker region, caching nearby\n", imageId))
->>>>>>> 6c0a9d46
 
 		operation := func() error {
 			baseBlobFsContentPath := fmt.Sprintf("%s/%s", baseFileCachePath, sourcePath)
 			if _, err := os.Stat(baseBlobFsContentPath); err == nil && c.cacheClient.IsPathCachedNearby(ctx, "/"+sourcePath) {
 				localCachePath = baseBlobFsContentPath
+				return nil
+			}
+
+			if !c.cacheClient.HostsAvailable() {
 				return nil
 			}
 
