--- conflicted
+++ resolved
@@ -193,8 +193,7 @@
 			sourcePath := fmt.Sprintf("/images/%s.clip", imageId)
 
 			// Create constant backoff
-			b := backoff.NewConstantBackOff(300 * time.Millisecond)
-			imageLocked := false
+			b := backoff.NewConstantBackOff(pullLazyBackoff)
 
 			operation := func() error {
 				baseBlobFsContentPath := fmt.Sprintf("%s/%s", baseFileCachePath, sourcePath)
@@ -208,16 +207,6 @@
 				}
 
 				pullStartTime := time.Now()
-
-<<<<<<< HEAD
-				// If the image was previously locked, don't try to cache it again, just wait until the caching is complete
-				if imageLocked {
-					return errors.New("image locked")
-				}
-=======
-		// Create constant backoff
-		b := backoff.NewConstantBackOff(pullLazyBackoff)
->>>>>>> 0e7f76f8
 
 				_, err := c.cacheClient.StoreContentFromFUSE(struct {
 					Path string
@@ -232,7 +221,7 @@
 				})
 				if err != nil {
 					if err == blobcache.ErrUnableToAcquireLock {
-						imageLocked = true
+						log.Error().Str("image_id", imageId).Msg("unable to acquire lock on image, retrying...")
 						return err
 					}
 
@@ -246,7 +235,6 @@
 				return nil
 			}
 
-<<<<<<< HEAD
 			// Run with context
 			err := backoff.RetryNotify(operation, backoff.WithContext(b, ctx),
 				func(err error, d time.Duration) {
@@ -254,29 +242,6 @@
 				})
 			if err != nil {
 				outputLogger.Info(fmt.Sprintf("Giving up on caching image <%s>: %v\n", imageId, err))
-=======
-			pullStartTime := time.Now()
-
-			_, err := c.cacheClient.StoreContentFromFUSE(struct {
-				Path string
-			}{
-				Path: sourcePath,
-			}, struct {
-				RoutingKey string
-				Lock       bool
-			}{
-				RoutingKey: sourcePath,
-				Lock:       true,
-			})
-			if err != nil {
-				if err == blobcache.ErrUnableToAcquireLock {
-					log.Error().Str("image_id", imageId).Msg("unable to acquire lock on image, retrying...")
-					return err
-				}
-
-				outputLogger.Error(fmt.Sprintf("Failed to cache image in worker's region <%s>: %v\n", imageId, err))
-				return backoff.Permanent(err)
->>>>>>> 0e7f76f8
 			}
 		}
 		elapsed = time.Since(startTime)
