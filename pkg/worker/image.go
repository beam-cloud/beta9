--- conflicted
+++ resolved
@@ -151,12 +151,8 @@
 		if _, err := os.Stat(baseBlobFsContentPath); err == nil && c.cacheClient.IsPathCachedNearby(ctx, "/"+sourcePath) {
 			localCachePath = baseBlobFsContentPath
 		} else {
-<<<<<<< HEAD
 			pullStartTime := time.Now()
-			c.logger.Log(request.ContainerId, request.StubId, "image <%s> not found in cache, caching nearby", imageId)
-=======
 			outputLogger.Info(fmt.Sprintf("Image <%s> not found in worker region, caching nearby\n", imageId))
->>>>>>> 3e314d24
 
 			// Otherwise, lets cache it in a nearby blobcache host
 			_, err := c.cacheClient.StoreContentFromSource(sourcePath, sourceOffset)
@@ -372,7 +368,6 @@
 
 	dest := fmt.Sprintf("oci:%s:%s", baseImage.Repo, baseImage.Tag)
 
-<<<<<<< HEAD
 	imageBytes, err := c.skopeoClient.InspectSizeInBytes(ctx, *request.BuildOptions.SourceImage, request.BuildOptions.SourceImageCreds)
 	if err != nil {
 		log.Warn().Err(err).Msg("unable to inspect image size")
@@ -381,11 +376,7 @@
 
 	outputLogger.Info(fmt.Sprintf("Copying image (size: %.2f MB)...\n", imageSizeMB))
 	startTime := time.Now()
-	err = c.skopeoClient.Copy(ctx, *request.BuildOptions.SourceImage, dest, request.BuildOptions.SourceImageCreds)
-=======
-	outputLogger.Info("Pulling image...\n")
 	err = c.skopeoClient.Copy(ctx, *request.BuildOptions.SourceImage, dest, request.BuildOptions.SourceImageCreds, outputLogger)
->>>>>>> 3e314d24
 	if err != nil {
 		return err
 	}
