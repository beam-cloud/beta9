--- conflicted
+++ resolved
@@ -271,11 +271,7 @@
 
 func (c *ContainerNvidiaManager) InjectMounts(mounts []specs.Mount) []specs.Mount {
 	// /usr/local/cuda already points to the installed CUDA lib in the worker
-<<<<<<< HEAD
-  // XXX: Could remove hardcoded defaultContainerCudaVersion from this file
-=======
 	// XXX: Could remove hardcoded defaultContainerCudaVersion from this file
->>>>>>> 6d259b57
 	cudaPaths := []string{"/usr/local/cuda", "/usr/local/nvidia/lib64"}
 
 	for _, path := range cudaPaths {
