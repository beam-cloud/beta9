--- conflicted
+++ resolved
@@ -13,11 +13,7 @@
 )
 
 var (
-<<<<<<< HEAD
-	defaultContainerCudaVersion string   = "11.8"
-=======
 	defaultContainerCudaVersion string   = "12.4"
->>>>>>> 85cfbac3
 	defaultContainerPath        []string = []string{"/usr/local/sbin", "/usr/local/bin", "/usr/sbin", "/usr/bin", "/sbin", "/bin"}
 	defaultContainerLibrary     []string = []string{"/usr/lib/x86_64-linux-gnu", "/usr/lib/worker/x86_64-linux-gnu", "/usr/local/nvidia/lib64"}
 )
@@ -275,7 +271,7 @@
 
 func (c *ContainerNvidiaManager) InjectMounts(mounts []specs.Mount) []specs.Mount {
 	// /usr/local/cuda already points to the installed CUDA lib in the worker
-  // XXX: Could remove hardcoded defaultContainerCudaVersion from this file
+	// XXX: Could remove hardcoded defaultContainerCudaVersion from this file
 	cudaPaths := []string{"/usr/local/cuda", "/usr/local/nvidia/lib64"}
 
 	for _, path := range cudaPaths {
