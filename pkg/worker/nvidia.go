package worker

import (
	"fmt"
	"os"
	"slices"
	"strings"
	"syscall"

	"github.com/rs/zerolog/log"

	common "github.com/beam-cloud/beta9/pkg/common"
	"github.com/opencontainers/runtime-spec/specs-go"
	"gvisor.dev/gvisor/pkg/sync"
)

var (
	defaultContainerCudaVersion string   = "12.4"
	defaultContainerPath        []string = []string{"/usr/local/sbin", "/usr/local/bin", "/usr/sbin", "/usr/bin", "/sbin", "/bin"}
	defaultContainerLibrary     []string = []string{"/usr/lib/x86_64-linux-gnu", "/usr/lib/worker/x86_64-linux-gnu", "/usr/local/nvidia/lib64"}
)

type GPUManager interface {
	AssignGPUDevices(containerId string, gpuCount uint32) (*AssignedGpuDevices, error)
	GetContainerGPUDevices(containerId string) []int
	UnassignGPUDevices(containerId string)
	InjectEnvVars(env []string) ([]string, bool)
	InjectMounts(mounts []specs.Mount) []specs.Mount
}

type ContainerNvidiaManager struct {
	gpuAllocationMap *common.SafeMap[[]int]
	gpuCount         uint32
	mu               sync.Mutex
	statFunc         func(path string, stat *syscall.Stat_t) (err error)
	infoClient       GPUInfoClient
}

func NewContainerNvidiaManager(gpuCount uint32) GPUManager {
	return &ContainerNvidiaManager{
		gpuAllocationMap: common.NewSafeMap[[]int](),
		gpuCount:         gpuCount,
		mu:               sync.Mutex{},
		statFunc:         syscall.Stat,
		infoClient:       &NvidiaInfoClient{},
	}
}

type AssignedGpuDevices struct {
	devices []specs.LinuxDeviceCgroup
	visible string // Visible devices (for NVIDIA_VISIBLE_DEVICES env var)
}

func (d *AssignedGpuDevices) String() string {
	return d.visible
}

func (c *ContainerNvidiaManager) UnassignGPUDevices(containerId string) {
	c.gpuAllocationMap.Delete(containerId)
}

func (c *ContainerNvidiaManager) AssignGPUDevices(containerId string, gpuCount uint32) (*AssignedGpuDevices, error) {
	gpuIds, err := c.chooseDevices(containerId, gpuCount)
	if err != nil {
		return nil, err
	}

	// Device cgroup rules for the specific GPUs
	var devices []specs.LinuxDeviceCgroup
	var visibleGPUs []string // To collect the IDs for NVIDIA_VISIBLE_DEVICES

	for _, gpuId := range gpuIds {
		gpuDeviceNode := fmt.Sprintf("/dev/nvidia%d", gpuId)

		majorNum, err := c.getDeviceMajorNumber(gpuDeviceNode)
		if err != nil {
			return nil, err
		}

		minorNum, err := c.getDeviceMinorNumber(gpuDeviceNode)
		if err != nil {
			return nil, err
		}

		// Add the specific GPU device node
		devices = append(devices, specs.LinuxDeviceCgroup{
			Allow:  true,
			Type:   "c",
			Major:  majorNum,
			Minor:  minorNum,
			Access: "rwm",
		})

		// Collect GPU IDs for NVIDIA_VISIBLE_DEVICES
		visibleGPUs = append(visibleGPUs, fmt.Sprintf("%d", gpuId))
	}

	// Assuming control and UVM devices are shared across all GPUs and required
	majorNum, err := c.getDeviceMajorNumber("/dev/nvidiactl")
	if err != nil {
		return nil, err
	}

	minorNum, err := c.getDeviceMinorNumber("/dev/nvidiactl")
	if err != nil {
		return nil, err
	}
	devices = append(devices, specs.LinuxDeviceCgroup{
		Allow:  true,
		Type:   "c",
		Major:  majorNum,
		Minor:  minorNum,
		Access: "rwm",
	})

	// Join the GPU IDs with commas for the NVIDIA_VISIBLE_DEVICES variable
	visible := strings.Join(visibleGPUs, ",")

	return &AssignedGpuDevices{
		visible: visible,
		devices: devices,
	}, nil
}

func (c *ContainerNvidiaManager) GetContainerGPUDevices(containerId string) []int {
	gpuDevices, ok := c.gpuAllocationMap.Get(containerId)
	if !ok {
		return []int{}
	}

	return gpuDevices
}

func (c *ContainerNvidiaManager) chooseDevices(containerId string, requestedGpuCount uint32) ([]int, error) {
	c.mu.Lock()
	defer c.mu.Unlock()

	currentAllocations := make(map[int]bool)
	c.gpuAllocationMap.Range(func(_ string, value []int) bool {
		for _, gpuId := range value {
			currentAllocations[gpuId] = true
		}
		return true // Continue iteration
	})

	availableDevices, err := c.infoClient.AvailableGPUDevices()
	if err != nil {
		return nil, err
	}

	allocableDevices := []int{}
	// Find available GPUs and allocate to the current container
	if len(currentAllocations) < len(availableDevices) {
		for _, gpuId := range availableDevices {
			if !currentAllocations[gpuId] {
				allocableDevices = append(allocableDevices, gpuId)
			}
		}
	}

	// Check if we managed to allocate the requested number of GPUs
	if len(allocableDevices) < int(requestedGpuCount) {
		return nil, fmt.Errorf("not enough GPUs available, requested: %d, allocable: %d out of %d", requestedGpuCount, int(c.gpuCount)-len(allocableDevices), len(availableDevices))
	}

	// Allocate the requested number of GPUs
	devicesToAllocate := allocableDevices[:requestedGpuCount]

	// Save the allocation in the SafeMap
	c.gpuAllocationMap.Set(containerId, devicesToAllocate)

	return devicesToAllocate, nil
}

// getDeviceMajorNumber returns the major device number for the given device node path
func (c *ContainerNvidiaManager) getDeviceMajorNumber(devicePath string) (*int64, error) {
	stat := syscall.Stat_t{}
	if err := c.statFunc(devicePath, &stat); err != nil {
		return nil, err
	}

	major := int64(major(uint64(stat.Rdev))) // Extract major number
	return &major, nil
}

// getDeviceMinorNumber returns the minor device number for the given device node path
func (c *ContainerNvidiaManager) getDeviceMinorNumber(devicePath string) (*int64, error) {
	stat := syscall.Stat_t{}
	if err := c.statFunc(devicePath, &stat); err != nil {
		return nil, err
	}

	minor := int64(minor(uint64(stat.Rdev))) // Extract minor number
	return &minor, nil
}

// major extracts the major device number from the raw device number
func major(dev uint64) uint64 {
	return (dev >> 8) & 0xfff
}

// minor extracts the minor device number from the raw device number
func minor(dev uint64) uint64 {
	return (dev & 0xff) | ((dev >> 12) & 0xfff00)
}

func (c *ContainerNvidiaManager) InjectEnvVars(env []string) ([]string, bool) {
	existingCudaFound := false
	cudaEnvVarDefaults := map[string]string{
		"NVIDIA_DRIVER_CAPABILITIES": "all",
		"NVIDIA_REQUIRE_CUDA":        "",
		"NVARCH":                     "",
		"NV_CUDA_COMPAT_PACKAGE":     "",
		"NV_CUDA_CUDART_VERSION":     "",
		"CUDA_VERSION":               "",
		"GPU_TYPE":                   "",
		"CUDA_HOME":                  fmt.Sprintf("/usr/local/cuda-%s", defaultContainerCudaVersion),
	}

	imageEnvVars := make(map[string]string)
	for _, m := range env {

		// Only split on the first "=" in the env var
		// incase the value has any "=" in it
		splitVar := strings.SplitN(m, "=", 2)
		if len(splitVar) < 2 {
			continue
		}

		name := splitVar[0]
		value := splitVar[1]
		imageEnvVars[name] = value
	}

	cudaVersion := defaultContainerCudaVersion
	existingCudaVersion, existingCudaFound := imageEnvVars["CUDA_VERSION"]
	if existingCudaFound {
		splitVersion := strings.Split(existingCudaVersion, ".")
		if len(splitVersion) >= 2 {
<<<<<<< HEAD
			cudaVersion = splitVersion[0] + "." + splitVersion[1]
=======
			major := splitVersion[0]
			minor := splitVersion[1]
			cudaVersion = fmt.Sprintf("%s.%s", major, minor)
>>>>>>> 573d1ccf
			log.Info().Str("cuda_version", existingCudaVersion).Str("formatted_version", cudaVersion).Msg("found existing cuda version in container image")
		}
		cudaEnvVarDefaults["CUDA_HOME"] = fmt.Sprintf("/usr/local/cuda-%s", cudaVersion)
	}

	// Keep existing image values, otherwise use host values, fall back to defaults if neither exists
	for key, defaultValue := range cudaEnvVarDefaults {
		hostValue := os.Getenv(key)
		switch {
		case imageEnvVars[key] != "":
			continue
		case hostValue != "":
			imageEnvVars[key] = hostValue
		case defaultValue != "":
			imageEnvVars[key] = defaultValue
		}
	}

	mergePaths("PATH", imageEnvVars, append(defaultContainerPath, fmt.Sprintf("/usr/local/cuda-%s/bin", cudaVersion)))
	mergePaths("LD_LIBRARY_PATH", imageEnvVars, append(defaultContainerLibrary, fmt.Sprintf("/usr/local/cuda-%s/targets/x86_64-linux/lib", cudaVersion)))

	modifiedEnv := make([]string, 0, len(imageEnvVars))
	for key, value := range imageEnvVars {
		modifiedEnv = append(modifiedEnv, fmt.Sprintf("%s=%s", key, value))
	}

	return modifiedEnv, existingCudaFound
}

func mergePaths(pathName string, initEnv map[string]string, mergeIn []string) {
	if initEnv[pathName] == "" {
		initEnv[pathName] = strings.Join(mergeIn, ":")
		return
	}

	existingPath := initEnv[pathName]
	pathMembers := strings.Split(existingPath, ":")

	// Add paths to be merged in AFTER the existing paths so that the existing paths take precedence
	for _, path := range mergeIn {
		if !slices.Contains(pathMembers, path) {
			pathMembers = append(pathMembers, path)
		}
	}

	initEnv[pathName] = strings.Join(pathMembers, ":")
}

func (c *ContainerNvidiaManager) InjectMounts(mounts []specs.Mount) []specs.Mount {
	cudaPaths := []string{fmt.Sprintf("/usr/local/cuda-%s", defaultContainerCudaVersion), "/usr/local/nvidia/lib64"}

	for _, path := range cudaPaths {
		if _, err := os.Stat(path); os.IsNotExist(err) {
			continue
		}

		mounts = append(mounts, []specs.Mount{
			{
				Type:        "bind",
				Source:      path,
				Destination: path,
				Options: []string{
					"rbind",
					"rprivate",
					"nosuid",
					"nodev",
					"rw",
				},
			},
		}...)
	}

	return mounts
}<|MERGE_RESOLUTION|>--- conflicted
+++ resolved
@@ -237,13 +237,9 @@
 	if existingCudaFound {
 		splitVersion := strings.Split(existingCudaVersion, ".")
 		if len(splitVersion) >= 2 {
-<<<<<<< HEAD
-			cudaVersion = splitVersion[0] + "." + splitVersion[1]
-=======
 			major := splitVersion[0]
 			minor := splitVersion[1]
 			cudaVersion = fmt.Sprintf("%s.%s", major, minor)
->>>>>>> 573d1ccf
 			log.Info().Str("cuda_version", existingCudaVersion).Str("formatted_version", cudaVersion).Msg("found existing cuda version in container image")
 		}
 		cudaEnvVarDefaults["CUDA_HOME"] = fmt.Sprintf("/usr/local/cuda-%s", cudaVersion)
