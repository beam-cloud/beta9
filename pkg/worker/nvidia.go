--- conflicted
+++ resolved
@@ -217,11 +217,7 @@
 		"CUDA_HOME":                  fmt.Sprintf("/usr/local/cuda-%s", defaultContainerCudaVersion),
 	}
 
-<<<<<<< HEAD
-	initialEnvVars := make(map[string]string)
-=======
 	imageEnvVars := make(map[string]string)
->>>>>>> 04a19852
 	for _, m := range env {
 
 		// Only split on the first "=" in the env var
@@ -233,11 +229,7 @@
 
 		name := splitVar[0]
 		value := splitVar[1]
-<<<<<<< HEAD
-		initialEnvVars[name] = value
-=======
 		imageEnvVars[name] = value
->>>>>>> 04a19852
 	}
 
 	cudaVersion := defaultContainerCudaVersion
@@ -251,24 +243,6 @@
 		cudaEnvVarDefaults["CUDA_HOME"] = fmt.Sprintf("/usr/local/cuda-%s", cudaVersion)
 	}
 
-<<<<<<< HEAD
-	// FIXME: if we detect that some cuda env vars are set is it safe to set any from the host?
-	// should we have a guard here that says: if !existingCudaFound {
-	for _, key := range cudaEnvVarNames {
-		// Get the env var from the host if its not already set in the container image
-		if _, exists := initialEnvVars[key]; !exists {
-			if value := os.Getenv(key); value != "" {
-				initialEnvVars[key] = value
-			}
-		}
-	}
-
-	mergePaths("PATH", initialEnvVars, append(defaultContainerPath, fmt.Sprintf("/usr/local/cuda-%s/bin", cudaVersion)))
-	mergePaths("LD_LIBRARY_PATH", initialEnvVars, append(defaultContainerLibrary, fmt.Sprintf("/usr/local/cuda-%s/targets/x86_64-linux/lib", cudaVersion)))
-
-	modifiedEnv := make([]string, 0, len(initialEnvVars))
-	for key, value := range initialEnvVars {
-=======
 	// Keep existing image values, otherwise use host values, fall back to defaults if neither exists
 	for key, defaultValue := range cudaEnvVarDefaults {
 		hostValue := os.Getenv(key)
@@ -287,13 +261,11 @@
 
 	modifiedEnv := make([]string, 0, len(imageEnvVars))
 	for key, value := range imageEnvVars {
->>>>>>> 04a19852
 		modifiedEnv = append(modifiedEnv, fmt.Sprintf("%s=%s", key, value))
 	}
 
 	return modifiedEnv, existingCudaFound
 }
-<<<<<<< HEAD
 
 func mergePaths(pathName string, initEnv map[string]string, mergeIn []string) {
 	if initEnv[pathName] == "" {
@@ -304,18 +276,6 @@
 	existingPath := initEnv[pathName]
 	pathMembers := strings.Split(existingPath, ":")
 
-=======
-
-func mergePaths(pathName string, initEnv map[string]string, mergeIn []string) {
-	if initEnv[pathName] == "" {
-		initEnv[pathName] = strings.Join(mergeIn, ":")
-		return
-	}
-
-	existingPath := initEnv[pathName]
-	pathMembers := strings.Split(existingPath, ":")
-
->>>>>>> 04a19852
 	// Add paths to be merged in AFTER the existing paths so that the existing paths take precedence
 	for _, path := range mergeIn {
 		if !slices.Contains(pathMembers, path) {
