package worker

import (
	"context"
	"fmt"
	"os"
	"os/exec"
	"path/filepath"
	"strconv"
	"strings"

	types "github.com/beam-cloud/beta9/pkg/types"
	"github.com/beam-cloud/go-runc"
	"github.com/rs/zerolog/log"
)

const (
	minNvidiaDriverVersion = 570
)

type NvidiaCRIUManager struct {
	runcHandle      runc.Runc
	cpStorageConfig types.CheckpointStorageConfig
	gpuCnt          int
	available       bool
}

func InitializeNvidiaCRIU(ctx context.Context, config types.CRIUConfig) (CRIUManager, error) {
	gpuCnt := 0
	var err error
	gpuCntEnv := os.Getenv(gpuCntEnvKey)
	if gpuCntEnv != "" {
		gpuCnt, err = strconv.Atoi(gpuCntEnv)
		if err != nil {
			return nil, fmt.Errorf("failed to parse GPU_COUNT: %v", err)
		}
	}

	available := crCompatible(gpuCnt)

	runcHandle := runc.Runc{}
	return &NvidiaCRIUManager{runcHandle: runcHandle, cpStorageConfig: config.Storage, gpuCnt: gpuCnt, available: available}, nil
}

func (c *NvidiaCRIUManager) CreateCheckpoint(ctx context.Context, request *types.ContainerRequest, onComplete func(request *types.ContainerRequest, err error)) (string, error) {
	checkpointDir := fmt.Sprintf("/tmp/checkpoint-%s", request.StubId) // Create a temporary directory for the checkpoint
	os.RemoveAll(checkpointDir)
	os.MkdirAll(checkpointDir, 0700)

	// Create checkpoint in temp directory
	err := c.runcHandle.Checkpoint(ctx, request.ContainerId, &runc.CheckpointOpts{
		AllowOpenTCP: true,
		LeaveRunning: true,
		SkipInFlight: true,
		LinkRemap:    true,
<<<<<<< HEAD
		ImagePath:    checkpointDir,
=======
		ImagePath:    checkpointPath,
		Cgroups:      runc.Soft,
>>>>>>> 2f882831
	})
	if err != nil {
		os.RemoveAll(checkpointDir)
		return "", err
	}

	// Create archive and store it asynchronously
	archivePath := fmt.Sprintf("%s/%s.tar", c.cpStorageConfig.MountPath, request.StubId)
	go func() {
		localArchive := fmt.Sprintf("/tmp/%s.tar", request.StubId)
		err := createTar(checkpointDir, localArchive)
		if err != nil {
			log.Error().Err(err).
				Str("temp_dir", checkpointDir).
				Str("local_archive", localArchive).
				Str("stub_id", request.StubId).
				Msg("failed to create checkpoint tarball")
			os.RemoveAll(checkpointDir)
			onComplete(request, err)
			return
		}

		// Copy to distributed filesystem
		err = copyFile(localArchive, archivePath)
		if err != nil {
			log.Error().Err(err).
				Str("local_archive", localArchive).
				Str("archive_path", archivePath).
				Str("stub_id", request.StubId).
				Msg("failed to copy checkpoint tarball to storage")
		} else {
			log.Info().
				Str("temp_dir", checkpointDir).
				Str("archive_path", archivePath).
				Str("stub_id", request.StubId).
				Msg("checkpoint tarballed and stored")
		}

		// Clean up
		os.Remove(localArchive)
		os.RemoveAll(checkpointDir)
		onComplete(request, err)
	}()

	return archivePath, nil
}

func (c *NvidiaCRIUManager) RestoreCheckpoint(ctx context.Context, opts *RestoreOpts) (int, error) {
	bundlePath := filepath.Dir(opts.configPath)
	tarballPath := fmt.Sprintf("%s/%s.tar", c.cpStorageConfig.MountPath, opts.request.StubId)

	// Create a temporary directory for the restore operation
	tempDir, err := os.MkdirTemp("", fmt.Sprintf("restore-%s-", opts.request.StubId))
	if err != nil {
		return -1, fmt.Errorf("failed to create temp directory for restore: %v", err)
	}
	defer os.RemoveAll(tempDir)

<<<<<<< HEAD
	// Untar checkpoint from tarball to temp directory
	err = untarTar(tarballPath, tempDir)
	if err != nil {
		return -1, fmt.Errorf("failed to untar checkpoint: %v", err)
	}

	exitCode, err := c.runcHandle.Restore(ctx, opts.request.ContainerId, bundlePath, &runc.RestoreOpts{
		CheckpointOpts: runc.CheckpointOpts{
			AllowOpenTCP: true,
			ImagePath:    tempDir,
=======
	exitCode, err := c.runcHandle.Restore(ctx, opts.request.ContainerId, bundlePath, &runc.RestoreOpts{
		CheckpointOpts: runc.CheckpointOpts{
			AllowOpenTCP: true,
			LinkRemap:    true,
			// Logs, irmap cache, sockets for lazy server and other go to working dir
			WorkDir:      workDir,
			ImagePath:    imagePath,
>>>>>>> 2f882831
			OutputWriter: opts.runcOpts.OutputWriter,
			Cgroups:      runc.Soft,
		},
		Started: opts.runcOpts.Started,
	})
	if err != nil {
		return -1, err
	}

	return exitCode, nil
}

func (c *NvidiaCRIUManager) Available() bool {
	return c.available
}

func (c *NvidiaCRIUManager) Run(ctx context.Context, request *types.ContainerRequest, bundlePath string, runcOpts *runc.CreateOpts) (int, error) {
	exitCode, err := c.runcHandle.Run(ctx, request.ContainerId, bundlePath, runcOpts)
	if err != nil {
		return -1, err
	}

	return exitCode, nil
}

// getNvidiaDriverVersion returns the NVIDIA driver version as an integer
func getNvidiaDriverVersion() (int, error) {
	cmd := exec.Command("nvidia-smi", "--query-gpu=driver_version", "--format=csv,noheader")
	output, err := cmd.Output()
	if err != nil {
		return 0, fmt.Errorf("failed to execute nvidia-smi: %v", err)
	}

	versionStr := strings.TrimSpace(string(output))
	parts := strings.Split(versionStr, ".")
	if len(parts) < 1 {
		return 0, fmt.Errorf("unexpected driver version format: %s", versionStr)
	}

	majorVersion, err := strconv.Atoi(parts[0])
	if err != nil {
		return 0, fmt.Errorf("failed to parse driver version: %v", err)
	}

	return majorVersion, nil
}

func crCompatible(gpuCnt int) bool {
	if gpuCnt == 0 {
		return true
	}

	// Check NVIDIA driver version is >= 570
	driverVersion, err := getNvidiaDriverVersion()
	if err != nil {
		log.Error().Msgf("Failed to get NVIDIA driver version: %v", err)
		return false
	}

	if driverVersion < minNvidiaDriverVersion {
		log.Error().Msgf("NVIDIA driver version %d is less than required version 570", driverVersion)
		return false
	}

	return true
}<|MERGE_RESOLUTION|>--- conflicted
+++ resolved
@@ -53,12 +53,8 @@
 		LeaveRunning: true,
 		SkipInFlight: true,
 		LinkRemap:    true,
-<<<<<<< HEAD
-		ImagePath:    checkpointDir,
-=======
 		ImagePath:    checkpointPath,
 		Cgroups:      runc.Soft,
->>>>>>> 2f882831
 	})
 	if err != nil {
 		os.RemoveAll(checkpointDir)
@@ -110,25 +106,6 @@
 	bundlePath := filepath.Dir(opts.configPath)
 	tarballPath := fmt.Sprintf("%s/%s.tar", c.cpStorageConfig.MountPath, opts.request.StubId)
 
-	// Create a temporary directory for the restore operation
-	tempDir, err := os.MkdirTemp("", fmt.Sprintf("restore-%s-", opts.request.StubId))
-	if err != nil {
-		return -1, fmt.Errorf("failed to create temp directory for restore: %v", err)
-	}
-	defer os.RemoveAll(tempDir)
-
-<<<<<<< HEAD
-	// Untar checkpoint from tarball to temp directory
-	err = untarTar(tarballPath, tempDir)
-	if err != nil {
-		return -1, fmt.Errorf("failed to untar checkpoint: %v", err)
-	}
-
-	exitCode, err := c.runcHandle.Restore(ctx, opts.request.ContainerId, bundlePath, &runc.RestoreOpts{
-		CheckpointOpts: runc.CheckpointOpts{
-			AllowOpenTCP: true,
-			ImagePath:    tempDir,
-=======
 	exitCode, err := c.runcHandle.Restore(ctx, opts.request.ContainerId, bundlePath, &runc.RestoreOpts{
 		CheckpointOpts: runc.CheckpointOpts{
 			AllowOpenTCP: true,
@@ -136,7 +113,6 @@
 			// Logs, irmap cache, sockets for lazy server and other go to working dir
 			WorkDir:      workDir,
 			ImagePath:    imagePath,
->>>>>>> 2f882831
 			OutputWriter: opts.runcOpts.OutputWriter,
 			Cgroups:      runc.Soft,
 		},
