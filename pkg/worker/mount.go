package worker

import (
	"context"
	"fmt"
	"log/slog"
	"path"

	"github.com/rs/zerolog/log"

	"github.com/beam-cloud/beta9/pkg/common"
	"github.com/beam-cloud/beta9/pkg/storage"
	"github.com/beam-cloud/beta9/pkg/types"
)

type ContainerMountManager struct {
	mountPointPaths *common.SafeMap[[]string]
}

func NewContainerMountManager(config types.AppConfig) *ContainerMountManager {
	return &ContainerMountManager{
		mountPointPaths: common.NewSafeMap[[]string](),
	}
}

// SetupContainerMounts initializes any external storage for a container
func (c *ContainerMountManager) SetupContainerMounts(request *types.ContainerRequest, outputLogger *slog.Logger) error {
	for i, m := range request.Mounts {
<<<<<<< HEAD
		if m.MountPath == types.WorkerUserCodeVolume && request.Stub.Storage.Id > 0 {
			log.Info().Interface("mount", m).Msg("using new storage path")

			objectPath := request.Mounts[i].LocalPath
			localUserSource := tempUserCodeDir(request.ContainerId)

			if _, err := os.Stat(localUserSource); os.IsNotExist(err) {
				unzipErr := extractZip(objectPath, localUserSource)
				if unzipErr != nil {
					log.Error().Str("container_id", request.ContainerId).Err(unzipErr).Msg("failed to unzip object")

					os.RemoveAll(localUserSource)
				}
			}

			request.Mounts[i].LocalPath = localUserSource
=======
		if m.MountPath == types.WorkerUserCodeVolume {
			err := common.ExtractObjectFile(context.TODO(), request.Stub.Object.ExternalId, request.Workspace.Name, types.TempContainerWorkspace(request.ContainerId))
			if err != nil {
				return err
			}

			m.LocalPath = types.TempContainerWorkspace(request.ContainerId)
			request.Mounts[i].LocalPath = m.LocalPath
>>>>>>> 9210c6ef
		}

		if m.MountType == storage.StorageModeMountPoint && m.MountPointConfig != nil {
			log.Info().Interface("mount", m).Interface("config", m.MountPointConfig).Msg("setting up container mounts")

			// Add containerId to local mount path for mountpoint storage
			m.LocalPath = path.Join(m.LocalPath, request.ContainerId, m.MountPointConfig.BucketName)
			request.Mounts[i].LocalPath = m.LocalPath

			err := c.setupMountPointS3(request.ContainerId, m)
			if err != nil {
				outputLogger.Info(fmt.Sprintf("failed to setup s3 mount, error: %v\n", err))
				return err
			}
		}
	}

	return nil
}

// RemoveContainerMounts removes all mounts for a container
func (c *ContainerMountManager) RemoveContainerMounts(containerId string) {
	mountPointPaths, ok := c.mountPointPaths.Get(containerId)
	if !ok {
		return
	}

	mountPointS3, _ := storage.NewMountPointStorage(types.MountPointConfig{})
	for _, m := range mountPointPaths {
		if err := mountPointS3.Unmount(m); err != nil {
			log.Error().Str("container_id", containerId).Err(err).Msg("failed to unmount external s3 bucket")
		}
	}

	c.mountPointPaths.Delete(containerId)
}

func (c *ContainerMountManager) setupMountPointS3(containerId string, m types.Mount) error {
	mountPointS3, _ := storage.NewMountPointStorage(*m.MountPointConfig)

	err := mountPointS3.Mount(m.LocalPath)
	if err != nil {
		return err
	}

	mountPointPaths, ok := c.mountPointPaths.Get(containerId)
	if !ok {
		mountPointPaths = []string{m.LocalPath}
	} else {
		mountPointPaths = append(mountPointPaths, m.LocalPath)
	}

	c.mountPointPaths.Set(containerId, mountPointPaths)

	return nil
}

const (
	checkpointSignalFileName            = "READY_FOR_CHECKPOINT"
	checkpointCompleteFileName          = "CHECKPOINT_COMPLETE"
	checkpointContainerIdFileName       = "CONTAINER_ID"
	checkpointContainerHostnameFileName = "CONTAINER_HOSTNAME"
)

func checkpointSignalDir(containerId string) string {
	return fmt.Sprintf("/tmp/%s/criu", containerId)
}<|MERGE_RESOLUTION|>--- conflicted
+++ resolved
@@ -26,24 +26,6 @@
 // SetupContainerMounts initializes any external storage for a container
 func (c *ContainerMountManager) SetupContainerMounts(request *types.ContainerRequest, outputLogger *slog.Logger) error {
 	for i, m := range request.Mounts {
-<<<<<<< HEAD
-		if m.MountPath == types.WorkerUserCodeVolume && request.Stub.Storage.Id > 0 {
-			log.Info().Interface("mount", m).Msg("using new storage path")
-
-			objectPath := request.Mounts[i].LocalPath
-			localUserSource := tempUserCodeDir(request.ContainerId)
-
-			if _, err := os.Stat(localUserSource); os.IsNotExist(err) {
-				unzipErr := extractZip(objectPath, localUserSource)
-				if unzipErr != nil {
-					log.Error().Str("container_id", request.ContainerId).Err(unzipErr).Msg("failed to unzip object")
-
-					os.RemoveAll(localUserSource)
-				}
-			}
-
-			request.Mounts[i].LocalPath = localUserSource
-=======
 		if m.MountPath == types.WorkerUserCodeVolume {
 			err := common.ExtractObjectFile(context.TODO(), request.Stub.Object.ExternalId, request.Workspace.Name, types.TempContainerWorkspace(request.ContainerId))
 			if err != nil {
@@ -52,7 +34,6 @@
 
 			m.LocalPath = types.TempContainerWorkspace(request.ContainerId)
 			request.Mounts[i].LocalPath = m.LocalPath
->>>>>>> 9210c6ef
 		}
 
 		if m.MountType == storage.StorageModeMountPoint && m.MountPointConfig != nil {
