package worker

import (
	"context"
	_ "embed"
	"encoding/json"
	"errors"
	"fmt"
	"log"
	"net/http"
	"os"
	"path/filepath"
	"strconv"
	"strings"
	"sync"
	"syscall"
	"time"

	blobcache "github.com/beam-cloud/blobcache-v2/pkg"
	"github.com/beam-cloud/go-runc"
	"github.com/opencontainers/runtime-spec/specs-go"
	"k8s.io/utils/ptr"

	common "github.com/beam-cloud/beta9/pkg/common"
	repo "github.com/beam-cloud/beta9/pkg/repository"
	"github.com/beam-cloud/beta9/pkg/storage"
	types "github.com/beam-cloud/beta9/pkg/types"
)

const (
	requestProcessingInterval     time.Duration = 100 * time.Millisecond
	containerStatusUpdateInterval time.Duration = 30 * time.Second
	containerCheckpointTimeout    time.Duration = 120 * time.Second
)

type Worker struct {
	cpuLimit                int64
	memoryLimit             int64
	gpuType                 string
	gpuCount                uint32
	podAddr                 string
	podHostName             string
	imageMountPath          string
	runcHandle              runc.Runc
	runcServer              *RunCServer
	cedanaClient            *CedanaClient
	fileCacheManager        *FileCacheManager
	containerNetworkManager *ContainerNetworkManager
	containerCudaManager    GPUManager
	containerMountManager   *ContainerMountManager
	redisClient             *common.RedisClient
	imageClient             *ImageClient
	workerId                string
	eventBus                *common.EventBus
	containerInstances      *common.SafeMap[*ContainerInstance]
	containerLock           sync.Mutex
	containerWg             sync.WaitGroup
	containerRepo           repo.ContainerRepository
	containerLogger         *ContainerLogger
	workerMetrics           *WorkerMetrics
	completedRequests       chan *types.ContainerRequest
	stopContainerChan       chan stopContainerEvent
	workerRepo              repo.WorkerRepository
	eventRepo               repo.EventRepository
	storage                 storage.Storage
	ctx                     context.Context
	cancel                  func()
	config                  types.AppConfig
}

type ContainerInstance struct {
	Id           string
	StubId       string
	BundlePath   string
	Overlay      *common.ContainerOverlay
	Spec         *specs.Spec
	Err          error
	ExitCode     int
	Port         int
	OutputWriter *common.OutputWriter
	LogBuffer    *common.LogBuffer
}

type ContainerOptions struct {
	BundlePath  string
	BindPort    int
	InitialSpec *specs.Spec
}

type stopContainerEvent struct {
	ContainerId string
	Kill        bool
}

var (
	//go:embed base_runc_config.json
	baseRuncConfigRaw          string
	baseConfigPath             string  = "/tmp"
	containerLogsPath          string  = "/var/log/worker"
	defaultContainerDirectory  string  = "/mnt/code"
	defaultWorkerSpindownTimeS float64 = 300 // 5 minutes
)

func NewWorker() (*Worker, error) {
	containerInstances := common.NewSafeMap[*ContainerInstance]()

	gpuType := os.Getenv("GPU_TYPE")
	workerId := os.Getenv("WORKER_ID")
	podHostName := os.Getenv("HOSTNAME")

	podAddr, err := GetPodAddr()
	if err != nil {
		return nil, err
	}

	gpuCount, err := strconv.ParseInt(os.Getenv("GPU_COUNT"), 10, 64)
	if err != nil {
		return nil, err
	}

	cpuLimit, err := strconv.ParseInt(os.Getenv("CPU_LIMIT"), 10, 64)
	if err != nil {
		return nil, err
	}

	memoryLimit, err := strconv.ParseInt(os.Getenv("MEMORY_LIMIT"), 10, 64)
	if err != nil {
		return nil, err
	}

	configManager, err := common.NewConfigManager[types.AppConfig]()
	if err != nil {
		return nil, err
	}
	config := configManager.GetConfig()

	redisClient, err := common.NewRedisClient(config.Database.Redis, common.WithClientName("Beta9Worker"))
	if err != nil {
		return nil, err
	}

	containerRepo := repo.NewContainerRedisRepository(redisClient)
	workerRepo := repo.NewWorkerRedisRepository(redisClient, config.Worker)
	eventRepo := repo.NewTCPEventClientRepo(config.Monitoring.FluentBit.Events)

	storage, err := storage.NewStorage(config.Storage)
	if err != nil {
		return nil, err
	}

	var cacheClient *blobcache.BlobCacheClient = nil
	if config.Worker.BlobCacheEnabled {
		cacheClient, err = blobcache.NewBlobCacheClient(context.TODO(), config.BlobCache)
		if err != nil {
			log.Printf("[WARNING] Cache unavailable, performance may be degraded: %+v\n", err)
		}
	}

	fileCacheManager := NewFileCacheManager(config, cacheClient)
	imageClient, err := NewImageClient(config, workerId, workerRepo, fileCacheManager)
	if err != nil {
		return nil, err
	}

	runcServer, err := NewRunCServer(containerInstances, imageClient)
	if err != nil {
		return nil, err
	}

	err = runcServer.Start()
	if err != nil {
		return nil, err
	}

	ctx, cancel := context.WithCancel(context.Background())
	containerNetworkManager, err := NewContainerNetworkManager(ctx, workerId, workerRepo, containerRepo, config)
	if err != nil {
		cancel()
		return nil, err
	}

	workerMetrics, err := NewWorkerMetrics(ctx, workerId, workerRepo, config.Monitoring)
	if err != nil {
		cancel()
		return nil, err
	}

	return &Worker{
		ctx:                     ctx,
		cancel:                  cancel,
		config:                  config,
		imageMountPath:          getImageMountPath(workerId),
		cpuLimit:                cpuLimit,
		memoryLimit:             memoryLimit,
		gpuType:                 gpuType,
		gpuCount:                uint32(gpuCount),
		runcHandle:              runc.Runc{},
		runcServer:              runcServer,
		fileCacheManager:        fileCacheManager,
		containerCudaManager:    NewContainerNvidiaManager(uint32(gpuCount)),
		containerNetworkManager: containerNetworkManager,
		redisClient:             redisClient,
		containerMountManager:   NewContainerMountManager(config),
		podAddr:                 podAddr,
		imageClient:             imageClient,
		podHostName:             podHostName,
		eventBus:                nil,
		workerId:                workerId,
		containerInstances:      containerInstances,
		containerLock:           sync.Mutex{},
		containerWg:             sync.WaitGroup{},
		containerRepo:           containerRepo,
		containerLogger: &ContainerLogger{
			containerInstances: containerInstances,
		},
		workerMetrics:     workerMetrics,
		workerRepo:        workerRepo,
		eventRepo:         eventRepo,
		completedRequests: make(chan *types.ContainerRequest, 1000),
		stopContainerChan: make(chan stopContainerEvent, 1000),
		storage:           storage,
	}, nil
}

func (s *Worker) Run() error {
	err := s.startup()
	if err != nil {
		return err
	}

	go s.manageWorkerCapacity()
	go s.processStopContainerEvents()
	defer func() {
		close(s.completedRequests)
		close(s.stopContainerChan)
	}()

	lastContainerRequest := time.Now()
	for {
		request, err := s.workerRepo.GetNextContainerRequest(s.workerId)
		if request != nil && err == nil {
			lastContainerRequest = time.Now()
			containerId := request.ContainerId

			s.containerLock.Lock()

			_, exists := s.containerInstances.Get(containerId)
			if !exists {
				log.Printf("<%s> - running container.\n", containerId)

				err := s.RunContainer(request)
				if err != nil {
					log.Printf("Unable to run container <%s>: %v\n", containerId, err)

					// Set a non-zero exit code for the container (both in memory, and in repo)
					exitCode := 1
					err := s.containerRepo.SetContainerExitCode(containerId, exitCode)
					if err != nil {
						log.Printf("<%s> - failed to set exit code: %v\n", containerId, err)
					}

					s.containerLock.Unlock()
					s.clearContainer(containerId, request, time.Duration(0), exitCode)
					continue
				}
			}

			s.containerLock.Unlock()
		}

		if exit := s.shouldShutDown(lastContainerRequest); exit {
			break
		}

		time.Sleep(requestProcessingInterval)
	}

	return s.shutdown()
}

// Only exit if there are no containers running, and no containers have recently been spun up on this worker
func (s *Worker) shouldShutDown(lastContainerRequest time.Time) bool {
	if (time.Since(lastContainerRequest).Seconds() > defaultWorkerSpindownTimeS) && s.containerInstances.Len() == 0 {
		return true
	}
	return false
}

// Spawn a single container and stream output to stdout/stderr
func (s *Worker) RunContainer(request *types.ContainerRequest) error {
	containerId := request.ContainerId
	bundlePath := filepath.Join(s.imageMountPath, request.ImageId)

	// Pull image
	log.Printf("<%s> - lazy-pulling image: %s\n", containerId, request.ImageId)
	err := s.imageClient.PullLazy(request)
	if err != nil && request.SourceImage != nil {
		log.Printf("<%s> - lazy-pull failed, pulling source image: %s\n", containerId, *request.SourceImage)
		err = s.imageClient.PullAndArchiveImage(context.TODO(), *request.SourceImage, request.ImageId, request.SourceImageCreds)
		if err == nil {
			err = s.imageClient.PullLazy(request)
		}
	}
	if err != nil {
		return err
	}

	bindPort, err := getRandomFreePort()
	if err != nil {
		return err
	}
	log.Printf("<%s> - acquired port: %d\n", containerId, bindPort)

	if request.CheckpointEnabled && s.config.Checkpointing.Enabled {
		port, err := getRandomFreePort()
<<<<<<< HEAD
		if err != nil {
			log.Printf("<%s> - failed to get random port for cedana, trying default (%d): %v\n", containerId, DefaultCedanaPort, err)
			port = DefaultCedanaPort
		}

		gpuEnabled := request.Gpu != ""
		cedanaClient, err := NewCedanaClient(s.ctx, s.config.Checkpointing.Cedana, port, gpuEnabled)
=======
>>>>>>> 6d259b57
		if err != nil {
			log.Printf("<%s> - failed to get random port for cedana, trying default (%d): %v\n", containerId, DefaultCedanaPort, err)
			port = DefaultCedanaPort
		}

<<<<<<< HEAD
	err = s.containerMountManager.SetupContainerMounts(request.ContainerId, request.Mounts)
	if err != nil {
		return err
=======
		gpuEnabled := request.Gpu != ""
		cedanaClient, err := NewCedanaClient(s.ctx, s.config.Checkpointing.Cedana, port, gpuEnabled)
		if err != nil {
			log.Printf("<%s> - C/R unavailable, failed to create cedana client: %v\n", containerId, err)
		} else {
			s.cedanaClient = cedanaClient
		}
>>>>>>> 6d259b57
	}

	// Read spec from bundle
	initialBundleSpec, _ := s.readBundleConfig(request.ImageId)

	opts := &ContainerOptions{
		BundlePath:  bundlePath,
		BindPort:    bindPort,
		InitialSpec: initialBundleSpec,
	}

	err = s.containerMountManager.SetupContainerMounts(request)
	if err != nil {
		s.containerLogger.Log(request.ContainerId, request.StubId, fmt.Sprintf("failed to setup container mounts: %v", err))
	}

	// Generate dynamic runc spec for this container
	spec, err := s.specFromRequest(request, opts)
	if err != nil {
		return err
	}
	log.Printf("<%s> - successfully created spec from request.\n", containerId)

	// Set an address (ip:port) for the pod/container in Redis. Depending on the stub type,
	// gateway may need to directly interact with this pod/container.
	containerAddr := fmt.Sprintf("%s:%d", s.podAddr, bindPort)
	err = s.containerRepo.SetContainerAddress(request.ContainerId, containerAddr)
	if err != nil {
		return err
	}
	log.Printf("<%s> - set container address.\n", containerId)

	outputChan := make(chan common.OutputMsg)
	go s.containerWg.Add(1)

	// Start the container
	go s.spawn(request, spec, outputChan, opts)

	if s.cedanaClient != nil {
		go s.createCheckpoint(request)
	}

	log.Printf("<%s> - spawned successfully.\n", containerId)
	return nil
}

func (s *Worker) updateContainerStatus(request *types.ContainerRequest) error {
	for {
		time.Sleep(containerStatusUpdateInterval)

		s.containerLock.Lock()
		_, exists := s.containerInstances.Get(request.ContainerId)
		s.containerLock.Unlock()

		if !exists {
			return nil
		}

		log.Printf("<%s> - container still running: %s\n", request.ContainerId, request.ImageId)

		// Stop container if it is "orphaned" - meaning it's running but has no associated state
		state, err := s.containerRepo.GetContainerState(request.ContainerId)
		if err != nil {
			if _, ok := err.(*types.ErrContainerStateNotFound); ok {
				log.Printf("<%s> - container state not found, stopping container\n", request.ContainerId)
				s.stopContainerChan <- stopContainerEvent{ContainerId: request.ContainerId, Kill: true}
				return nil
			}

			continue
		}

		err = s.containerRepo.UpdateContainerStatus(request.ContainerId, state.Status, time.Duration(types.ContainerStateTtlS)*time.Second)
		if err != nil {
			log.Printf("<%s> - unable to update container state: %v\n", request.ContainerId, err)
		}

		// If container is supposed to be stopped, but isn't gone after TerminationGracePeriod seconds
		// ensure it is killed after that
		if state.Status == types.ContainerStatusStopping {
			go func() {
				time.Sleep(time.Duration(s.config.Worker.TerminationGracePeriod) * time.Second)

				_, exists := s.containerInstances.Get(request.ContainerId)
				if !exists {
					return
				}

				log.Printf("<%s> - container still running after stop event %ds ago - force killing\n", request.ContainerId, s.config.Worker.TerminationGracePeriod)
				s.stopContainerChan <- stopContainerEvent{
					ContainerId: request.ContainerId,
					Kill:        true,
				}
			}()
		}
	}
}

// Waits for the endpoint to be ready to checkpoint at the desired point in execution, ie.
// after all endpoint workers have reached a checkpointable state. /health is configured to
// return 200 only when all workers are ready.
func (s *Worker) createCheckpoint(request *types.ContainerRequest) {
	log.Printf("<%s> - waiting for container to be ready for checkpoint\n", request.ContainerId)

	start := time.Now()
	timeout := time.Duration(containerCheckpointTimeout)
	ready := false
	managing := false
	gpuEnabled := request.Gpu != ""
	for time.Since(start) < timeout {
		instance, exists := s.containerInstances.Get(request.ContainerId)
		if exists {
			// Start managing the container with Cedana
			if !managing {
				err := s.cedanaClient.Manage(s.ctx, instance.Id, gpuEnabled)
				if err == nil {
					managing = true
				} else {
					log.Printf("<%s> - cedana manage failed, container may not be started yet: %+v\n", instance.Id, err)
				}
			} else {
				// Endpoint already configured to ensure /health is successful only if all
				// concurrent workers are ready, and are roughly at the same point in execution
				resp, err := http.Get(fmt.Sprintf("http://0.0.0.0:%d/health", instance.Port))
				log.Printf("<%s> - endpoint health check response: %+v\n", request.ContainerId, resp)
				if err == nil && resp.StatusCode == 200 {
					ready = true
					break
				} else {
					log.Printf("<%s> - endpoint not ready for checkpoint: %+v\n", instance.Id, err)
<<<<<<< HEAD
=======
				}
				if err != nil {
					log.Printf("<%s> - cedana health check failed: %+v\n", request.ContainerId, err)
>>>>>>> 6d259b57
				}
			}
		} else {
			log.Printf("<%s> - container instance not found yet\n", request.ContainerId)
		}

		time.Sleep(time.Second)
	}

	if !ready {
		log.Printf("<%s> - checkpoint timed out after %s\n", request.ContainerId, time.Since(start))
		return
	}

	err := s.cedanaClient.Checkpoint(s.ctx, request.ContainerId)
	if err != nil {
		log.Printf("<%s> - cedana checkpoint failed: %+v\n", request.ContainerId, err)
		return
	}

	log.Printf("<%s> - checkpoint done\n", request.ContainerId)
}

// stopContainer stops a running container by containerId, if it exists on this worker
func (s *Worker) stopContainer(event *common.Event) bool {
	s.containerLock.Lock()
	defer s.containerLock.Unlock()

	containerId := event.Args["container_id"].(string)

	var err error = nil
	if _, exists := s.containerInstances.Get(containerId); exists {
		log.Printf("<%s> - received stop container event.\n", containerId)
		s.stopContainerChan <- stopContainerEvent{ContainerId: containerId, Kill: false}
	}

	return err == nil
}

func (s *Worker) processStopContainerEvents() {
	for event := range s.stopContainerChan {
		log.Printf("<%s> - stopping container.\n", event.ContainerId)

		instance, exists := s.containerInstances.Get(event.ContainerId)
		if !exists {
			continue
		}

		// Container has already exited, just skip this event
		if instance.ExitCode >= 0 {
			continue
		}

		signal := int(syscall.SIGTERM)
		if event.Kill {
			signal = int(syscall.SIGKILL)
		}

		err := s.runcHandle.Kill(s.ctx, event.ContainerId, signal, &runc.KillOpts{
			All: true,
		})
		if err != nil {
			log.Printf("<%s> - unable to stop container: %v\n", event.ContainerId, err)

			if strings.Contains(err.Error(), "container does not exist") {
				// In case container network is still around for some reason, get rid of it
				s.containerNetworkManager.TearDown(event.ContainerId)
				continue
			}

			s.stopContainerChan <- event
			time.Sleep(time.Second)
			continue
		}

		log.Printf("<%s> - container stopped.\n", event.ContainerId)
	}
}

const ExitCodeSigterm = 143

func (s *Worker) terminateContainer(containerId string, request *types.ContainerRequest, exitCode *int, containerErr *error) {
	defer s.containerWg.Done()

	if *exitCode < 0 {
		*exitCode = 1
	} else if *exitCode == ExitCodeSigterm {
		*exitCode = 0
	}

	err := s.containerRepo.SetContainerExitCode(containerId, *exitCode)
	if err != nil {
		log.Printf("<%s> - failed to set exit code: %v\n", containerId, err)
	}

	s.clearContainer(containerId, request, time.Duration(s.config.Worker.TerminationGracePeriod)*time.Second, *exitCode)
}

func (s *Worker) clearContainer(containerId string, request *types.ContainerRequest, delay time.Duration, exitCode int) {
	s.containerLock.Lock()

	// De-allocate GPU devices so they are available for new containers
	if request.Gpu != "" {
		s.containerCudaManager.UnassignGPUDevices(containerId)
	}

	// Tear down container network components
	err := s.containerNetworkManager.TearDown(request.ContainerId)
	if err != nil {
		log.Printf("<%s> - failed to clean up container network: %v\n", request.ContainerId, err)
	}

	s.completedRequests <- request
	s.containerLock.Unlock()

	// Set container exit code on instance
	instance, exists := s.containerInstances.Get(containerId)
	if exists {
		instance.ExitCode = exitCode
		s.containerInstances.Set(containerId, instance)
	}

	go func() {
		// Allow for some time to pass before clearing the container. This way we can handle some last
		// minute logs or events or if the user wants to inspect the container before it's cleared.
		time.Sleep(delay)

		s.containerInstances.Delete(containerId)
		err := s.containerRepo.DeleteContainerState(request)
		if err != nil {
			log.Printf("<%s> - failed to remove container state: %v\n", containerId, err)
		}
	}()
}

// isBuildRequest checks if the sourceImage field is not-nil, which means the container request is for a build container
func (s *Worker) isBuildRequest(request *types.ContainerRequest) bool {
	return request.SourceImage != nil
}

func (s *Worker) createOverlay(request *types.ContainerRequest, bundlePath string) *common.ContainerOverlay {
	// For images that have a rootfs, set that as the root path
	// otherwise, assume runc config files are in the rootfs themselves
	rootPath := filepath.Join(bundlePath, "rootfs")
	if _, err := os.Stat(rootPath); os.IsNotExist(err) {
		rootPath = bundlePath
	}

	overlayPath := baseConfigPath
	if s.isBuildRequest(request) {
		overlayPath = "/dev/shm"
	}

	return common.NewContainerOverlay(request.ContainerId, rootPath, overlayPath)
}

// spawn a container using runc binary
func (s *Worker) spawn(request *types.ContainerRequest, spec *specs.Spec, outputChan chan common.OutputMsg, opts *ContainerOptions) {
	ctx, cancel := context.WithCancel(s.ctx)

	s.workerRepo.AddContainerToWorker(s.workerId, request.ContainerId)
	defer s.workerRepo.RemoveContainerFromWorker(s.workerId, request.ContainerId)
	defer cancel()

	var containerErr error = nil

	exitCode := -1
	containerId := request.ContainerId

	// Unmount external s3 buckets
	defer s.containerMountManager.RemoveContainerMounts(containerId)

	// Clear out all files in the container's directory
	defer func() {
		s.terminateContainer(containerId, request, &exitCode, &containerErr)
	}()

	// Create overlayfs for container
	overlay := s.createOverlay(request, opts.BundlePath)

	// Get the instance port
	address, _ := s.containerRepo.GetContainerAddress(containerId)
	port, _ := strconv.Atoi(strings.Split(address, ":")[1])

	// Add the container instance to the runningContainers map
	containerInstance := &ContainerInstance{
		Id:         containerId,
		StubId:     request.StubId,
		BundlePath: opts.BundlePath,
		Overlay:    overlay,
		Spec:       spec,
		ExitCode:   -1,
		Port:       port,
		OutputWriter: common.NewOutputWriter(func(s string) {
			outputChan <- common.OutputMsg{
				Msg:     string(s),
				Done:    false,
				Success: false,
			}
		}),
		LogBuffer: common.NewLogBuffer(),
	}
	s.containerInstances.Set(containerId, containerInstance)

	// Every 30 seconds, update container status
	go s.updateContainerStatus(request)

	// Set worker hostname
	hostname := fmt.Sprintf("%s:%d", s.podAddr, s.runcServer.port)
	s.containerRepo.SetWorkerAddress(request.ContainerId, hostname)

	// Handle stdout/stderr from spawned container
	go s.containerLogger.CaptureLogs(request.ContainerId, outputChan)

	go func() {
		time.Sleep(time.Second)

		s.containerLock.Lock()
		defer s.containerLock.Unlock()

		_, exists := s.containerInstances.Get(containerId)
		if !exists {
			return
		}

		if _, err := s.containerRepo.GetContainerState(containerId); err != nil {
			if _, ok := err.(*types.ErrContainerStateNotFound); ok {
				log.Printf("<%s> - container state not found, returning\n", containerId)
				return
			}
		}

		// Update container status to running
		s.containerRepo.UpdateContainerStatus(containerId, types.ContainerStatusRunning, time.Duration(types.ContainerStateTtlS)*time.Second)
	}()

	// Setup container overlay filesystem
	err := containerInstance.Overlay.Setup()
	if err != nil {
		log.Printf("<%s> failed to setup overlay: %v", containerId, err)
		containerErr = err
		return
	}
	defer containerInstance.Overlay.Cleanup()
	spec.Root.Path = containerInstance.Overlay.TopLayerPath()

	// Setup container network namespace / devices
	err = s.containerNetworkManager.Setup(containerId, spec)
	if err != nil {
		log.Printf("<%s> failed to setup container network: %v", containerId, err)
		containerErr = err
		return
	}

	// Expose the bind port
	err = s.containerNetworkManager.ExposePort(containerId, opts.BindPort, opts.BindPort)
	if err != nil {
		log.Printf("<%s> failed to expose container bind port: %v", containerId, err)
		containerErr = err
		return
	}

	// Write runc config spec to disk
	configContents, err := json.MarshalIndent(spec, "", " ")
	if err != nil {
		containerErr = err
		return
	}

	configPath := filepath.Join(baseConfigPath, containerId, "config.json")
	err = os.WriteFile(configPath, configContents, 0644)
	if err != nil {
		containerErr = err
		return
	}

	// Log metrics
	go s.workerMetrics.EmitContainerUsage(ctx, request)
	go s.eventRepo.PushContainerStartedEvent(request.ContainerId, s.workerId, request)
	defer func() { go s.eventRepo.PushContainerStoppedEvent(request.ContainerId, s.workerId, request) }()

	// Capture resource usage (cpu/mem/gpu)
	pidChan := make(chan int, 1)
	go s.collectAndSendContainerMetrics(ctx, request, spec, pidChan)

	// Invoke runc process (launch the container)
	exitCode, err = s.runcHandle.Run(s.ctx, containerId, opts.BundlePath, &runc.CreateOpts{
		OutputWriter: containerInstance.OutputWriter,
		ConfigPath:   configPath,
		Started:      pidChan,
	})

	// Send last log message since the container has exited
	outputChan <- common.OutputMsg{
		Msg:     "",
		Done:    true,
		Success: err == nil,
	}

	if err != nil {
		containerErr = err
		return
	}

	if exitCode != 0 {
		containerErr = fmt.Errorf("unable to run container: %d", exitCode)
	}
}

func (s *Worker) getContainerEnvironment(request *types.ContainerRequest, options *ContainerOptions) []string {
	env := []string{
		fmt.Sprintf("BIND_PORT=%d", options.BindPort),
		fmt.Sprintf("CONTAINER_HOSTNAME=%s", fmt.Sprintf("%s:%d", s.podAddr, options.BindPort)),
		fmt.Sprintf("CONTAINER_ID=%s", request.ContainerId),
		fmt.Sprintf("BETA9_GATEWAY_HOST=%s", os.Getenv("BETA9_GATEWAY_HOST")),
		fmt.Sprintf("BETA9_GATEWAY_PORT=%s", os.Getenv("BETA9_GATEWAY_PORT")),
		fmt.Sprintf("CHECKPOINT_ENABLED=%t", s.cedanaClient != nil),
		"PYTHONUNBUFFERED=1",
	}

	env = append(env, request.Env...)
	return env
}

func (s *Worker) readBundleConfig(imageId string) (*specs.Spec, error) {
	imageConfigPath := filepath.Join(s.imageMountPath, imageId, "initial_config.json")

	data, err := os.ReadFile(imageConfigPath)
	if err != nil {
		return nil, err
	}

	specTemplate := strings.TrimSpace(string(data))
	var spec specs.Spec

	err = json.Unmarshal([]byte(specTemplate), &spec)
	if err != nil {
		return nil, err
	}

	return &spec, nil
}

func (s *Worker) newSpecTemplate() (*specs.Spec, error) {
	var newSpec specs.Spec
	specTemplate := strings.TrimSpace(string(baseRuncConfigRaw))
	err := json.Unmarshal([]byte(specTemplate), &newSpec)
	if err != nil {
		return nil, err
	}
	return &newSpec, nil
}

const (
	standardCPUShare  uint64 = 1024
	standardCPUPeriod int64  = 100_000
)

func calculateCPUShares(millicores int64) uint64 {
	shares := uint64(millicores) * standardCPUShare / 1000
	return shares
}

func calculateCPUQuota(millicores int64) int64 {
	quota := millicores * standardCPUPeriod / 1000
	return quota
}

// Generate a runc spec from a given request
func (s *Worker) specFromRequest(request *types.ContainerRequest, options *ContainerOptions) (*specs.Spec, error) {
	os.MkdirAll(filepath.Join(baseConfigPath, request.ContainerId), os.ModePerm)
	configPath := filepath.Join(baseConfigPath, request.ContainerId, "config.json")

	spec, err := s.newSpecTemplate()
	if err != nil {
		return nil, err
	}

	spec.Process.Cwd = defaultContainerDirectory
	spec.Process.Args = request.EntryPoint

	if s.config.Worker.RunCResourcesEnforced {
		spec.Linux.Resources.CPU = &specs.LinuxCPU{
			Shares: ptr.To(calculateCPUShares(request.Cpu)),
			Quota:  ptr.To(calculateCPUQuota(request.Cpu)),
			Period: ptr.To(uint64(standardCPUPeriod)),
		}
		spec.Linux.Resources.Memory = &specs.LinuxMemory{
			Limit: ptr.To(request.Memory * 1024 * 1024),
		}
	}

	env := s.getContainerEnvironment(request, options)
	if request.Gpu != "" {
		spec.Hooks.Prestart[0].Args = append(spec.Hooks.Prestart[0].Args, configPath, "prestart")

		existingCudaFound := false
		env, existingCudaFound = s.containerCudaManager.InjectEnvVars(env, options)
		if !existingCudaFound {
			// If the container image does not have cuda libraries installed, mount cuda libs from the host
			spec.Mounts = s.containerCudaManager.InjectMounts(spec.Mounts)
		}

		// Assign n-number of GPUs to a container
		assignedGpus, err := s.containerCudaManager.AssignGPUDevices(request.ContainerId, request.GpuCount)
		if err != nil {
			return nil, err
		}
		env = append(env, fmt.Sprintf("NVIDIA_VISIBLE_DEVICES=%s", assignedGpus.String()))

		spec.Linux.Resources.Devices = append(spec.Linux.Resources.Devices, assignedGpus.devices...)
	} else {
		spec.Hooks.Prestart = nil
	}

	// We need to modify the spec to support Cedana C/R, only for GPU containers
	if s.cedanaClient != nil && request.Gpu != "" {
		// TODO: add cedana GPU stuff
		// spec.Hooks.Prestart = nil
	}

	spec.Process.Env = append(spec.Process.Env, env...)
	spec.Root.Readonly = false

	var volumeCacheMap map[string]string = make(map[string]string)

	// Add bind mounts to runc spec
	for _, m := range request.Mounts {
		// Skip mountpoint storage if the local path does not exist (mounting failed)
		if m.MountType == storage.StorageModeMountPoint {
			if _, err := os.Stat(m.LocalPath); os.IsNotExist(err) {
				continue
			}
		} else {
			volumeCacheMap[filepath.Base(m.MountPath)] = m.LocalPath

			if _, err := os.Stat(m.LocalPath); os.IsNotExist(err) {
				err := os.MkdirAll(m.LocalPath, 0755)
				if err != nil {
					log.Printf("<%s> - failed to create mount directory: %v\n", request.ContainerId, err)
				}
			}
		}

		mode := "rw"
		if m.ReadOnly {
			mode = "ro"
		}

		if m.LinkPath != "" {
			err = forceSymlink(m.MountPath, m.LinkPath)
			if err != nil {
				log.Printf("<%s> - unable to symlink volume: %v", request.ContainerId, err)
			}
		}

		spec.Mounts = append(spec.Mounts, specs.Mount{
			Type:        "none",
			Source:      m.LocalPath,
			Destination: m.MountPath,
			Options:     []string{"rbind", mode},
		})
	}

	// If volume caching is enabled, set it up and add proper mounts to spec
	if s.fileCacheManager.CacheAvailable() && request.Workspace.VolumeCacheEnabled {
		err = s.fileCacheManager.EnableVolumeCaching(request.Workspace.Name, volumeCacheMap, spec)
		if err != nil {
			log.Printf("<%s> - failed to setup volume caching: %v", request.ContainerId, err)
		}
	}

	// Configure resolv.conf
	resolvMount := specs.Mount{
		Type:        "none",
		Source:      "/workspace/resolv.conf",
		Destination: "/etc/resolv.conf",
		Options: []string{
			"ro",
			"rbind",
			"rprivate",
			"nosuid",
			"noexec",
			"nodev",
		},
	}

	if s.config.Worker.UseHostResolvConf {
		resolvMount.Source = "/etc/resolv.conf"
	}

	spec.Mounts = append(spec.Mounts, resolvMount)

	return spec, nil
}

func (s *Worker) manageWorkerCapacity() {
	for request := range s.completedRequests {
		err := s.processCompletedRequest(request)
		if err != nil {
			log.Printf("Unable to process completed request: %v\n", err)
			s.completedRequests <- request
			continue
		}
	}
}

func (s *Worker) processCompletedRequest(request *types.ContainerRequest) error {
	worker, err := s.workerRepo.GetWorkerById(s.workerId)
	if err != nil {
		return err
	}

	return s.workerRepo.UpdateWorkerCapacity(worker, request, types.AddCapacity)
}

func (s *Worker) keepalive() {
	ticker := time.NewTicker(types.WorkerKeepAliveInterval)
	defer ticker.Stop()

	for {
		select {
		case <-ticker.C:
			s.workerRepo.SetWorkerKeepAlive(s.workerId)
		case <-s.ctx.Done():
			return
		}
	}
}

func (s *Worker) startup() error {
	log.Printf("Worker starting up.")

	err := s.workerRepo.ToggleWorkerAvailable(s.workerId)
	if err != nil {
		return err
	}

	eventBus := common.NewEventBus(
		s.redisClient,
		common.EventBusSubscriber{Type: common.EventTypeStopContainer, Callback: s.stopContainer},
	)

	s.eventBus = eventBus
	go s.eventBus.ReceiveEvents(s.ctx)
	go s.keepalive()

	err = os.MkdirAll(containerLogsPath, os.ModePerm)
	if err != nil {
		return fmt.Errorf("failed to create logs directory: %v", err)
	}

	go s.eventRepo.PushWorkerStartedEvent(s.workerId)

	return nil
}

func (s *Worker) shutdown() error {
	log.Println("Shutting down...")
	defer s.eventRepo.PushWorkerStoppedEvent(s.workerId)

	var errs error
	if worker, err := s.workerRepo.GetWorkerById(s.workerId); err != nil {
		errs = errors.Join(errs, err)
	} else if worker != nil {
		err = s.workerRepo.RemoveWorker(worker)
		if err != nil {
			errs = errors.Join(errs, err)
		}
	}

	s.cancel()
	err := s.storage.Unmount(s.config.Storage.FilesystemPath)
	if err != nil {
		errs = errors.Join(errs, fmt.Errorf("failed to unmount storage: %v", err))
	}

	err = s.imageClient.Cleanup()
	if err != nil {
		errs = errors.Join(errs, fmt.Errorf("failed to cleanup fuse mounts: %v", err))
	}

	err = os.RemoveAll(s.imageMountPath)
	if err != nil {
		errs = errors.Join(errs, err)
	}

	return errs
}<|MERGE_RESOLUTION|>--- conflicted
+++ resolved
@@ -313,26 +313,11 @@
 
 	if request.CheckpointEnabled && s.config.Checkpointing.Enabled {
 		port, err := getRandomFreePort()
-<<<<<<< HEAD
 		if err != nil {
 			log.Printf("<%s> - failed to get random port for cedana, trying default (%d): %v\n", containerId, DefaultCedanaPort, err)
 			port = DefaultCedanaPort
 		}
 
-		gpuEnabled := request.Gpu != ""
-		cedanaClient, err := NewCedanaClient(s.ctx, s.config.Checkpointing.Cedana, port, gpuEnabled)
-=======
->>>>>>> 6d259b57
-		if err != nil {
-			log.Printf("<%s> - failed to get random port for cedana, trying default (%d): %v\n", containerId, DefaultCedanaPort, err)
-			port = DefaultCedanaPort
-		}
-
-<<<<<<< HEAD
-	err = s.containerMountManager.SetupContainerMounts(request.ContainerId, request.Mounts)
-	if err != nil {
-		return err
-=======
 		gpuEnabled := request.Gpu != ""
 		cedanaClient, err := NewCedanaClient(s.ctx, s.config.Checkpointing.Cedana, port, gpuEnabled)
 		if err != nil {
@@ -340,7 +325,6 @@
 		} else {
 			s.cedanaClient = cedanaClient
 		}
->>>>>>> 6d259b57
 	}
 
 	// Read spec from bundle
@@ -471,12 +455,9 @@
 					break
 				} else {
 					log.Printf("<%s> - endpoint not ready for checkpoint: %+v\n", instance.Id, err)
-<<<<<<< HEAD
-=======
 				}
 				if err != nil {
 					log.Printf("<%s> - cedana health check failed: %+v\n", request.ContainerId, err)
->>>>>>> 6d259b57
 				}
 			}
 		} else {
