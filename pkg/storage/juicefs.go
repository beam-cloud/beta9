--- conflicted
+++ resolved
@@ -84,14 +84,6 @@
 		return fmt.Errorf("failed to mount JuiceFS filesystem to: '%s'", localPath)
 	}
 
-<<<<<<< HEAD
-	// // Set the OOM score adjustment to the same as the parent process
-	// if err := common.MatchParentOOMScoreAdj(s.mountCmd.Process.Pid); err != nil {
-	// 	log.Error().Err(err).Int("pid", s.mountCmd.Process.Pid).Msg("failed to match parent oom_score_adj")
-	// }
-
-=======
->>>>>>> 995c4603
 	log.Info().Str("local_path", localPath).Msg("juicefs filesystem mounted")
 	return nil
 }
