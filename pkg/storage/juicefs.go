package storage

import (
	"fmt"
	"log"
	"os/exec"
	"strconv"
	"time"

	"github.com/beam-cloud/beta9/pkg/types"
	"github.com/cenkalti/backoff"
)

const juiceFsMountTimeout time.Duration = 30 * time.Second

type JuiceFsStorage struct {
	mountCmd *exec.Cmd
	config   types.JuiceFSConfig
}

func NewJuiceFsStorage(config types.JuiceFSConfig) (Storage, error) {
	return &JuiceFsStorage{
		config: config,
	}, nil
}

func (s *JuiceFsStorage) Mount(localPath string) error {
	log.Printf("JuiceFS filesystem mounting to: '%s'\n", localPath)

	cacheSize := strconv.FormatInt(s.config.CacheSize, 10)

	prefetch := strconv.FormatInt(s.config.Prefetch, 10)
	if s.config.Prefetch <= 0 {
		prefetch = "1"
	}

	bufferSize := strconv.FormatInt(s.config.BufferSize, 10)
	if s.config.BufferSize <= 0 {
		bufferSize = "300"
	}

	s.mountCmd = exec.Command(
		"juicefs",
		"mount",
		s.config.RedisURI,
		localPath,
		"-d",
		"--bucket", s.config.AWSS3Bucket,
		"--cache-size", cacheSize,
		"--prefetch", prefetch,
		"--buffer-size", bufferSize,
		"--no-bgjob",
		"--no-usage-report",
	)

	// Start the mount command in the background
	go func() {
		output, err := s.mountCmd.CombinedOutput()
		if err != nil {
			log.Fatalf("error executing juicefs mount: %v, output: %s", err, string(output))
		}
	}()

	ticker := time.NewTicker(100 * time.Millisecond)
	timeout := time.After(juiceFsMountTimeout)

	done := make(chan bool)
	go func() {
		for {
			select {
			case <-timeout:
				done <- false
				return
			case <-ticker.C:
				if isMounted(localPath) {
					done <- true
					return
				}
			}
		}
	}()

	// Wait for confirmation or timeout
	if !<-done {
		return fmt.Errorf("failed to mount JuiceFS filesystem to: '%s'", localPath)
	}

	log.Printf("JuiceFS filesystem mounted to: '%s'", localPath)
	return nil
}

func (s *JuiceFsStorage) Format(fsName string) error {
	blockSize := strconv.FormatInt(s.config.BlockSize, 10)
	if s.config.BlockSize <= 0 {
		blockSize = "4096"
	}

	cmd := exec.Command(
		"juicefs",
		"format",
		"--storage", "s3",
		"--bucket", s.config.AWSS3Bucket,
		"--block-size", blockSize,
		s.config.RedisURI,
		fsName,
		"--no-update",
	)

	if s.config.AWSAccessKey != "" || s.config.AWSSecretKey != "" {
		cmd.Args = append(
			cmd.Args,
			"--access-key", s.config.AWSAccessKey,
			"--secret-key", s.config.AWSSecretKey,
		)
	}

	output, err := cmd.CombinedOutput()
	if err != nil {
		return fmt.Errorf("error executing juicefs format: %v, output: %s", err, string(output))
	}

	return nil
}

func (s *JuiceFsStorage) Unmount(localPath string) error {
	juiceFsUmount := func() error {
		cmd := exec.Command("juicefs", "umount", localPath)

		output, err := cmd.CombinedOutput()
		if err != nil {
			log.Printf("error executing juicefs umount: %v, output: %s", err, string(output))
			return err
		}

		log.Printf("JuiceFS filesystem unmounted from: '%s'\n", localPath)
		return nil
	}

<<<<<<< HEAD
	err := backoff.Retry(juiceFsUmount, backoff.WithMaxRetries(backoff.NewConstantBackOff(1), 10))
=======
	err := backoff.Retry(juiceFsUmount, backoff.WithMaxRetries(backoff.NewConstantBackOff(1*time.Second), 10))
>>>>>>> b4d7f582
	if err == nil {
		return nil
	}

	// Forcefully kill the fuse mount devices
	err = exec.Command("fuser", "-k", "/dev/fuse").Run()
	if err != nil {
		return fmt.Errorf("error executing fuser -k /dev/fuse: %v", err)
	}

<<<<<<< HEAD
	return fmt.Errorf("failed to unmount JuiceFS filesystem from: '%s'", localPath)

=======
	return nil
>>>>>>> b4d7f582
}<|MERGE_RESOLUTION|>--- conflicted
+++ resolved
@@ -136,11 +136,7 @@
 		return nil
 	}
 
-<<<<<<< HEAD
-	err := backoff.Retry(juiceFsUmount, backoff.WithMaxRetries(backoff.NewConstantBackOff(1), 10))
-=======
 	err := backoff.Retry(juiceFsUmount, backoff.WithMaxRetries(backoff.NewConstantBackOff(1*time.Second), 10))
->>>>>>> b4d7f582
 	if err == nil {
 		return nil
 	}
@@ -151,10 +147,5 @@
 		return fmt.Errorf("error executing fuser -k /dev/fuse: %v", err)
 	}
 
-<<<<<<< HEAD
-	return fmt.Errorf("failed to unmount JuiceFS filesystem from: '%s'", localPath)
-
-=======
 	return nil
->>>>>>> b4d7f582
 }