--- conflicted
+++ resolved
@@ -124,12 +124,9 @@
 	return true, output, nil
 }
 
-<<<<<<< HEAD
-func (c *StorageClient) Download(ctx context.Context, key string, bucket string) ([]byte, error) {
-=======
-func (c *StorageClient) Exists(ctx context.Context, key string) (bool, error) {
+func (c *StorageClient) Exists(ctx context.Context, key string, bucket string) (bool, error) {
 	_, err := c.s3Client.GetObject(ctx, &s3.GetObjectInput{
-		Bucket: aws.String(*c.WorkspaceStorage.BucketName),
+		Bucket: aws.String(bucket),
 		Key:    aws.String(key),
 		Range:  aws.String("bytes=0-0"),
 	})
@@ -145,8 +142,7 @@
 	return true, nil
 }
 
-func (c *StorageClient) Download(ctx context.Context, key string) ([]byte, error) {
->>>>>>> 013f2c69
+func (c *StorageClient) Download(ctx context.Context, key string, bucket string) ([]byte, error) {
 	resp, err := c.s3Client.GetObject(ctx, &s3.GetObjectInput{
 		Bucket: aws.String(bucket),
 		Key:    aws.String(key),
@@ -369,6 +365,10 @@
 	return c.StorageClient.Head(ctx, key, *c.WorkspaceStorage.BucketName)
 }
 
+func (c *WorkspaceStorageClient) Exists(ctx context.Context, key string) (bool, error) {
+	return c.StorageClient.Exists(ctx, key, *c.WorkspaceStorage.BucketName)
+}
+
 func (c *WorkspaceStorageClient) Download(ctx context.Context, key string) ([]byte, error) {
 	return c.StorageClient.Download(ctx, key, *c.WorkspaceStorage.BucketName)
 }
