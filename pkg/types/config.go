package types

import (
	"time"

	blobcache "github.com/beam-cloud/blobcache-v2/pkg"
	corev1 "k8s.io/api/core/v1"
)

type AppConfig struct {
	ClusterName    string                    `key:"clusterName" json:"cluster_name"`
	DebugMode      bool                      `key:"debugMode" json:"debug_mode"`
	Database       DatabaseConfig            `key:"database" json:"database"`
	GatewayService GatewayServiceConfig      `key:"gateway" json:"gateway_service"`
	ImageService   ImageServiceConfig        `key:"imageservice" json:"image_service"`
	Storage        StorageConfig             `key:"storage" json:"storage"`
	Worker         WorkerConfig              `key:"worker" json:"worker"`
	Providers      ProviderConfig            `key:"providers" json:"providers"`
	Tailscale      TailscaleConfig           `key:"tailscale" json:"tailscale"`
	Proxy          ProxyConfig               `key:"proxy" json:"proxy"`
	Monitoring     MonitoringConfig          `key:"monitoring" json:"monitoring"`
	BlobCache      blobcache.BlobCacheConfig `key:"blobcache" json:"blobcache"`
<<<<<<< HEAD
	Agent          RootAgentConfig           `key:"agent" json:"agent"`
=======
	Abstractions   AbstractionConfig         `key:"abstractions" json:"abstractions"`
>>>>>>> f266b79c
}

type DatabaseConfig struct {
	Redis    RedisConfig    `key:"redis" json:"redis"`
	Postgres PostgresConfig `key:"postgres" json:"postgres"`
}

type RedisMode string

var (
	RedisModeSingle  RedisMode = "single"
	RedisModeCluster RedisMode = "cluster"
)

type RedisConfig struct {
	Addrs              []string      `key:"addrs" json:"addrs"`
	Mode               RedisMode     `key:"mode" json:"mode"`
	ClientName         string        `key:"clientName" json:"client_name"`
	EnableTLS          bool          `key:"enableTLS" json:"enable_tls"`
	InsecureSkipVerify bool          `key:"insecureSkipVerify" json:"insecure_skip_verify"`
	MinIdleConns       int           `key:"minIdleConns" json:"min_idle_conns"`
	MaxIdleConns       int           `key:"maxIdleConns" json:"max_idle_conns"`
	ConnMaxIdleTime    time.Duration `key:"connMaxIdleTime" json:"conn_max_idle_time"`
	ConnMaxLifetime    time.Duration `key:"connMaxLifetime" json:"conn_max_lifetime"`
	DialTimeout        time.Duration `key:"dialTimeout" json:"dial_timeout"`
	ReadTimeout        time.Duration `key:"readTimeout" json:"read_timeout"`
	WriteTimeout       time.Duration `key:"writeTimeout" json:"write_timeout"`
	MaxRedirects       int           `key:"maxRedirects" json:"max_redirects"`
	MaxRetries         int           `key:"maxRetries" json:"max_retries"`
	PoolSize           int           `key:"poolSize" json:"pool_size"`
	Username           string        `key:"username" json:"username"`
	Password           string        `key:"password" json:"password"`
	RouteByLatency     bool          `key:"routeByLatency" json:"route_by_latency"`
}

type PostgresConfig struct {
	Host      string `key:"host" json:"host"`
	Port      int    `key:"port" json:"port"`
	Name      string `key:"name" json:"name"`
	Username  string `key:"username" json:"username"`
	Password  string `key:"password" json:"password"`
	TimeZone  string `key:"timezone" json:"timezone"`
	EnableTLS bool   `key:"enableTLS" json:"enable_tls"`
}

type GRPCConfig struct {
	Port           int `key:"port" json:"port"`
	ExternalPort   int `key:"externalPort" json:"external_port"`
	MaxRecvMsgSize int `key:"maxRecvMsgSize" json:"max_recv_msg_size"`
	MaxSendMsgSize int `key:"maxSendMsgSize" json:"max_send_msg_size"`
}

type HTTPConfig struct {
	EnablePrettyLogs bool       `key:"enablePrettyLogs" json:"enable_pretty_logs"`
	CORS             CORSConfig `key:"cors" json:"cors"`
	Port             int        `key:"port" json:"port"`
}

type CORSConfig struct {
	AllowedOrigins []string `key:"allowOrigins" json:"allow_origins"`
	AllowedMethods []string `key:"allowMethods" json:"allow_methods"`
	AllowedHeaders []string `key:"allowHeaders" json:"allow_headers"`
}

type StubLimits struct {
	Memory      uint64 `key:"memory" json:"memory"`
	MaxReplicas uint64 `key:"maxReplicas" json:"max_replicas"`
}

type GatewayServiceConfig struct {
	Host            string        `key:"host" json:"host"`
	ExternalHost    string        `key:"externalHost" json:"external_host"`
	ExternalURL     string        `key:"externalURL" json:"external_url"`
	InvokeURLType   string        `key:"invokeURLType" json:"invoke_url_type"`
	GRPC            GRPCConfig    `key:"grpc" json:"grpc"`
	HTTP            HTTPConfig    `key:"http" json:"http"`
	ShutdownTimeout time.Duration `key:"shutdownTimeout" json:"shutdown_timeout"`
	StubLimits      StubLimits    `key:"stubLimits" json:"stub_limits"`
}

type ImageServiceConfig struct {
	LocalCacheEnabled              bool                  `key:"localCacheEnabled" json:"local_cache_enabled"`
	RegistryStore                  string                `key:"registryStore" json:"registry_store"`
	RegistryCredentialProviderName string                `key:"registryCredentialProvider" json:"registry_credential_provider_name"`
	Registries                     ImageRegistriesConfig `key:"registries" json:"registries"`
	EnableTLS                      bool                  `key:"enableTLS" json:"enable_tls"`
	BuildContainerCpu              int64                 `key:"buildContainerCpu" json:"build_container_cpu"`
	BuildContainerMemory           int64                 `key:"buildContainerMemory" json:"build_container_memory"`
	BuildContainerPoolSelector     string                `key:"buildContainerPoolSelector" json:"build_container_pool_selector"`
	Runner                         RunnerConfig          `key:"runner" json:"runner"`
}

type ImageRegistriesConfig struct {
	Docker DockerImageRegistryConfig `key:"docker" json:"docker"`
	S3     S3ImageRegistryConfig     `key:"s3" json:"s3"`
}

type DockerImageRegistryConfig struct {
	Username string `key:"username" json:"username"`
	Password string `key:"password" json:"password"`
}

type S3ImageRegistryConfig struct {
	BucketName string `key:"bucketName" json:"bucket_name"`
	AccessKey  string `key:"accessKey" json:"access_key"`
	SecretKey  string `key:"secretKey" json:"secret_key"`
	Region     string `key:"region" json:"region"`
	Endpoint   string `key:"endpoint" json:"endpoint"`
}

type RunnerConfig struct {
	BaseImageName     string                 `key:"baseImageName" json:"base_image_name"`
	BaseImageRegistry string                 `key:"baseImageRegistry" json:"base_image_registry"`
	Tags              map[string]string      `key:"tags" json:"tags"`
	PythonStandalone  PythonStandaloneConfig `key:"pythonStandalone" json:"python_standalone"`
}

type PythonStandaloneConfig struct {
	Versions              map[string]string `key:"versions" json:"versions"`
	InstallScriptTemplate string            `key:"installScriptTemplate" json:"install_script_template"`
}

type StorageConfig struct {
	Mode           string           `key:"mode" json:"mode"`
	FilesystemName string           `key:"fsName" json:"filesystem_name"`
	FilesystemPath string           `key:"fsPath" json:"filesystem_path"`
	ObjectPath     string           `key:"objectPath" json:"object_path"`
	JuiceFS        JuiceFSConfig    `key:"juicefs" json:"juicefs"`
	CunoFS         CunoFSConfig     `key:"cunofs" json:"cunofs"`
	MountPoint     MountPointConfig `key:"mountpoint" json:"mountpoint"`
}

type JuiceFSConfig struct {
	RedisURI     string `key:"redisURI" json:"redis_uri"`
	AWSS3Bucket  string `key:"awsS3Bucket" json:"aws_s3_bucket"`
	AWSAccessKey string `key:"awsAccessKey" json:"aws_access_key"`
	AWSSecretKey string `key:"awsSecretKey" json:"aws_secret_key"`
	CacheSize    int64  `key:"cacheSize" json:"cache_size"`
	BlockSize    int64  `key:"blockSize" json:"block_size"`
	Prefetch     int64  `key:"prefetch" json:"prefetch"`
	BufferSize   int64  `key:"bufferSize" json:"buffer_size"`
}

type CunoFSConfig struct {
	LicenseKey    string `key:"licenseKey" json:"license_key"`
	S3AccessKey   string `key:"s3AccessKey" json:"s3_access_key"`
	S3SecretKey   string `key:"s3SecretKey" json:"s3_secret_key"`
	S3EndpointUrl string `key:"s3EndpointURL" json:"s3_endpoint_url"`
	S3BucketName  string `key:"s3BucketName" json:"s3_bucket_name"`
}

type MountPointConfig struct {
	S3Bucket    string `json:"s3_bucket"`
	AccessKey   string `json:"access_key"`
	SecretKey   string `json:"secret_key"`
	EndpointURL string `json:"bucket_url"`
	Region      string `json:"region"`
	ReadOnly    bool   `json:"read_only"`
}

type WorkerConfig struct {
	Pools                      map[string]WorkerPoolConfig `key:"pools" json:"pools"`
	HostNetwork                bool                        `key:"hostNetwork" json:"host_network"`
	UseGatewayServiceHostname  bool                        `key:"useGatewayServiceHostname" json:"use_gateway_service_hostname"`
	UseHostResolvConf          bool                        `key:"useHostResolvConf" json:"use_host_resolv_conf"`
	ImageTag                   string                      `key:"imageTag" json:"image_tag"`
	ImageName                  string                      `key:"imageName" json:"image_name"`
	ImageRegistry              string                      `key:"imageRegistry" json:"image_registry"`
	ImagePullSecrets           []string                    `key:"imagePullSecrets" json:"image_pull_secrets"`
	Namespace                  string                      `key:"namespace" json:"namespace"`
	ServiceAccountName         string                      `key:"serviceAccountName" json:"service_account_name"`
	JobResourcesEnforced       bool                        `key:"jobResourcesEnforced" json:"job_resources_enforced"`
	RunCResourcesEnforced      bool                        `key:"runcResourcesEnforced" json:"runc_resources_enforced"`
	EagerCacheStubCode         bool                        `key:"eagerCacheStubCode" json:"eager_cache_stub_code"`
	DefaultWorkerCPURequest    int64                       `key:"defaultWorkerCPURequest" json:"default_worker_cpu_request"`
	DefaultWorkerMemoryRequest int64                       `key:"defaultWorkerMemoryRequest" json:"default_worker_memory_request"`
	ImagePVCName               string                      `key:"imagePVCName" json:"image_pvc_name"`
	AddWorkerTimeout           time.Duration               `key:"addWorkerTimeout" json:"add_worker_timeout"`
	TerminationGracePeriod     int64                       `key:"terminationGracePeriod"`
	BlobCacheEnabled           bool                        `key:"blobCacheEnabled" json:"blob_cache_enabled"`
}

type PoolMode string

var (
	PoolModeLocal    PoolMode = "local"
	PoolModeExternal PoolMode = "external"
)

type WorkerPoolConfig struct {
	GPUType              string                            `key:"gpuType" json:"gpu_type"`
	Runtime              string                            `key:"runtime" json:"runtime"`
	Mode                 PoolMode                          `key:"mode" json:"mode"`
	Provider             *MachineProvider                  `key:"provider" json:"provider"`
	JobSpec              WorkerPoolJobSpecConfig           `key:"jobSpec" json:"job_spec"`
	PoolSizing           WorkerPoolJobSpecPoolSizingConfig `key:"poolSizing" json:"pool_sizing"`
	DefaultMachineCost   float64                           `key:"defaultMachineCost" json:"default_machine_cost"`
	RequiresPoolSelector bool                              `key:"requiresPoolSelector" json:"requires_pool_selector"`
	Priority             int32                             `key:"priority" json:"priority"`
	Preemptable          bool                              `key:"preemptable" json:"preemptable"`
	UserData             string                            `key:"userData" json:"user_data"`
}

type WorkerPoolJobSpecConfig struct {
	NodeSelector map[string]string `key:"nodeSelector" json:"node_selector"`
	Env          []corev1.EnvVar   `key:"env" json:"env"`

	// Mimics corev1.Volume since that type doesn't currently serialize correctly
	Volumes []struct {
		Name   string `key:"name" json:"name"`
		Secret struct {
			SecretName string `key:"secretName" json:"secret_name"`
		} `key:"secret" json:"secret"`
	} `key:"volumes" json:"volumes"`

	VolumeMounts []corev1.VolumeMount `key:"volumeMounts" json:"volume_mounts"`
}

type WorkerPoolJobSpecPoolSizingConfig struct {
	DefaultWorkerCPU      string `key:"defaultWorkerCPU" json:"default_worker_cpu"`
	DefaultWorkerMemory   string `key:"defaultWorkerMemory" json:"default_worker_memory"`
	DefaultWorkerGpuType  string `key:"defaultWorkerGPUType" json:"default_worker_gpu_type"`
	DefaultWorkerGpuCount string `key:"defaultWorkerGpuCount" json:"default_worker_gpu_count"`
	MinFreeCPU            string `key:"minFreeCPU" json:"min_free_cpu"`
	MinFreeMemory         string `key:"minFreeMemory" json:"min_free_memory"`
	MinFreeGPU            string `key:"minFreeGPU" json:"min_free_gpu"`
	SharedMemoryLimitPct  string `key:"sharedMemoryLimitPct" json:"shared_memory_limit_pct"`
}

type MachineProvider string

var (
	ProviderEC2        MachineProvider = "ec2"
	ProviderOCI        MachineProvider = "oci"
	ProviderLambdaLabs MachineProvider = "lambda"
	ProviderCrusoe     MachineProvider = "crusoe"
	ProviderHydra      MachineProvider = "hydra"
	ProviderGeneric    MachineProvider = "generic"
)

type ProviderConfig struct {
	EC2        EC2ProviderConfig        `key:"ec2" json:"ec2"`
	OCI        OCIProviderConfig        `key:"oci" json:"oci"`
	LambdaLabs LambdaLabsProviderConfig `key:"lambda" json:"lambda"`
	Crusoe     CrusoeProviderConfig     `key:"crusoe" json:"crusoe"`
	Hydra      HydraProviderConfig      `key:"hydra" json:"hydra"`
	Generic    GenericProviderConfig    `key:"generic" json:"generic"`
}

type ProviderAgentConfig struct {
	ElasticSearch ElasticSearchConfig `key:"elasticSearch" json:"elastic_search"`
}

type ElasticSearchConfig struct {
	Host       string `key:"host" json:"host"`
	Port       string `key:"port" json:"port"`
	HttpUser   string `key:"httpUser" json:"http_user"`
	HttpPasswd string `key:"httpPasswd" json:"http_passwd"`
}

type EC2ProviderConfig struct {
	AWSAccessKey string              `key:"awsAccessKey" json:"aws_access_key"`
	AWSSecretKey string              `key:"awsSecretKey" json:"aws_secret_key"`
	AWSRegion    string              `key:"awsRegion" json:"aws_region"`
	AMI          string              `key:"ami" json:"ami"`
	SubnetId     *string             `key:"subnetId" json:"subnet_id"`
	Agent        ProviderAgentConfig `key:"agent" json:"agent"`
}

type AgentRedisConfig struct {
	Hostname string `key:"hostname" json:"hostname"`
}

type RootAgentConfig struct {
	ControlPlaneRedis AgentRedisConfig `key:"controlPlaneRedis" json:"control_plane_redis"`
	JuicefsRedis      AgentRedisConfig `key:"juicefsRedis" json:"juicefs_redis"`
	BlobcacheRedis    AgentRedisConfig `key:"blobcacheRedis" json:"blobcache_redis"`
}

type OCIProviderConfig struct {
	Tenancy            string              `key:"tenancy" json:"tenancy"`
	UserId             string              `key:"userId" json:"user_id"`
	Region             string              `key:"region" json:"region"`
	FingerPrint        string              `key:"fingerprint" json:"fingerprint"`
	PrivateKey         string              `key:"privateKey" json:"private_key"`
	PrivateKeyPassword string              `key:"privateKeyPassword" json:"private_key_password"`
	CompartmentId      string              `key:"compartmentId" json:"compartment_id"`
	SubnetId           string              `key:"subnetId" json:"subnet_id"`
	AvailabilityDomain string              `key:"availabilityDomain" json:"availability_domain"`
	ImageId            string              `key:"imageId" json:"image_id"`
	Agent              ProviderAgentConfig `key:"agent" json:"agent"`
}

type LambdaLabsProviderConfig struct {
	ApiKey string              `key:"apiKey" json:"apiKey"`
	Agent  ProviderAgentConfig `key:"agent" json:"agent"`
}

type CrusoeProviderConfig struct {
	Agent ProviderAgentConfig `key:"agent" json:"agent"`
}

type HydraProviderConfig struct {
	Agent ProviderAgentConfig `key:"agent" json:"agent"`
}

type GenericProviderConfig struct {
	Agent ProviderAgentConfig `key:"agent" json:"agent"`
}

type MetricsCollector string

var (
	MetricsCollectorPrometheus MetricsCollector = "prometheus"
	MetricsCollectorOpenMeter  MetricsCollector = "openmeter"
)

type MonitoringConfig struct {
	MetricsCollector         string           `key:"metricsCollector" json:"metrics_collector"`
	Prometheus               PrometheusConfig `key:"prometheus" json:"prometheus"`
	OpenMeter                OpenMeterConfig  `key:"openmeter" json:"openmeter"`
	FluentBit                FluentBitConfig  `key:"fluentbit" json:"fluentbit"`
	Telemetry                TelemetryConfig  `key:"telemetry" json:"telemetry"`
	ContainerMetricsInterval time.Duration    `key:"containerMetricsInterval" json:"container_metrics_interval"`
}
type PrometheusConfig struct {
	AgentUrl      string `key:"agentUrl" json:"agent_url"`
	AgentUsername string `key:"agentUsername" json:"agent_username"`
	AgentPassword string `key:"agentPassword" json:"agent_password"`
	ScrapeWorkers bool   `key:"scrapeWorkers" json:"scrape_workers"`
	Port          int    `key:"port" json:"port"`
}

type TelemetryConfig struct {
	Enabled          bool          `key:"enabled" json:"enabled"`
	Endpoint         string        `key:"endpoint" json:"endpoint"`
	MeterInterval    time.Duration `key:"meterInterval" json:"meter_interval"`
	TraceInterval    time.Duration `key:"traceInterval" json:"trace_interval"`
	TraceSampleRatio float64       `key:"traceSampleRatio" json:"trace_sample_ratio"`
}

type OpenMeterConfig struct {
	ServerUrl string `key:"serverUrl" json:"server_url"`
	ApiKey    string `key:"apiKey" json:"api_key"`
}

type TailscaleConfig struct {
	ControlURL string `key:"controlUrl" json:"control_url"`
	User       string `key:"user" json:"user"`
	AuthKey    string `key:"authKey" json:"auth_key"`
	HostName   string `key:"hostName" json:"host_name"`
	Enabled    bool   `key:"enabled" json:"enabled"`
	Debug      bool   `key:"debug" json:"debug"`
}

type ProxyConfig struct {
	HTTPPort int               `key:"httpPort" json:"http_port"`
	Services []InternalService `key:"services" json:"services"`
}

type InternalService struct {
	Name        string `key:"name" json:"name"`
	LocalPort   int    `key:"localPort" json:"local_port"`
	Destination string `key:"destination" json:"destination"`
}

type FluentBitConfig struct {
	Events FluentBitEventConfig `key:"events" json:"events"`
}

type FluentBitEventMapping struct {
	Name string `key:"name" json:"name"`
	Tag  string `key:"tag" json:"tag"`
}

type FluentBitEventConfig struct {
	Endpoint        string                  `key:"endpoint" json:"endpoint"`
	MaxConns        int                     `key:"maxConns" json:"max_conns"`
	MaxIdleConns    int                     `key:"maxIdleConns" json:"max_idle_conns"`
	IdleConnTimeout time.Duration           `key:"idleConnTimeout" json:"idle_conn_timeout"`
	DialTimeout     time.Duration           `key:"dialTimeout" json:"dial_timeout"`
	KeepAlive       time.Duration           `key:"keepAlive" json:"keep_alive"`
	Mapping         []FluentBitEventMapping `key:"mapping" json:"mapping"`
}

type AbstractionConfig struct {
	Bot BotConfig `key:"bot" json:"bot"`
}

type BotConfig struct {
	SystemPrompt              string `key:"systemPrompt" json:"system_prompt"`
	StepIntervalS             uint   `key:"stepIntervalS" json:"step_interval_s"`
	SessionInactivityTimeoutS uint   `key:"sessionInactivityTimeoutS" json:"session_inactivity_timeout_s"`
}<|MERGE_RESOLUTION|>--- conflicted
+++ resolved
@@ -20,11 +20,8 @@
 	Proxy          ProxyConfig               `key:"proxy" json:"proxy"`
 	Monitoring     MonitoringConfig          `key:"monitoring" json:"monitoring"`
 	BlobCache      blobcache.BlobCacheConfig `key:"blobcache" json:"blobcache"`
-<<<<<<< HEAD
 	Agent          RootAgentConfig           `key:"agent" json:"agent"`
-=======
 	Abstractions   AbstractionConfig         `key:"abstractions" json:"abstractions"`
->>>>>>> f266b79c
 }
 
 type DatabaseConfig struct {
