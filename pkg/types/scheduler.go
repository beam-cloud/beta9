--- conflicted
+++ resolved
@@ -229,11 +229,8 @@
 	ImageCredentials         string          `json:"image_credentials"`
 	BuildRegistryCredentials string          `json:"build_registry_credentials"`
 	BlockNetwork             bool            `json:"block_network"`
-<<<<<<< HEAD
 	AllowList                []string        `json:"allow_list"`
-=======
 	DockerEnabled            bool            `json:"docker_enabled"` // Enable Docker-in-Docker (gVisor only)
->>>>>>> e6aca636
 }
 
 func (c *ContainerRequest) RequiresGPU() bool {
@@ -309,11 +306,8 @@
 		Checkpoint:               checkpoint,
 		BuildRegistryCredentials: c.BuildRegistryCredentials,
 		BlockNetwork:             c.BlockNetwork,
-<<<<<<< HEAD
 		AllowList:                c.AllowList,
-=======
 		DockerEnabled:            c.DockerEnabled,
->>>>>>> e6aca636
 	}
 }
 
@@ -365,11 +359,8 @@
 		Checkpoint:               checkpoint,
 		BuildRegistryCredentials: in.BuildRegistryCredentials,
 		BlockNetwork:             in.BlockNetwork,
-<<<<<<< HEAD
 		AllowList:                in.AllowList,
-=======
 		DockerEnabled:            in.DockerEnabled,
->>>>>>> e6aca636
 	}
 }
 
