package types

import (
	"encoding/json"
	"fmt"
	"strings"
	"time"

	pb "github.com/beam-cloud/beta9/proto"
	"google.golang.org/protobuf/types/known/timestamppb"
)

const (
	DefaultServeContainerTimeout = time.Minute * 10
	DefaultCPUWorkerPoolName     = "default"
)

type WorkerStatus string

const (
	WorkerStatusAvailable WorkerStatus = "available"
	WorkerStatusPending   WorkerStatus = "pending"
	WorkerStatusDisabled  WorkerStatus = "disabled"
	WorkerStateTtlS       int          = 60
)

const (
	StubStateDegraded = "degraded"
	StubStateWarning  = "warning"
	StubStateHealthy  = "healthy"
)

type ContainerRequestStatus string

const (
	ContainerRequestStatusFailed ContainerRequestStatus = "failed"
	ContainerRequestStatusTTL                           = 10 * time.Minute
)

// @go2proto
type Worker struct {
	Id                   string       `json:"id" redis:"id"`
	Status               WorkerStatus `json:"status" redis:"status"`
	TotalCpu             int64        `json:"total_cpu" redis:"total_cpu"`
	TotalMemory          int64        `json:"total_memory" redis:"total_memory"`
	TotalGpuCount        uint32       `json:"total_gpu_count" redis:"total_gpu_count"`
	FreeCpu              int64        `json:"free_cpu" redis:"free_cpu"`
	FreeMemory           int64        `json:"free_memory" redis:"free_memory"`
	FreeGpuCount         uint32       `json:"free_gpu_count" redis:"gpu_count"`
	Gpu                  string       `json:"gpu" redis:"gpu"`
	PoolName             string       `json:"pool_name" redis:"pool_name"`
	MachineId            string       `json:"machine_id" redis:"machine_id"`
	ResourceVersion      int64        `json:"resource_version" redis:"resource_version"`
	RequiresPoolSelector bool         `json:"requires_pool_selector" redis:"requires_pool_selector"`
	Priority             int32        `json:"priority" redis:"priority"`
	Preemptable          bool         `json:"preemptable" redis:"preemptable"`
	BuildVersion         string       `json:"build_version" redis:"build_version"`
	ActiveContainers     []Container  `json:"active_containers" redis:"active_containers"`
}

func (w *Worker) ToProto() *pb.Worker {
	containers := make([]*pb.Container, len(w.ActiveContainers))
	for i, c := range w.ActiveContainers {
		containers[i] = c.ToProto()
	}

	return &pb.Worker{
		Id:                   w.Id,
		Status:               string(w.Status),
		TotalCpu:             w.TotalCpu,
		TotalMemory:          w.TotalMemory,
		TotalGpuCount:        w.TotalGpuCount,
		FreeCpu:              w.FreeCpu,
		FreeMemory:           w.FreeMemory,
		FreeGpuCount:         w.FreeGpuCount,
		Gpu:                  w.Gpu,
		PoolName:             w.PoolName,
		MachineId:            w.MachineId,
		ResourceVersion:      w.ResourceVersion,
		RequiresPoolSelector: w.RequiresPoolSelector,
		Priority:             w.Priority,
		Preemptable:          w.Preemptable,
		BuildVersion:         w.BuildVersion,
		ActiveContainers:     containers,
	}
}

func NewWorkerFromProto(in *pb.Worker) *Worker {
	containers := make([]Container, len(in.ActiveContainers))
	for i, c := range in.ActiveContainers {
		containers[i] = *NewContainerFromProto(c)
	}

	return &Worker{
		Id:                   in.Id,
		Status:               WorkerStatus(in.Status),
		TotalCpu:             in.TotalCpu,
		TotalMemory:          in.TotalMemory,
		TotalGpuCount:        in.TotalGpuCount,
		FreeCpu:              in.FreeCpu,
		FreeMemory:           in.FreeMemory,
		FreeGpuCount:         in.FreeGpuCount,
		Gpu:                  in.Gpu,
		PoolName:             in.PoolName,
		MachineId:            in.MachineId,
		ResourceVersion:      in.ResourceVersion,
		RequiresPoolSelector: in.RequiresPoolSelector,
		Priority:             in.Priority,
		Preemptable:          in.Preemptable,
		BuildVersion:         in.BuildVersion,
		ActiveContainers:     containers,
	}
}

type CapacityUpdateType int

const (
	AddCapacity CapacityUpdateType = iota
	RemoveCapacity
)

type ContainerStatus string

const (
	ContainerStatusPending  ContainerStatus = "PENDING"
	ContainerStatusRunning  ContainerStatus = "RUNNING"
	ContainerStatusStopping ContainerStatus = "STOPPING"
)

type ContainerAlreadyScheduledError struct {
	Msg string
}

func (e *ContainerAlreadyScheduledError) Error() string {
	return e.Msg
}

// @go2proto
type ContainerState struct {
	ContainerId string          `redis:"container_id" json:"container_id"`
	StubId      string          `redis:"stub_id" json:"stub_id"`
	Status      ContainerStatus `redis:"status" json:"status"`
	ScheduledAt int64           `redis:"scheduled_at" json:"scheduled_at"`
	WorkspaceId string          `redis:"workspace_id" json:"workspace_id"`
	Gpu         string          `redis:"gpu" json:"gpu"`
	GpuCount    uint32          `redis:"gpu_count" json:"gpu_count"`
	Cpu         int64           `redis:"cpu" json:"cpu"`
	Memory      int64           `redis:"memory" json:"memory"`
	StartedAt   int64           `redis:"started_at" json:"started_at"`
}

// @go2proto
type Container struct {
	ContainerId  string          `redis:"container_id" json:"container_id"`
	StubId       string          `redis:"stub_id" json:"stub_id"`
	Status       ContainerStatus `redis:"status" json:"status"`
	ScheduledAt  time.Time       `redis:"scheduled_at" json:"scheduled_at"`
	StartedAt    time.Time       `redis:"started_at" json:"started_at"`
	WorkspaceId  string          `redis:"workspace_id" json:"workspace_id"`
	WorkerId     string          `redis:"worker_id" json:"worker_id"`
	MachineId    string          `redis:"machine_id" json:"machine_id"`
	DeploymentId string          `redis:"deployment_id" json:"deployment_id"`
}

func (c *Container) ToProto() *pb.Container {
	return &pb.Container{
		ContainerId:  c.ContainerId,
		StubId:       c.StubId,
		Status:       string(c.Status),
		ScheduledAt:  timestamppb.New(c.ScheduledAt),
		StartedAt:    timestamppb.New(c.StartedAt),
		WorkspaceId:  c.WorkspaceId,
		WorkerId:     c.WorkerId,
		MachineId:    c.MachineId,
		DeploymentId: c.DeploymentId,
	}
}

func NewContainerFromProto(in *pb.Container) *Container {
	return &Container{
		ContainerId: in.ContainerId,
		StubId:      in.StubId,
		Status:      ContainerStatus(in.Status),
		ScheduledAt: in.ScheduledAt.AsTime(),
		StartedAt:   in.StartedAt.AsTime(),
		WorkspaceId: in.WorkspaceId,
		WorkerId:    in.WorkerId,
		MachineId:   in.MachineId,
	}
}

// @go2proto
type BuildOptions struct {
	SourceImage      *string  `json:"source_image"`
	Dockerfile       *string  `json:"dockerfile"`
	BuildCtxObject   *string  `json:"build_context"`
	SourceImageCreds string   `json:"source_image_creds"`
	BuildSecrets     []string `json:"build_secrets"`
}

// @go2proto
type ContainerRequest struct {
<<<<<<< HEAD
	ContainerId       string          `json:"container_id"`
	EntryPoint        []string        `json:"entry_point"`
	Env               []string        `json:"env"`
	Cpu               int64           `json:"cpu"`
	Memory            int64           `json:"memory"`
	Gpu               string          `json:"gpu"`
	GpuRequest        []string        `json:"gpu_request"`
	GpuCount          uint32          `json:"gpu_count"`
	ImageId           string          `json:"image_id"`
	StubId            string          `json:"stub_id"`
	WorkspaceId       string          `json:"workspace_id"`
	Workspace         Workspace       `json:"workspace"`
	Stub              StubWithRelated `json:"stub"`
	Timestamp         time.Time       `json:"timestamp"`
	Mounts            []Mount         `json:"mounts"`
	RetryCount        int             `json:"retry_count"`
	PoolSelector      string          `json:"pool_selector"`
	Preemptable       bool            `json:"preemptable"`
	CheckpointEnabled bool            `json:"checkpoint_enabled"`
	BuildOptions      BuildOptions    `json:"build_options"`
	Ports             []uint32        `json:"ports"`
	CostPerMs         float64         `json:"cost_per_ms"`
	AppId             string          `json:"app_id"`
	Checkpoint        *Checkpoint     `json:"checkpoint"`
	ConfigPath        string          `json:"config_path"`
	BlockNetwork      bool            `json:"block_network"`
=======
	ContainerId              string          `json:"container_id"`
	EntryPoint               []string        `json:"entry_point"`
	Env                      []string        `json:"env"`
	Cpu                      int64           `json:"cpu"`
	Memory                   int64           `json:"memory"`
	Gpu                      string          `json:"gpu"`
	GpuRequest               []string        `json:"gpu_request"`
	GpuCount                 uint32          `json:"gpu_count"`
	ImageId                  string          `json:"image_id"`
	StubId                   string          `json:"stub_id"`
	WorkspaceId              string          `json:"workspace_id"`
	Workspace                Workspace       `json:"workspace"`
	Stub                     StubWithRelated `json:"stub"`
	Timestamp                time.Time       `json:"timestamp"`
	Mounts                   []Mount         `json:"mounts"`
	RetryCount               int             `json:"retry_count"`
	PoolSelector             string          `json:"pool_selector"`
	Preemptable              bool            `json:"preemptable"`
	CheckpointEnabled        bool            `json:"checkpoint_enabled"`
	BuildOptions             BuildOptions    `json:"build_options"`
	Ports                    []uint32        `json:"ports"`
	CostPerMs                float64         `json:"cost_per_ms"`
	AppId                    string          `json:"app_id"`
	Checkpoint               *Checkpoint     `json:"checkpoint"`
	ConfigPath               string          `json:"config_path"`
	ImageCredentials         string          `json:"image_credentials"`
	BuildRegistryCredentials string          `json:"build_registry_credentials"`
>>>>>>> 5eddfb4c
}

func (c *ContainerRequest) RequiresGPU() bool {
	return len(c.GpuRequest) > 0 || c.Gpu != ""
}

// IsBuildRequest checks if the sourceImage or Dockerfile field is not-nil, which means the container request is for a build container
func (c *ContainerRequest) IsBuildRequest() bool {
	return c.BuildOptions.SourceImage != nil || c.BuildOptions.Dockerfile != nil
}

func (c *ContainerRequest) VolumeCacheCompatible() bool {
	if c.IsBuildRequest() || c.CheckpointEnabled || c.StorageAvailable() {
		return false
	}
	return c.Workspace.VolumeCacheEnabled
}

func (c *ContainerRequest) StorageAvailable() bool {
	return c.Workspace.StorageAvailable()
}

func (c *ContainerRequest) ToProto() *pb.ContainerRequest {
	mounts := make([]*pb.Mount, len(c.Mounts))
	for i, m := range c.Mounts {
		mounts[i] = m.ToProto()
	}

	var buildOptions *pb.BuildOptions
	if c.IsBuildRequest() {
		sourceImage := getStringOrDefault(c.BuildOptions.SourceImage)
		dockerfile := getStringOrDefault(c.BuildOptions.Dockerfile)
		buildCtxObject := getStringOrDefault(c.BuildOptions.BuildCtxObject)

		buildOptions = &pb.BuildOptions{
			SourceImage:      sourceImage,
			Dockerfile:       dockerfile,
			BuildCtxObject:   buildCtxObject,
			SourceImageCreds: c.BuildOptions.SourceImageCreds,
			BuildSecrets:     c.BuildOptions.BuildSecrets,
		}
	}

	var checkpoint *pb.Checkpoint
	if c.Checkpoint != nil {
		checkpoint = c.Checkpoint.ToProto()
	}

	return &pb.ContainerRequest{
<<<<<<< HEAD
		ContainerId:       c.ContainerId,
		EntryPoint:        c.EntryPoint,
		Env:               c.Env,
		Cpu:               c.Cpu,
		Memory:            c.Memory,
		Gpu:               c.Gpu,
		GpuRequest:        c.GpuRequest,
		GpuCount:          c.GpuCount,
		ImageId:           c.ImageId,
		Mounts:            mounts,
		StubId:            c.StubId,
		AppId:             c.AppId,
		WorkspaceId:       c.WorkspaceId,
		Workspace:         c.Workspace.ToProto(),
		Stub:              c.Stub.ToProto(),
		RetryCount:        int64(c.RetryCount),
		PoolSelector:      c.PoolSelector,
		Preemptable:       c.Preemptable,
		Timestamp:         timestamppb.New(c.Timestamp),
		BuildOptions:      buildOptions,
		Ports:             c.Ports,
		CheckpointEnabled: c.CheckpointEnabled,
		Checkpoint:        checkpoint,
		BlockNetwork:      c.BlockNetwork,
=======
		ContainerId:              c.ContainerId,
		EntryPoint:               c.EntryPoint,
		Env:                      c.Env,
		Cpu:                      c.Cpu,
		Memory:                   c.Memory,
		Gpu:                      c.Gpu,
		GpuRequest:               c.GpuRequest,
		GpuCount:                 c.GpuCount,
		ImageId:                  c.ImageId,
		Mounts:                   mounts,
		StubId:                   c.StubId,
		AppId:                    c.AppId,
		WorkspaceId:              c.WorkspaceId,
		Workspace:                c.Workspace.ToProto(),
		Stub:                     c.Stub.ToProto(),
		RetryCount:               int64(c.RetryCount),
		PoolSelector:             c.PoolSelector,
		Preemptable:              c.Preemptable,
		Timestamp:                timestamppb.New(c.Timestamp),
		BuildOptions:             buildOptions,
		ImageCredentials:         c.ImageCredentials,
		Ports:                    c.Ports,
		CheckpointEnabled:        c.CheckpointEnabled,
		Checkpoint:               checkpoint,
		BuildRegistryCredentials: c.BuildRegistryCredentials,
>>>>>>> 5eddfb4c
	}
}

func NewContainerRequestFromProto(in *pb.ContainerRequest) *ContainerRequest {
	mounts := make([]Mount, len(in.Mounts))
	for i, m := range in.Mounts {
		mounts[i] = *NewMountFromProto(m)
	}

	var bo BuildOptions
	if in.BuildOptions != nil {
		bo = BuildOptions{
			SourceImage:      getPointerOrNil(in.BuildOptions.SourceImage),
			Dockerfile:       getPointerOrNil(in.BuildOptions.Dockerfile),
			BuildCtxObject:   getPointerOrNil(in.BuildOptions.BuildCtxObject),
			SourceImageCreds: in.BuildOptions.SourceImageCreds,
			BuildSecrets:     in.BuildOptions.BuildSecrets,
		}
	}

	var checkpoint *Checkpoint
	if in.Checkpoint != nil {
		checkpoint = NewCheckpointFromProto(in.Checkpoint)
	}

	return &ContainerRequest{
<<<<<<< HEAD
		ContainerId:       in.ContainerId,
		EntryPoint:        in.EntryPoint,
		Env:               in.Env,
		Cpu:               in.Cpu,
		Memory:            in.Memory,
		Gpu:               in.Gpu,
		GpuRequest:        in.GpuRequest,
		GpuCount:          in.GpuCount,
		ImageId:           in.ImageId,
		Mounts:            mounts,
		WorkspaceId:       in.WorkspaceId,
		AppId:             in.AppId,
		Workspace:         *NewWorkspaceFromProto(in.Workspace),
		Stub:              *NewStubWithRelatedFromProto(in.Stub),
		StubId:            in.StubId,
		Timestamp:         in.GetTimestamp().AsTime(),
		CheckpointEnabled: in.CheckpointEnabled,
		Preemptable:       in.Preemptable,
		PoolSelector:      in.PoolSelector,
		BuildOptions:      bo,
		Ports:             in.Ports,
		Checkpoint:        checkpoint,
		BlockNetwork:      in.BlockNetwork,
=======
		ContainerId:              in.ContainerId,
		EntryPoint:               in.EntryPoint,
		Env:                      in.Env,
		Cpu:                      in.Cpu,
		Memory:                   in.Memory,
		Gpu:                      in.Gpu,
		GpuRequest:               in.GpuRequest,
		GpuCount:                 in.GpuCount,
		ImageId:                  in.ImageId,
		Mounts:                   mounts,
		WorkspaceId:              in.WorkspaceId,
		AppId:                    in.AppId,
		Workspace:                *NewWorkspaceFromProto(in.Workspace),
		Stub:                     *NewStubWithRelatedFromProto(in.Stub),
		StubId:                   in.StubId,
		Timestamp:                in.GetTimestamp().AsTime(),
		CheckpointEnabled:        in.CheckpointEnabled,
		Preemptable:              in.Preemptable,
		PoolSelector:             in.PoolSelector,
		BuildOptions:             bo,
		ImageCredentials:         in.ImageCredentials,
		Ports:                    in.Ports,
		Checkpoint:               checkpoint,
		BuildRegistryCredentials: in.BuildRegistryCredentials,
>>>>>>> 5eddfb4c
	}
}

func getPointerOrNil(s string) *string {
	if s == "" {
		return nil
	}
	return &s
}

func getStringOrDefault(s *string) string {
	if s != nil {
		return *s
	}
	return ""
}

const ContainerExitCodeTtlS int = 300

const (
	ContainerDurationEmissionInterval      time.Duration = 5 * time.Second
	ContainerResourceUsageEmissionInterval time.Duration = 3 * time.Second
)
const ContainerStateTtlSWhilePending int64 = 600
const ContainerStateTtlS int64 = 120
const WorkspaceQuotaTtlS int64 = 600

const containerStateNotFoundPrefix = "container state not found: "

type ErrContainerStateNotFound struct {
	ContainerId string
}

func (e *ErrContainerStateNotFound) Error() string {
	return fmt.Sprintf("%s%s", containerStateNotFoundPrefix, e.ContainerId)
}

func (e *ErrContainerStateNotFound) From(err error) bool {
	if err == nil {
		return false
	}

	if strings.HasPrefix(err.Error(), containerStateNotFoundPrefix) {
		e.ContainerId = strings.TrimPrefix(err.Error(), containerStateNotFoundPrefix)
		return true
	}

	return false
}

type ErrInvalidWorkerStatus struct {
}

func (e *ErrInvalidWorkerStatus) Error() string {
	return "invalid worker status"
}

type ErrNoSuitableWorkerFound struct {
}

func (e *ErrNoSuitableWorkerFound) Error() string {
	return "no suitable worker found for request"
}

const workerNotFoundPrefix = "worker not found: "

type ErrWorkerNotFound struct {
	WorkerId string
}

func (e *ErrWorkerNotFound) Error() string {
	return fmt.Sprintf("%s%s", workerNotFoundPrefix, e.WorkerId)
}

func (e *ErrWorkerNotFound) From(err error) bool {
	if err == nil {
		return false
	}

	if strings.HasPrefix(err.Error(), workerNotFoundPrefix) {
		e.WorkerId = strings.TrimPrefix(err.Error(), workerNotFoundPrefix)
		return true
	}

	return false
}

const workerPoolStateNotFoundPrefix = "worker pool state not found: "

type ErrWorkerPoolStateNotFound struct {
	PoolName string
}

func (e *ErrWorkerPoolStateNotFound) Error() string {
	return fmt.Sprintf("%s%s", workerPoolStateNotFoundPrefix, e.PoolName)
}

func (e *ErrWorkerPoolStateNotFound) From(err error) bool {
	if err == nil {
		return false
	}

	if strings.HasPrefix(err.Error(), workerPoolStateNotFoundPrefix) {
		e.PoolName = strings.TrimPrefix(err.Error(), workerPoolStateNotFoundPrefix)
		return true
	}

	return false
}

// @go2proto
type WorkerPoolState struct {
	Status             WorkerPoolStatus `redis:"status" json:"status"`
	SchedulingLatency  int64            `redis:"scheduling_latency" json:"scheduling_latency"`
	FreeGpu            uint             `redis:"free_gpu" json:"free_gpu"`
	FreeCpu            int64            `redis:"free_cpu" json:"free_cpu"`
	FreeMemory         int64            `redis:"free_memory" json:"free_memory"`
	PendingWorkers     int64            `redis:"pending_workers" json:"pending_workers"`
	AvailableWorkers   int64            `redis:"available_workers" json:"available_workers"`
	PendingContainers  int64            `redis:"pending_containers" json:"pending_containers"`
	RunningContainers  int64            `redis:"running_containers" json:"running_containers"`
	RegisteredMachines int64            `redis:"registered_machines" json:"registered_machines"`
	PendingMachines    int64            `redis:"pending_machines" json:"pending_machines"`
	ReadyMachines      int64            `redis:"ready_machines" json:"ready_machines"`
}

func (w *WorkerPoolState) ToProto() *pb.WorkerPoolState {
	return &pb.WorkerPoolState{
		Status:             string(w.Status),
		SchedulingLatency:  w.SchedulingLatency,
		FreeGpu:            uint32(w.FreeGpu),
		FreeCpu:            w.FreeCpu,
		FreeMemory:         w.FreeMemory,
		PendingWorkers:     w.PendingWorkers,
		AvailableWorkers:   w.AvailableWorkers,
		PendingContainers:  w.PendingContainers,
		RunningContainers:  w.RunningContainers,
		RegisteredMachines: w.RegisteredMachines,
		PendingMachines:    w.PendingMachines,
	}
}

type WorkerPoolStatus string

const (
	WorkerPoolStatusHealthy  WorkerPoolStatus = "HEALTHY"
	WorkerPoolStatusDegraded WorkerPoolStatus = "DEGRADED"
)

type WorkerPoolSizingConfig struct {
	MinFreeCpu            int64
	MinFreeMemory         int64
	MinFreeGpu            uint
	DefaultWorkerCpu      int64
	DefaultWorkerMemory   int64
	DefaultWorkerGpuType  string
	DefaultWorkerGpuCount uint32
}

func NewWorkerPoolSizingConfig() *WorkerPoolSizingConfig {
	return &WorkerPoolSizingConfig{
		MinFreeCpu:            0,
		MinFreeMemory:         0,
		MinFreeGpu:            0,
		DefaultWorkerCpu:      1000,
		DefaultWorkerMemory:   1 * 1024, // 1Gi
		DefaultWorkerGpuType:  "",
		DefaultWorkerGpuCount: 0,
	}
}

type ThrottledByConcurrencyLimitError struct {
	Reason string
}

func (e *ThrottledByConcurrencyLimitError) Error() string {
	return "concurrency_limit_reached: " + e.Reason
}

type QuotaDoesNotExistError struct{}

func (e *QuotaDoesNotExistError) Error() string {
	return "quota_does_not_exist"
}

type CheckpointStatus string

const (
	CheckpointStatusAvailable        CheckpointStatus = "available"
	CheckpointStatusCheckpointFailed CheckpointStatus = "checkpoint_failed"
	CheckpointStatusRestoreFailed    CheckpointStatus = "restore_failed"
	CheckpointStatusNotFound         CheckpointStatus = "not_found"
)

type ErrCheckpointNotFound struct {
	CheckpointId string
}

func (e *ErrCheckpointNotFound) Error() string {
	return fmt.Sprintf("checkpoint state not found: %s", e.CheckpointId)
}

type StopContainerReason string

const (
	// StopContainerReasonTtl is used when a container is stopped due to some TTL expiration
	StopContainerReasonTtl StopContainerReason = "TTL"
	// StopContainerReasonUser is used when a container is stopped by a user request
	StopContainerReasonUser StopContainerReason = "USER"
	// StopContainerReasonScheduler is used when a container is stopped by the scheduler
	StopContainerReasonScheduler StopContainerReason = "SCHEDULER"
	// StopContainerReasonAdmin is used when a container is stopped by an admin request (i.e. draining a worker)
	StopContainerReasonAdmin StopContainerReason = "ADMIN"

	StopContainerReasonUnknown StopContainerReason = "UNKNOWN"
)

type StopContainerArgs struct {
	ContainerId string              `json:"container_id"`
	Force       bool                `json:"force"`
	Reason      StopContainerReason `json:"reason"`
}

func (a StopContainerArgs) ToMap() (map[string]any, error) {
	data, err := json.Marshal(a)
	if err != nil {
		return nil, err
	}

	var result map[string]any
	if err := json.Unmarshal(data, &result); err != nil {
		return nil, err
	}

	return result, nil
}

func ToStopContainerArgs(m map[string]any) (*StopContainerArgs, error) {
	data, err := json.Marshal(m)
	if err != nil {
		return nil, err
	}

	var result StopContainerArgs
	if err = json.Unmarshal(data, &result); err != nil {
		return nil, err
	}

	return &result, nil
}<|MERGE_RESOLUTION|>--- conflicted
+++ resolved
@@ -200,34 +200,6 @@
 
 // @go2proto
 type ContainerRequest struct {
-<<<<<<< HEAD
-	ContainerId       string          `json:"container_id"`
-	EntryPoint        []string        `json:"entry_point"`
-	Env               []string        `json:"env"`
-	Cpu               int64           `json:"cpu"`
-	Memory            int64           `json:"memory"`
-	Gpu               string          `json:"gpu"`
-	GpuRequest        []string        `json:"gpu_request"`
-	GpuCount          uint32          `json:"gpu_count"`
-	ImageId           string          `json:"image_id"`
-	StubId            string          `json:"stub_id"`
-	WorkspaceId       string          `json:"workspace_id"`
-	Workspace         Workspace       `json:"workspace"`
-	Stub              StubWithRelated `json:"stub"`
-	Timestamp         time.Time       `json:"timestamp"`
-	Mounts            []Mount         `json:"mounts"`
-	RetryCount        int             `json:"retry_count"`
-	PoolSelector      string          `json:"pool_selector"`
-	Preemptable       bool            `json:"preemptable"`
-	CheckpointEnabled bool            `json:"checkpoint_enabled"`
-	BuildOptions      BuildOptions    `json:"build_options"`
-	Ports             []uint32        `json:"ports"`
-	CostPerMs         float64         `json:"cost_per_ms"`
-	AppId             string          `json:"app_id"`
-	Checkpoint        *Checkpoint     `json:"checkpoint"`
-	ConfigPath        string          `json:"config_path"`
-	BlockNetwork      bool            `json:"block_network"`
-=======
 	ContainerId              string          `json:"container_id"`
 	EntryPoint               []string        `json:"entry_point"`
 	Env                      []string        `json:"env"`
@@ -255,7 +227,7 @@
 	ConfigPath               string          `json:"config_path"`
 	ImageCredentials         string          `json:"image_credentials"`
 	BuildRegistryCredentials string          `json:"build_registry_credentials"`
->>>>>>> 5eddfb4c
+	BlockNetwork             bool            `json:"block_network"`
 }
 
 func (c *ContainerRequest) RequiresGPU() bool {
@@ -305,32 +277,6 @@
 	}
 
 	return &pb.ContainerRequest{
-<<<<<<< HEAD
-		ContainerId:       c.ContainerId,
-		EntryPoint:        c.EntryPoint,
-		Env:               c.Env,
-		Cpu:               c.Cpu,
-		Memory:            c.Memory,
-		Gpu:               c.Gpu,
-		GpuRequest:        c.GpuRequest,
-		GpuCount:          c.GpuCount,
-		ImageId:           c.ImageId,
-		Mounts:            mounts,
-		StubId:            c.StubId,
-		AppId:             c.AppId,
-		WorkspaceId:       c.WorkspaceId,
-		Workspace:         c.Workspace.ToProto(),
-		Stub:              c.Stub.ToProto(),
-		RetryCount:        int64(c.RetryCount),
-		PoolSelector:      c.PoolSelector,
-		Preemptable:       c.Preemptable,
-		Timestamp:         timestamppb.New(c.Timestamp),
-		BuildOptions:      buildOptions,
-		Ports:             c.Ports,
-		CheckpointEnabled: c.CheckpointEnabled,
-		Checkpoint:        checkpoint,
-		BlockNetwork:      c.BlockNetwork,
-=======
 		ContainerId:              c.ContainerId,
 		EntryPoint:               c.EntryPoint,
 		Env:                      c.Env,
@@ -356,7 +302,7 @@
 		CheckpointEnabled:        c.CheckpointEnabled,
 		Checkpoint:               checkpoint,
 		BuildRegistryCredentials: c.BuildRegistryCredentials,
->>>>>>> 5eddfb4c
+		BlockNetwork:             c.BlockNetwork,
 	}
 }
 
@@ -383,31 +329,6 @@
 	}
 
 	return &ContainerRequest{
-<<<<<<< HEAD
-		ContainerId:       in.ContainerId,
-		EntryPoint:        in.EntryPoint,
-		Env:               in.Env,
-		Cpu:               in.Cpu,
-		Memory:            in.Memory,
-		Gpu:               in.Gpu,
-		GpuRequest:        in.GpuRequest,
-		GpuCount:          in.GpuCount,
-		ImageId:           in.ImageId,
-		Mounts:            mounts,
-		WorkspaceId:       in.WorkspaceId,
-		AppId:             in.AppId,
-		Workspace:         *NewWorkspaceFromProto(in.Workspace),
-		Stub:              *NewStubWithRelatedFromProto(in.Stub),
-		StubId:            in.StubId,
-		Timestamp:         in.GetTimestamp().AsTime(),
-		CheckpointEnabled: in.CheckpointEnabled,
-		Preemptable:       in.Preemptable,
-		PoolSelector:      in.PoolSelector,
-		BuildOptions:      bo,
-		Ports:             in.Ports,
-		Checkpoint:        checkpoint,
-		BlockNetwork:      in.BlockNetwork,
-=======
 		ContainerId:              in.ContainerId,
 		EntryPoint:               in.EntryPoint,
 		Env:                      in.Env,
@@ -432,7 +353,7 @@
 		Ports:                    in.Ports,
 		Checkpoint:               checkpoint,
 		BuildRegistryCredentials: in.BuildRegistryCredentials,
->>>>>>> 5eddfb4c
+		BlockNetwork:             in.BlockNetwork,
 	}
 }
 
