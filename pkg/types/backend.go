package types

import (
	"database/sql"
	"database/sql/driver"
	"encoding/json"
	"fmt"
	"strings"
	"time"

	pb "github.com/beam-cloud/beta9/proto"
	"google.golang.org/protobuf/types/known/timestamppb"
)

type Time struct {
	time.Time
}

func (t Time) Serialize() string {
	return t.Time.Format(time.RFC3339)
}

func (t *Time) Scan(value interface{}) error {
	_t, ok := value.(time.Time)
	if !ok {
		return fmt.Errorf("type assertion to time.Time failed")
	}

	t.Time = _t
	return nil
}

type NullTime struct {
	sql.NullTime
}

func (t NullTime) Serialize() interface{} {
	if !t.Valid {
		return nil
	}

	return time.Time(t.Time).Format(time.RFC3339)
}

// @go2proto
type Workspace struct {
	Id                 uint              `db:"id" json:"id,omitempty"`
	ExternalId         string            `db:"external_id" json:"external_id,omitempty" serializer:"id"`
	Name               string            `db:"name" json:"name" serializer:"name"`
	CreatedAt          Time              `db:"created_at" json:"created_at,omitempty" serializer:"created_at"`
	UpdatedAt          Time              `db:"updated_at" json:"updated_at,omitempty" serializer:"updated_at"`
	SigningKey         *string           `db:"signing_key" json:"signing_key"`
	VolumeCacheEnabled bool              `db:"volume_cache_enabled" json:"volume_cache_enabled" serializer:"volume_cache_enabled"`
	MultiGpuEnabled    bool              `db:"multi_gpu_enabled" json:"multi_gpu_enabled" serializer:"multi_gpu_enabled"`
	ConcurrencyLimitId *uint             `db:"concurrency_limit_id" json:"concurrency_limit_id,omitempty"`
	ConcurrencyLimit   *ConcurrencyLimit `db:"concurrency_limit" json:"concurrency_limit" serializer:"concurrency_limit,omitempty"`
	StorageId          *uint             `db:"storage_id" json:"storage_id,omitempty" serializer:"storage_id,from:storage.external_id,omitempty"`
	Storage            *WorkspaceStorage `db:"storage" json:"storage" serializer:"storage,omitempty"`
}

func (w *Workspace) StorageAvailable() bool {
	return w.Storage != nil && w.Storage.Id != nil && *w.Storage.Id > 0
}

// @go2proto
type WorkspaceWithRelated struct {
	Workspace
	ConcurrencyLimit *ConcurrencyLimit `db:"concurrency_limit" json:"concurrency_limit" serializer:"concurrency_limit"`
	Storage          *WorkspaceStorage `db:"storage" json:"storage" serializer:"storage"`
}

func (w *WorkspaceWithRelated) ToProto() *pb.WorkspaceWithRelated {
	return &pb.WorkspaceWithRelated{
		Workspace:        w.Workspace.ToProto(),
		Storage:          w.Storage.ToProto(),
		ConcurrencyLimit: w.ConcurrencyLimit.ToProto(),
	}
}

func (w *Workspace) ToProto() *pb.Workspace {
	concurrencyLimit := &pb.ConcurrencyLimit{}
	if w.ConcurrencyLimit != nil {
		concurrencyLimit = w.ConcurrencyLimit.ToProto()
	}

	storage := &pb.WorkspaceStorage{}
	if w.StorageAvailable() {
		storage = w.Storage.ToProto()
	}

	return &pb.Workspace{
		Id:                 uint32(w.Id),
		ExternalId:         w.ExternalId,
		Name:               w.Name,
		SigningKey:         getStringOrDefault(w.SigningKey),
		VolumeCacheEnabled: w.VolumeCacheEnabled,
		MultiGpuEnabled:    w.MultiGpuEnabled,
		ConcurrencyLimit:   concurrencyLimit,
		Storage:            storage,
	}
}

func NewWorkspaceFromProto(in *pb.Workspace) *Workspace {
	concurrencyLimit := &ConcurrencyLimit{}
	if in.ConcurrencyLimit != nil {
		concurrencyLimit = NewConcurrencyLimitFromProto(in.ConcurrencyLimit)
	}

	storage := &WorkspaceStorage{}
	if in.Storage != nil {
		storage = NewWorkspaceStorageFromProto(in.Storage)
	}

	return &Workspace{
		Id:                 uint(in.Id),
		ExternalId:         in.ExternalId,
		Name:               in.Name,
		SigningKey:         getPointerOrNil(in.SigningKey),
		VolumeCacheEnabled: in.VolumeCacheEnabled,
		MultiGpuEnabled:    in.MultiGpuEnabled,
		ConcurrencyLimit:   concurrencyLimit,
		Storage:            storage,
	}
}

// @go2proto
type WorkspaceStorage struct {
	Id          *uint      `db:"id" json:"id"`
	ExternalId  *string    `db:"external_id" json:"external_id"`
	BucketName  *string    `db:"bucket_name" json:"bucket_name"`
	AccessKey   *string    `db:"access_key" json:"access_key" encrypt:"true"`
	SecretKey   *string    `db:"secret_key" json:"secret_key" encrypt:"true"`
	EndpointUrl *string    `db:"endpoint_url" json:"endpoint_url"`
	Region      *string    `db:"region" json:"region"`
	CreatedAt   *time.Time `db:"created_at" json:"created_at,omitempty"`
	UpdatedAt   *time.Time `db:"updated_at" json:"updated_at,omitempty"`
}

func NewWorkspaceStorageFromProto(in *pb.WorkspaceStorage) *WorkspaceStorage {
	id := uint(in.Id)
	createdAt := in.CreatedAt.AsTime()
	updatedAt := in.UpdatedAt.AsTime()

	return &WorkspaceStorage{
		Id:          &id,
		ExternalId:  &in.ExternalId,
		BucketName:  &in.BucketName,
		AccessKey:   &in.AccessKey,
		SecretKey:   &in.SecretKey,
		EndpointUrl: &in.EndpointUrl,
		Region:      &in.Region,
		CreatedAt:   &createdAt,
		UpdatedAt:   &updatedAt,
	}
}

func (w *WorkspaceStorage) ToProto() *pb.WorkspaceStorage {
	return &pb.WorkspaceStorage{
		Id:          uint32(*w.Id),
		ExternalId:  *w.ExternalId,
		BucketName:  *w.BucketName,
		AccessKey:   *w.AccessKey,
		SecretKey:   *w.SecretKey,
		Region:      *w.Region,
		EndpointUrl: *w.EndpointUrl,
		CreatedAt:   timestamppb.New(*w.CreatedAt),
		UpdatedAt:   timestamppb.New(*w.UpdatedAt),
	}
}

const (
	TokenTypeClusterAdmin     string = "admin"
	TokenTypeWorkspacePrimary string = "workspace_primary"
	TokenTypeWorkspace        string = "workspace"
	TokenTypeWorker           string = "worker"
	TokenTypeMachine          string = "machine"
)

type Token struct {
	Id                     uint       `db:"id" json:"id"`
	ExternalId             string     `db:"external_id" json:"external_id" serializer:"id"`
	Key                    string     `db:"key" json:"key" serializer:"key"`
	Active                 bool       `db:"active" json:"active" serializer:"active"`
	Reusable               bool       `db:"reusable" json:"reusable" serializer:"reusable"`
	WorkspaceId            *uint      `db:"workspace_id" json:"workspace_id,omitempty"`                            // Foreign key to Workspace
	Workspace              *Workspace `db:"workspace" json:"workspace,omitempty" serializer:"workspace,omitempty"` // Pointer to associated Workspace
	TokenType              string     `db:"token_type" json:"token_type" serializer:"token_type"`
	CreatedAt              Time       `db:"created_at" json:"created_at" serializer:"created_at"`
	UpdatedAt              Time       `db:"updated_at" json:"updated_at" serializer:"updated_at"`
	DisabledByClusterAdmin bool       `db:"disabled_by_cluster_admin" json:"disabled_by_cluster_admin" serializer:"disabled_by_cluster_admin"`
}

type Volume struct {
	Id          uint   `db:"id" json:"id"`
	ExternalId  string `db:"external_id" json:"external_id"`
	Name        string `db:"name" json:"name"`
	Size        uint64 `json:"size"`                           // Populated by volume abstraction
	WorkspaceId uint   `db:"workspace_id" json:"workspace_id"` // Foreign key to Workspace
	CreatedAt   Time   `db:"created_at" json:"created_at"`
	UpdatedAt   Time   `db:"updated_at" json:"updated_at"`
}

type VolumeWithRelated struct {
	Volume
	Workspace Workspace `db:"workspace" json:"workspace"`
}

type Deployment struct {
<<<<<<< HEAD
	Id          uint     `db:"id" json:"id"`
	ExternalId  string   `db:"external_id" json:"external_id,omitempty" serializer:"external_id"`
	Name        string   `db:"name" json:"name" serializer:"name"`
	Active      bool     `db:"active" json:"active" serializer:"active"`
	Subdomain   string   `db:"subdomain" json:"subdomain" serializer:"subdomain"`
	WorkspaceId uint     `db:"workspace_id" json:"workspace_id"` // Foreign key to Workspace
	StubId      uint     `db:"stub_id" json:"stub_id"`           // Foreign key to Stub
	StubType    string   `db:"stub_type" json:"stub_type" serializer:"stub_type"`
	Version     uint     `db:"version" json:"version" serializer:"version"`
	CreatedAt   Time     `db:"created_at" json:"created_at" serializer:"created_at"`
	UpdatedAt   Time     `db:"updated_at" json:"updated_at" serializer:"updated_at"`
	DeletedAt   NullTime `db:"deleted_at" json:"deleted_at" serializer:"deleted_at"`
	AppId       uint     `db:"app_id" json:"app_id,omitempty"` // Foreign key to App
=======
	Id          uint         `db:"id" json:"id"`
	ExternalId  string       `db:"external_id" json:"external_id"`
	Name        string       `db:"name" json:"name"`
	Active      bool         `db:"active" json:"active"`
	Subdomain   string       `db:"subdomain" json:"subdomain"`
	WorkspaceId uint         `db:"workspace_id" json:"workspace_id"` // Foreign key to Workspace
	StubId      uint         `db:"stub_id" json:"stub_id"`           // Foreign key to Stub
	StubType    string       `db:"stub_type" json:"stub_type"`
	Version     uint         `db:"version" json:"version"`
	CreatedAt   time.Time    `db:"created_at" json:"created_at"`
	UpdatedAt   time.Time    `db:"updated_at" json:"updated_at"`
	DeletedAt   sql.NullTime `db:"deleted_at" json:"deleted_at"`
	AppId       uint         `db:"app_id" json:"app_id,omitempty"` // Foreign key to App
>>>>>>> 06621430
}

type DeploymentWithRelated struct {
	Deployment
	Workspace Workspace `db:"workspace" json:"workspace" serializer:"workspace"`
	Stub      Stub      `db:"stub" json:"stub" serializer:"stub"`
}

// @go2proto
type Object struct {
	Id          uint   `db:"id" json:"id"`
	ExternalId  string `db:"external_id" json:"external_id,omitempty" serializer:"id"`
	Hash        string `db:"hash" json:"hash" serializer:"hash"`
	Size        int64  `db:"size" json:"size" serializer:"size"`
	WorkspaceId uint   `db:"workspace_id" json:"workspace_id"` // Foreign key to Workspace
	CreatedAt   Time   `db:"created_at" json:"created_at"`
}

func (o *Object) ToProto() *pb.Object {
	return &pb.Object{
		Id:          uint32(o.Id),
		ExternalId:  o.ExternalId,
		Hash:        o.Hash,
		Size:        o.Size,
		WorkspaceId: uint32(o.WorkspaceId),
	}
}

func NewObjectFromProto(in *pb.Object) *Object {
	return &Object{
		Id:          uint(in.Id),
		ExternalId:  in.ExternalId,
		Hash:        in.Hash,
		Size:        in.Size,
		WorkspaceId: uint(in.WorkspaceId),
	}
}

type TaskStatus string

func (ts TaskStatus) IsCompleted() bool {
	switch ts {
	case TaskStatusComplete, TaskStatusCancelled, TaskStatusError, TaskStatusTimeout, TaskStatusExpired:
		return true
	default:
		return false
	}
}

func (ts TaskStatus) IsInflight() bool {
	switch ts {
	case TaskStatusPending, TaskStatusRunning, TaskStatusRetry:
		return true
	default:
		return false
	}
}

const (
	TaskStatusPending   TaskStatus = "PENDING"
	TaskStatusRunning   TaskStatus = "RUNNING"
	TaskStatusComplete  TaskStatus = "COMPLETE"
	TaskStatusError     TaskStatus = "ERROR"
	TaskStatusCancelled TaskStatus = "CANCELLED"
	TaskStatusExpired   TaskStatus = "EXPIRED"
	TaskStatusTimeout   TaskStatus = "TIMEOUT"
	TaskStatusRetry     TaskStatus = "RETRY"
)

type TaskParams struct {
	TaskId      string
	ContainerId string
	StubId      uint
	WorkspaceId uint
}

type Task struct {
	Id          uint       `db:"id" json:"id,omitempty"`
	ExternalId  string     `db:"external_id" json:"external_id,omitempty" serializer:"id"`
	Status      TaskStatus `db:"status" json:"status,omitempty" serializer:"status"`
	ContainerId string     `db:"container_id" json:"container_id,omitempty" serializer:"container_id"`
	StartedAt   NullTime   `db:"started_at" json:"started_at,omitempty" serializer:"started_at"`
	EndedAt     NullTime   `db:"ended_at" json:"ended_at,omitempty" serializer:"ended_at"`
	WorkspaceId uint       `db:"workspace_id" json:"workspace_id,omitempty"` // Foreign key to Workspace
	StubId      uint       `db:"stub_id" json:"stub_id,omitempty"`           // Foreign key to Stub
	CreatedAt   Time       `db:"created_at" json:"created_at,omitempty" serializer:"created_at"`
	UpdatedAt   Time       `db:"updated_at" json:"updated_at,omitempty" serializer:"updated_at"`
}

type TaskWithRelated struct {
	Task
	Deployment struct {
		ExternalId *string `db:"external_id" json:"external_id"`
		Name       *string `db:"name" json:"name"`
		Version    *uint   `db:"version" json:"version"`
	} `db:"deployment" json:"deployment" serializer:"deployment"`
	Outputs   []TaskOutput `json:"outputs" serializer:"outputs"`
	Stats     TaskStats    `json:"stats" serializer:"stats"`
	Workspace Workspace    `db:"workspace" json:"workspace" serializer:"workspace"`
	Stub      Stub         `db:"stub" json:"stub" serializer:"stub"`
}

type TaskCountPerDeployment struct {
	DeploymentName string `db:"deployment_name" json:"deployment_name"`
	TaskCount      uint   `db:"task_count" json:"task_count"`
}

type TaskCountByTime struct {
	Time         time.Time       `db:"time" json:"time"`
	Count        uint            `count:"count" json:"count"`
	StatusCounts json.RawMessage `db:"status_counts" json:"status_counts"`
}

type TaskOutput struct {
	Name      string `json:"name" serializer:"name"`
	URL       string `json:"url" serializer:"url"`
	ExpiresIn uint32 `json:"expires_in" serializer:"expires_in"`
}

type TaskStats struct {
	ActiveContainers uint32 `json:"active_containers" serializer:"active_containers"`
	QueueDepth       uint32 `json:"queue_depth" serializer:"queue_depth"`
}

type StubConfigV1 struct {
	Runtime            Runtime         `json:"runtime"`
	Handler            string          `json:"handler"`
	OnStart            string          `json:"on_start"`
	OnDeploy           string          `json:"on_deploy"`
	OnDeployStubId     string          `json:"on_deploy_stub_id"`
	PythonVersion      string          `json:"python_version"`
	KeepWarmSeconds    uint            `json:"keep_warm_seconds"`
	MaxPendingTasks    uint            `json:"max_pending_tasks"`
	CallbackUrl        string          `json:"callback_url"`
	TaskPolicy         TaskPolicy      `json:"task_policy"`
	Workers            uint            `json:"workers"`
	ConcurrentRequests uint            `json:"concurrent_requests"`
	Authorized         bool            `json:"authorized"`
	Volumes            []*pb.Volume    `json:"volumes"`
	Secrets            []Secret        `json:"secrets,omitempty"`
	Env                []string        `json:"env,omitempty"`
	Autoscaler         *Autoscaler     `json:"autoscaler"`
	Extra              json.RawMessage `json:"extra"`
	CheckpointEnabled  bool            `json:"checkpoint_enabled"`
	WorkDir            string          `json:"work_dir"`
	EntryPoint         []string        `json:"entry_point"`
	Ports              []uint32        `json:"ports"`
}

func (c *StubConfigV1) RequiresGPU() bool {
	return len(c.Runtime.Gpus) > 0 || c.Runtime.Gpu != ""
}

type AutoscalerType string

const (
	QueueDepthAutoscaler AutoscalerType = "queue_depth"
)

type Autoscaler struct {
	Type              AutoscalerType `json:"type"`
	MaxContainers     uint           `json:"max_containers"`
	TasksPerContainer uint           `json:"tasks_per_container"`
	MinContainers     uint           `json:"min_containers"`
}

type App struct {
<<<<<<< HEAD
	Id          uint     `db:"id" json:"id"`
	ExternalId  string   `db:"external_id" json:"external_id,omitempty" serializer:"id"`
	Name        string   `db:"name" json:"name" serializer:"name"`
	Description string   `db:"description" json:"description" serializer:"description"`
	WorkspaceId uint     `db:"workspace_id" json:"workspace_id"` // Foreign key to Workspace
	CreatedAt   Time     `db:"created_at" json:"created_at" serializer:"created_at"`
	UpdatedAt   Time     `db:"updated_at" json:"updated_at" serializer:"updated_at"`
	DeletedAt   NullTime `db:"deleted_at" json:"deleted_at" serializer:"deleted_at"`
=======
	Id          uint         `db:"id" json:"id"`
	ExternalId  string       `db:"external_id" json:"external_id"`
	Name        string       `db:"name" json:"name"`
	Description string       `db:"description" json:"description"`
	WorkspaceId uint         `db:"workspace_id" json:"workspace_id"` // Foreign key to Workspace
	CreatedAt   time.Time    `db:"created_at" json:"created_at"`
	UpdatedAt   time.Time    `db:"updated_at" json:"updated_at"`
	DeletedAt   sql.NullTime `db:"deleted_at" json:"deleted_at"`
>>>>>>> 06621430
}

const (
	StubTypeFunction               string = "function"
	StubTypeFunctionDeployment     string = "function/deployment"
	StubTypeFunctionServe          string = "function/serve"
	StubTypeContainer              string = "container"
	StubTypeShell                  string = "shell"
	StubTypeTaskQueue              string = "taskqueue"
	StubTypeTaskQueueDeployment    string = "taskqueue/deployment"
	StubTypeTaskQueueServe         string = "taskqueue/serve"
	StubTypeEndpoint               string = "endpoint"
	StubTypeEndpointDeployment     string = "endpoint/deployment"
	StubTypeEndpointServe          string = "endpoint/serve"
	StubTypeASGI                   string = "asgi"
	StubTypeASGIDeployment         string = "asgi/deployment"
	StubTypeASGIServe              string = "asgi/serve"
	StubTypeScheduledJob           string = "schedule"
	StubTypeScheduledJobDeployment string = "schedule/deployment"
	StubTypeBot                    string = "bot"
	StubTypeBotDeployment          string = "bot/deployment"
	StubTypeBotServe               string = "bot/serve"
	StubTypePod                    string = "pod"
	StubTypePodDeployment          string = "pod/deployment"
	StubTypePodRun                 string = "pod/run"
)

// @go2proto
type StubType string

func (t StubType) IsServe() bool {
	return strings.HasSuffix(string(t), "/serve")
}

func (t StubType) IsDeployment() bool {
	return strings.HasSuffix(string(t), "/deployment")
}

func (t StubType) Kind() string {
	return strings.Split(string(t), "/")[0]
}

// @go2proto
type Stub struct {
<<<<<<< HEAD
	Id            uint     `db:"id" json:"id,omitempty"`
	ExternalId    string   `db:"external_id" json:"external_id,omitempty" serializer:"id"`
	Name          string   `db:"name" json:"name" serializer:"name"`
	Type          StubType `db:"type" json:"type" serializer:"type"`
	Config        string   `db:"config" json:"config" serializer:"config"`
	ConfigVersion uint     `db:"config_version" json:"config_version" serializer:"config_version"`
	ObjectId      uint     `db:"object_id" json:"object_id"`       // Foreign key to Object
	WorkspaceId   uint     `db:"workspace_id" json:"workspace_id"` // Foreign key to Workspace
	CreatedAt     Time     `db:"created_at" json:"created_at" serializer:"created_at"`
	UpdatedAt     Time     `db:"updated_at" json:"updated_at" serializer:"updated_at"`
	Public        bool     `db:"public" json:"public" serializer:"public"`
	AppId         uint     `db:"app_id" json:"app_id,omitempty"` // Foreign key to App
=======
	Id            uint      `db:"id" json:"_"`
	ExternalId    string    `db:"external_id" json:"external_id"`
	Name          string    `db:"name" json:"name"`
	Type          StubType  `db:"type" json:"type"`
	Config        string    `db:"config" json:"config"`
	ConfigVersion uint      `db:"config_version" json:"config_version"`
	ObjectId      uint      `db:"object_id" json:"object_id"`       // Foreign key to Object
	WorkspaceId   uint      `db:"workspace_id" json:"workspace_id"` // Foreign key to Workspace
	CreatedAt     time.Time `db:"created_at" json:"created_at"`
	UpdatedAt     time.Time `db:"updated_at" json:"updated_at"`
	Public        bool      `db:"public" json:"public"`
	AppId         uint      `db:"app_id" json:"app_id,omitempty"` // Foreign key to App
>>>>>>> 06621430
}

func (s *Stub) UnmarshalConfig() (*StubConfigV1, error) {
	var config *StubConfigV1
	err := json.Unmarshal([]byte(s.Config), &config)
	if err != nil {
		return nil, err
	}
	return config, nil
}

func (s *Stub) SanitizeConfig() error {
	var config StubConfigV1
	err := json.Unmarshal([]byte(s.Config), &config)
	if err != nil {
		return err
	}

	// Remove secret values from config
	for i := range config.Secrets {
		config.Secrets[i].Value = ""
	}

	data, err := json.Marshal(config)
	if err != nil {
		return err
	}

	s.Config = string(data)
	return nil
}

func (s *Stub) ToProto() *pb.Stub {
	return &pb.Stub{
		Id:            uint32(s.Id),
		ExternalId:    s.ExternalId,
		Name:          s.Name,
		Type:          string(s.Type),
		Config:        s.Config,
		ConfigVersion: uint32(s.ConfigVersion),
		WorkspaceId:   uint32(s.WorkspaceId),
		CreatedAt:     timestamppb.New(s.CreatedAt.Time),
		UpdatedAt:     timestamppb.New(s.UpdatedAt.Time),
	}
}

func NewStubFromProto(in *pb.Stub) *Stub {
	return &Stub{
		Id:            uint(in.Id),
		ExternalId:    in.ExternalId,
		Name:          in.Name,
		Type:          StubType(in.Type),
		Config:        in.Config,
		ConfigVersion: uint(in.ConfigVersion),
		WorkspaceId:   uint(in.WorkspaceId),
		CreatedAt:     Time{Time: in.CreatedAt.AsTime()},
		UpdatedAt:     Time{Time: in.UpdatedAt.AsTime()},
	}
}

// @go2proto
type StubWithRelated struct {
	Stub
	Workspace Workspace `db:"workspace" json:"workspace" serializer:"workspace"`
	Object    Object    `db:"object" json:"object" serializer:"object"`
}

func (s *StubWithRelated) ToProto() *pb.StubWithRelated {
	return &pb.StubWithRelated{
		Stub:      s.Stub.ToProto(),
		Workspace: s.Workspace.ToProto(),
		Object:    s.Object.ToProto(),
	}
}

func NewStubWithRelatedFromProto(in *pb.StubWithRelated) *StubWithRelated {
	return &StubWithRelated{
		Stub:      *NewStubFromProto(in.Stub),
		Workspace: *NewWorkspaceFromProto(in.Workspace),
		Object:    *NewObjectFromProto(in.Object),
	}
}

type Image struct {
	Commands             []string `json:"commands"`
	PythonVersion        string   `json:"python_version"`
	PythonPackages       []string `json:"python_packages"`
	BaseImage            *string  `json:"base_image"`
	BaseImageCredentials *string  `json:"base_image_creds"`
}

type Runtime struct {
	Cpu      int64     `json:"cpu"`
	Gpu      GpuType   `json:"gpu"`
	GpuCount uint32    `json:"gpu_count"`
	Memory   int64     `json:"memory"`
	ImageId  string    `json:"image_id"`
	Gpus     []GpuType `json:"gpus"`
}

// FilterFieldMapping represents a mapping between a client-provided field and
// its corresponding database field, along with the values for filtering on the database field.
type FilterFieldMapping struct {
	ClientField   string
	ClientValues  []string
	DatabaseField string
}

// @go2proto
type ConcurrencyLimit struct {
	Id                uint      `db:"id" json:"-" redis:"-"`
	ExternalId        string    `db:"external_id" json:"external_id,omitempty" redis:"external_id"`
	GPULimit          uint32    `db:"gpu_limit" json:"gpu_limit" redis:"gpu_limit"`
	CPUMillicoreLimit uint32    `db:"cpu_millicore_limit" json:"cpu_millicore_limit" redis:"cpu_millicore_limit"`
	CreatedAt         time.Time `db:"created_at" json:"created_at,omitempty" redis:"-"`
	UpdatedAt         time.Time `db:"updated_at" json:"updated_at,omitempty" redis:"-"`
}

func (c *ConcurrencyLimit) ToProto() *pb.ConcurrencyLimit {
	return &pb.ConcurrencyLimit{
		Id:                uint32(c.Id),
		ExternalId:        c.ExternalId,
		GpuLimit:          c.GPULimit,
		CpuMillicoreLimit: c.CPUMillicoreLimit,
	}
}

func NewConcurrencyLimitFromProto(in *pb.ConcurrencyLimit) *ConcurrencyLimit {
	return &ConcurrencyLimit{
		Id:                uint(in.Id),
		ExternalId:        in.ExternalId,
		GPULimit:          in.GpuLimit,
		CPUMillicoreLimit: in.CpuMillicoreLimit,
	}
}

type Secret struct {
	Id            uint      `db:"id" json:"-"`
	ExternalId    string    `db:"external_id" json:"external_id,omitempty"`
	CreatedAt     time.Time `db:"created_at" json:"created_at,omitempty"`
	UpdatedAt     time.Time `db:"updated_at" json:"updated_at,omitempty"`
	Name          string    `db:"name" json:"name"`
	Value         string    `db:"value" json:"value,omitempty"`
	WorkspaceId   uint      `db:"workspace_id" json:"workspace_id,omitempty"`
	LastUpdatedBy *uint     `db:"last_updated_by" json:"last_updated_by,omitempty"`
}

type ScheduledJob struct {
	Id         uint64 `db:"id"`
	ExternalId string `db:"external_id"`

	JobId    uint64              `db:"job_id"`
	JobName  string              `db:"job_name"`
	Schedule string              `db:"job_schedule"`
	Payload  ScheduledJobPayload `db:"job_payload"`

	StubId       uint         `db:"stub_id"`
	DeploymentId uint         `db:"deployment_id"`
	CreatedAt    time.Time    `db:"created_at"`
	UpdatedAt    time.Time    `db:"updated_at"`
	DeletedAt    sql.NullTime `db:"deleted_at"`
}

type ScheduledJobPayload struct {
	StubId        string      `json:"stub_id"`
	WorkspaceName string      `json:"workspace_name"`
	TaskPayload   TaskPayload `json:"task_payload"`
}

func (p *ScheduledJobPayload) Scan(value interface{}) error {
	bytes, ok := value.([]byte)
	if !ok {
		return fmt.Errorf("type assertion to []byte failed")
	}

	return json.Unmarshal(bytes, p)
}

func (p ScheduledJobPayload) Value() (driver.Value, error) {
	return json.Marshal(p)
}<|MERGE_RESOLUTION|>--- conflicted
+++ resolved
@@ -206,7 +206,6 @@
 }
 
 type Deployment struct {
-<<<<<<< HEAD
 	Id          uint     `db:"id" json:"id"`
 	ExternalId  string   `db:"external_id" json:"external_id,omitempty" serializer:"external_id"`
 	Name        string   `db:"name" json:"name" serializer:"name"`
@@ -220,21 +219,6 @@
 	UpdatedAt   Time     `db:"updated_at" json:"updated_at" serializer:"updated_at"`
 	DeletedAt   NullTime `db:"deleted_at" json:"deleted_at" serializer:"deleted_at"`
 	AppId       uint     `db:"app_id" json:"app_id,omitempty"` // Foreign key to App
-=======
-	Id          uint         `db:"id" json:"id"`
-	ExternalId  string       `db:"external_id" json:"external_id"`
-	Name        string       `db:"name" json:"name"`
-	Active      bool         `db:"active" json:"active"`
-	Subdomain   string       `db:"subdomain" json:"subdomain"`
-	WorkspaceId uint         `db:"workspace_id" json:"workspace_id"` // Foreign key to Workspace
-	StubId      uint         `db:"stub_id" json:"stub_id"`           // Foreign key to Stub
-	StubType    string       `db:"stub_type" json:"stub_type"`
-	Version     uint         `db:"version" json:"version"`
-	CreatedAt   time.Time    `db:"created_at" json:"created_at"`
-	UpdatedAt   time.Time    `db:"updated_at" json:"updated_at"`
-	DeletedAt   sql.NullTime `db:"deleted_at" json:"deleted_at"`
-	AppId       uint         `db:"app_id" json:"app_id,omitempty"` // Foreign key to App
->>>>>>> 06621430
 }
 
 type DeploymentWithRelated struct {
@@ -402,7 +386,6 @@
 }
 
 type App struct {
-<<<<<<< HEAD
 	Id          uint     `db:"id" json:"id"`
 	ExternalId  string   `db:"external_id" json:"external_id,omitempty" serializer:"id"`
 	Name        string   `db:"name" json:"name" serializer:"name"`
@@ -411,16 +394,6 @@
 	CreatedAt   Time     `db:"created_at" json:"created_at" serializer:"created_at"`
 	UpdatedAt   Time     `db:"updated_at" json:"updated_at" serializer:"updated_at"`
 	DeletedAt   NullTime `db:"deleted_at" json:"deleted_at" serializer:"deleted_at"`
-=======
-	Id          uint         `db:"id" json:"id"`
-	ExternalId  string       `db:"external_id" json:"external_id"`
-	Name        string       `db:"name" json:"name"`
-	Description string       `db:"description" json:"description"`
-	WorkspaceId uint         `db:"workspace_id" json:"workspace_id"` // Foreign key to Workspace
-	CreatedAt   time.Time    `db:"created_at" json:"created_at"`
-	UpdatedAt   time.Time    `db:"updated_at" json:"updated_at"`
-	DeletedAt   sql.NullTime `db:"deleted_at" json:"deleted_at"`
->>>>>>> 06621430
 }
 
 const (
@@ -465,7 +438,6 @@
 
 // @go2proto
 type Stub struct {
-<<<<<<< HEAD
 	Id            uint     `db:"id" json:"id,omitempty"`
 	ExternalId    string   `db:"external_id" json:"external_id,omitempty" serializer:"id"`
 	Name          string   `db:"name" json:"name" serializer:"name"`
@@ -478,20 +450,6 @@
 	UpdatedAt     Time     `db:"updated_at" json:"updated_at" serializer:"updated_at"`
 	Public        bool     `db:"public" json:"public" serializer:"public"`
 	AppId         uint     `db:"app_id" json:"app_id,omitempty"` // Foreign key to App
-=======
-	Id            uint      `db:"id" json:"_"`
-	ExternalId    string    `db:"external_id" json:"external_id"`
-	Name          string    `db:"name" json:"name"`
-	Type          StubType  `db:"type" json:"type"`
-	Config        string    `db:"config" json:"config"`
-	ConfigVersion uint      `db:"config_version" json:"config_version"`
-	ObjectId      uint      `db:"object_id" json:"object_id"`       // Foreign key to Object
-	WorkspaceId   uint      `db:"workspace_id" json:"workspace_id"` // Foreign key to Workspace
-	CreatedAt     time.Time `db:"created_at" json:"created_at"`
-	UpdatedAt     time.Time `db:"updated_at" json:"updated_at"`
-	Public        bool      `db:"public" json:"public"`
-	AppId         uint      `db:"app_id" json:"app_id,omitempty"` // Foreign key to App
->>>>>>> 06621430
 }
 
 func (s *Stub) UnmarshalConfig() (*StubConfigV1, error) {
