package types

import (
	"database/sql"
	"database/sql/driver"
	"encoding/json"
	"fmt"
	"strings"
	"time"

	pb "github.com/beam-cloud/beta9/proto"
)

type Workspace struct {
	Id                 uint              `db:"id" json:"id,omitempty"`
	ExternalId         string            `db:"external_id" json:"external_id"`
	Name               string            `db:"name" json:"name"`
	CreatedAt          time.Time         `db:"created_at" json:"created_at,omitempty"`
	UpdatedAt          time.Time         `db:"updated_at" json:"updated_at,omitempty"`
	SigningKey         *string           `db:"signing_key" json:"signing_key"`
	ConcurrencyLimitId *uint             `db:"concurrency_limit_id" json:"concurrency_limit_id,omitempty"`
	ConcurrencyLimit   *ConcurrencyLimit `db:"concurrency_limit" json:"concurrency_limit"`
}

const (
	TokenTypeClusterAdmin string = "admin"
	TokenTypeWorkspace    string = "workspace"
	TokenTypeWorker       string = "worker"
	TokenTypeMachine      string = "machine"
)

type Token struct {
	Id          uint       `db:"id" json:"id"`
	ExternalId  string     `db:"external_id" json:"external_id"`
	Key         string     `db:"key" json:"key"`
	Active      bool       `db:"active" json:"active"`
	Reusable    bool       `db:"reusable" json:"reusable"`
	WorkspaceId *uint      `db:"workspace_id" json:"workspace_id,omitempty"` // Foreign key to Workspace
	Workspace   *Workspace `db:"workspace" json:"workspace,omitempty"`       // Pointer to associated Workspace
	TokenType   string     `db:"token_type" json:"token_type"`
	CreatedAt   time.Time  `db:"created_at" json:"created_at"`
	UpdatedAt   time.Time  `db:"updated_at" json:"updated_at"`

	DisabledByClusterAdmin bool `db:"disabled_by_cluster_admin" json:"disabled_by_cluster_admin"`
}

type Volume struct {
	Id          uint      `db:"id" json:"id"`
	ExternalId  string    `db:"external_id" json:"external_id"`
	Name        string    `db:"name" json:"name"`
	Size        uint64    `json:"size"`                           // Populated by volume abstraction
	WorkspaceId uint      `db:"workspace_id" json:"workspace_id"` // Foreign key to Workspace
	CreatedAt   time.Time `db:"created_at" json:"created_at"`
	UpdatedAt   time.Time `db:"updated_at" json:"updated_at"`
}

type VolumeWithRelated struct {
	Volume
	Workspace Workspace `db:"workspace" json:"workspace"`
}

type Deployment struct {
	Id          uint         `db:"id" json:"id"`
	ExternalId  string       `db:"external_id" json:"external_id"`
	Name        string       `db:"name" json:"name"`
	Active      bool         `db:"active" json:"active"`
	WorkspaceId uint         `db:"workspace_id" json:"workspace_id"` // Foreign key to Workspace
	StubId      uint         `db:"stub_id" json:"stub_id"`           // Foreign key to Stub
	StubType    string       `db:"stub_type" json:"stub_type"`
	Version     uint         `db:"version" json:"version"`
	CreatedAt   time.Time    `db:"created_at" json:"created_at"`
	UpdatedAt   time.Time    `db:"updated_at" json:"updated_at"`
	DeletedAt   sql.NullTime `db:"deleted_at" json:"deleted_at"`
}

type DeploymentWithRelated struct {
	Deployment
	Workspace Workspace `db:"workspace" json:"workspace"`
	Stub      Stub      `db:"stub" json:"stub"`
}

type Object struct {
	Id          uint      `db:"id" json:"id"`
	ExternalId  string    `db:"external_id" json:"external_id"`
	Hash        string    `db:"hash" json:"hash"`
	Size        int64     `db:"size" json:"size"`
	WorkspaceId uint      `db:"workspace_id" json:"workspace_id"` // Foreign key to Workspace
	CreatedAt   time.Time `db:"created_at" json:"created_at"`
}

type TaskStatus string

func (ts TaskStatus) IsCompleted() bool {
	switch ts {
	case TaskStatusComplete, TaskStatusCancelled, TaskStatusError, TaskStatusTimeout, TaskStatusExpired:
		return true
	default:
		return false
	}
}

const (
	TaskStatusPending   TaskStatus = "PENDING"
	TaskStatusRunning   TaskStatus = "RUNNING"
	TaskStatusComplete  TaskStatus = "COMPLETE"
	TaskStatusError     TaskStatus = "ERROR"
	TaskStatusCancelled TaskStatus = "CANCELLED"
	TaskStatusExpired   TaskStatus = "EXPIRED"
	TaskStatusTimeout   TaskStatus = "TIMEOUT"
	TaskStatusRetry     TaskStatus = "RETRY"
)

type TaskParams struct {
	TaskId      string
	ContainerId string
	StubId      uint
	WorkspaceId uint
}

type Task struct {
	Id          uint         `db:"id" json:"id,omitempty"`
	ExternalId  string       `db:"external_id" json:"external_id,omitempty"`
	Status      TaskStatus   `db:"status" json:"status,omitempty"`
	ContainerId string       `db:"container_id" json:"container_id,omitempty"`
	StartedAt   sql.NullTime `db:"started_at" json:"started_at,omitempty"`
	EndedAt     sql.NullTime `db:"ended_at" json:"ended_at,omitempty"`
	WorkspaceId uint         `db:"workspace_id" json:"workspace_id,omitempty"` // Foreign key to Workspace
	StubId      uint         `db:"stub_id" json:"stub_id,omitempty"`           // Foreign key to Stub
	CreatedAt   time.Time    `db:"created_at" json:"created_at,omitempty"`
	UpdatedAt   time.Time    `db:"updated_at" json:"updated_at,omitempty"`
}

type TaskWithRelated struct {
	Task
	Outputs   []TaskOutput `json:"outputs"`
	Stats     TaskStats    `json:"stats"`
	Workspace Workspace    `db:"workspace" json:"workspace"`
	Stub      Stub         `db:"stub" json:"stub"`
}

func (t *TaskWithRelated) SanitizeStubConfig() error {
	var stubConfig StubConfigV1
	err := json.Unmarshal([]byte(t.Stub.Config), &stubConfig)
	if err != nil {
		return err
	}

	stubConfig.Secrets = []Secret{}

	stubConfigBytes, err := json.Marshal(stubConfig)
	if err != nil {
		return err
	}
	t.Stub.Config = string(stubConfigBytes)
	return nil
}

type TaskCountPerDeployment struct {
	DeploymentName string `db:"deployment_name" json:"deployment_name"`
	TaskCount      uint   `db:"task_count" json:"task_count"`
}

type TaskCountByTime struct {
	Time         time.Time       `db:"time" json:"time"`
	Count        uint            `count:"count" json:"count"`
	StatusCounts json.RawMessage `db:"status_counts" json:"status_counts"`
}

type TaskOutput struct {
	Name      string `json:"name"`
	URL       string `json:"url"`
	ExpiresIn uint32 `json:"expires_in"`
}

type TaskStats struct {
	ActiveContainers uint32 `json:"active_containers"`
	QueueDepth       uint32 `json:"queue_depth"`
}

type StubConfigV1 struct {
	Runtime         Runtime      `json:"runtime"`
	Handler         string       `json:"handler"`
	OnStart         string       `json:"on_start"`
	PythonVersion   string       `json:"python_version"`
	KeepWarmSeconds uint         `json:"keep_warm_seconds"`
	MaxPendingTasks uint         `json:"max_pending_tasks"`
	CallbackUrl     string       `json:"callback_url"`
	TaskPolicy      TaskPolicy   `json:"task_policy"`
	Workers         uint         `json:"workers"`
	Authorized      bool         `json:"authorized"`
	Volumes         []*pb.Volume `json:"volumes"`
	Secrets         []Secret     `json:"secrets,omitempty"`
	Autoscaler      *Autoscaler  `json:"autoscaler"`
	Experimental    Experimental `json:"experimental"`
}

type Experimental struct {
<<<<<<< HEAD
	CedanaCheckpointEnabled bool `json:"cedana_checkpoint_enabled"`
=======
	CheckpointEnabled bool `json:"checkpoint_enabled"`
>>>>>>> 52a455e7
}

type AutoscalerType string

const (
	QueueDepthAutoscaler AutoscalerType = "queue_depth"
)

type Autoscaler struct {
	Type              AutoscalerType `json:"type"`
	MaxContainers     uint           `json:"max_containers"`
	TasksPerContainer uint           `json:"tasks_per_container"`
}

const (
	StubTypeFunction               string = "function"
	StubTypeFunctionDeployment     string = "function/deployment"
	StubTypeFunctionServe          string = "function/serve"
	StubTypeContainer              string = "container"
	StubTypeTaskQueue              string = "taskqueue"
	StubTypeTaskQueueDeployment    string = "taskqueue/deployment"
	StubTypeTaskQueueServe         string = "taskqueue/serve"
	StubTypeEndpoint               string = "endpoint"
	StubTypeEndpointDeployment     string = "endpoint/deployment"
	StubTypeEndpointServe          string = "endpoint/serve"
	StubTypeASGI                   string = "asgi"
	StubTypeASGIDeployment         string = "asgi/deployment"
	StubTypeASGIServe              string = "asgi/serve"
	StubTypeScheduledJob           string = "schedule"
	StubTypeScheduledJobDeployment string = "schedule/deployment"
)

type StubType string

func (t StubType) IsServe() bool {
	return strings.HasSuffix(string(t), "/serve")
}

func (t StubType) IsDeployment() bool {
	return strings.HasSuffix(string(t), "/deployment")
}

func (t StubType) Kind() string {
	return strings.Split(string(t), "/")[0]
}

type Stub struct {
	Id            uint      `db:"id" json:"_"`
	ExternalId    string    `db:"external_id" json:"external_id"`
	Name          string    `db:"name" json:"name"`
	Type          StubType  `db:"type" json:"type"`
	Config        string    `db:"config" json:"config"`
	ConfigVersion uint      `db:"config_version" json:"config_version"`
	ObjectId      uint      `db:"object_id" json:"object_id"`       // Foreign key to Object
	WorkspaceId   uint      `db:"workspace_id" json:"workspace_id"` // Foreign key to Workspace
	CreatedAt     time.Time `db:"created_at" json:"created_at"`
	UpdatedAt     time.Time `db:"updated_at" json:"updated_at"`
}

func (s *Stub) UnmarshalConfig() (*StubConfigV1, error) {
	var config *StubConfigV1
	err := json.Unmarshal([]byte(s.Config), &config)
	if err != nil {
		return nil, err
	}
	return config, nil
}

type StubWithRelated struct {
	Stub
	Workspace Workspace `db:"workspace" json:"workspace"`
	Object    Object    `db:"object" json:"object"`
}

type Image struct {
	Commands             []string `json:"commands"`
	PythonVersion        string   `json:"python_version"`
	PythonPackages       []string `json:"python_packages"`
	BaseImage            *string  `json:"base_image"`
	BaseImageCredentials *string  `json:"base_image_creds"`
}

type Runtime struct {
	Cpu     int64   `json:"cpu"`
	Gpu     GpuType `json:"gpu"`
	Memory  int64   `json:"memory"`
	ImageId string  `json:"image_id"`
}

type GpuType string

func (g *GpuType) UnmarshalJSON(data []byte) error {
	var gpuStr string
	err := json.Unmarshal(data, &gpuStr)
	if err == nil {
		*g = GpuType(gpuStr)
		return nil
	}

	var gpuInt int
	err = json.Unmarshal(data, &gpuInt)
	if err != nil {
		return err
	}

	if gpuInt == 0 {
		*g = GpuType("")
	} else if gpuInt > 0 {
		*g = GpuType("T4")
	}

	return nil
}

// FilterFieldMapping represents a mapping between a client-provided field and
// its corresponding database field, along with the values for filtering on the database field.
type FilterFieldMapping struct {
	ClientField   string
	ClientValues  []string
	DatabaseField string
}

type ConcurrencyLimit struct {
	Id                uint      `db:"id" json:"-" redis:"-"`
	ExternalId        string    `db:"external_id" json:"external_id,omitempty" redis:"external_id"`
	GPULimit          uint32    `db:"gpu_limit" json:"gpu_limit" redis:"gpu_limit"`
	CPUMillicoreLimit uint32    `db:"cpu_millicore_limit" json:"cpu_millicore_limit" redis:"cpu_millicore_limit"`
	CreatedAt         time.Time `db:"created_at" json:"created_at,omitempty" redis:"-"`
	UpdatedAt         time.Time `db:"updated_at" json:"updated_at,omitempty" redis:"-"`
}

type Secret struct {
	Id            uint      `db:"id" json:"-"`
	ExternalId    string    `db:"external_id" json:"external_id,omitempty"`
	CreatedAt     time.Time `db:"created_at" json:"created_at,omitempty"`
	UpdatedAt     time.Time `db:"updated_at" json:"updated_at,omitempty"`
	Name          string    `db:"name" json:"name"`
	Value         string    `db:"value" json:"value,omitempty"`
	WorkspaceId   uint      `db:"workspace_id" json:"workspace_id"`
	LastUpdatedBy *uint     `db:"last_updated_by" json:"last_updated_by"`
}

type ScheduledJob struct {
	Id         uint64 `db:"id"`
	ExternalId string `db:"external_id"`

	JobId    uint64              `db:"job_id"`
	JobName  string              `db:"job_name"`
	Schedule string              `db:"job_schedule"`
	Payload  ScheduledJobPayload `db:"job_payload"`

	StubId       uint         `db:"stub_id"`
	DeploymentId uint         `db:"deployment_id"`
	CreatedAt    time.Time    `db:"created_at"`
	UpdatedAt    time.Time    `db:"updated_at"`
	DeletedAt    sql.NullTime `db:"deleted_at"`
}

type ScheduledJobPayload struct {
	StubId        string      `json:"stub_id"`
	WorkspaceName string      `json:"workspace_name"`
	TaskPayload   TaskPayload `json:"task_payload"`
}

func (p *ScheduledJobPayload) Scan(value interface{}) error {
	bytes, ok := value.([]byte)
	if !ok {
		return fmt.Errorf("type assertion to []byte failed")
	}

	return json.Unmarshal(bytes, p)
}

func (p ScheduledJobPayload) Value() (driver.Value, error) {
	return json.Marshal(p)
}<|MERGE_RESOLUTION|>--- conflicted
+++ resolved
@@ -195,11 +195,7 @@
 }
 
 type Experimental struct {
-<<<<<<< HEAD
-	CedanaCheckpointEnabled bool `json:"cedana_checkpoint_enabled"`
-=======
 	CheckpointEnabled bool `json:"checkpoint_enabled"`
->>>>>>> 52a455e7
 }
 
 type AutoscalerType string
