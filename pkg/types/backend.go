package types

import (
	"database/sql"
	"database/sql/driver"
	"encoding/json"
	"fmt"
	"strings"
	"time"

	pb "github.com/beam-cloud/beta9/proto"
	"google.golang.org/protobuf/types/known/timestamppb"
)

type Time struct {
	time.Time
}

func (t Time) Serialize() string {
	return t.Time.Format(time.RFC3339Nano)
}

func (t *Time) Scan(value interface{}) error {
	_t, ok := value.(time.Time)
	if !ok {
		return fmt.Errorf("type assertion to time.Time failed")
	}

	t.Time = _t
	return nil
}

// Value implements the driver.Valuer interface for SQL operations
func (t Time) Value() (driver.Value, error) {
	return t.Time, nil
}

// @go2proto
type NullTime struct {
	sql.NullTime
}

func (t NullTime) Serialize() interface{} {
	if !t.Valid {
		return nil
	}

	return time.Time(t.Time).Format(time.RFC3339Nano)
}

func (t NullTime) Now() NullTime {
	return NullTime{
		NullTime: sql.NullTime{
			Time:  time.Now(),
			Valid: true,
		},
	}
}

// @go2proto
type Workspace struct {
	Id                 uint              `db:"id" json:"id,omitempty" serializer:"id,source:external_id"`
	ExternalId         string            `db:"external_id" json:"external_id,omitempty" serializer:"external_id"`
	Name               string            `db:"name" json:"name" serializer:"name"`
	CreatedAt          Time              `db:"created_at" json:"created_at,omitempty" serializer:"created_at"`
	UpdatedAt          Time              `db:"updated_at" json:"updated_at,omitempty" serializer:"updated_at"`
	SigningKey         *string           `db:"signing_key" json:"signing_key" serializer:"signing_key"`
	VolumeCacheEnabled bool              `db:"volume_cache_enabled" json:"volume_cache_enabled" serializer:"volume_cache_enabled"`
	MultiGpuEnabled    bool              `db:"multi_gpu_enabled" json:"multi_gpu_enabled" serializer:"multi_gpu_enabled"`
	ConcurrencyLimitId *uint             `db:"concurrency_limit_id" json:"concurrency_limit_id,omitempty"`
	ConcurrencyLimit   *ConcurrencyLimit `db:"concurrency_limit" json:"concurrency_limit" serializer:"concurrency_limit,omitempty"`
	StorageId          *uint             `db:"storage_id" json:"storage_id,omitempty" serializer:"storage_id,from:storage.external_id,omitempty"`
	Storage            *WorkspaceStorage `db:"storage" json:"storage" serializer:"storage,omitempty"`
}

func (w *Workspace) StorageAvailable() bool {
	return w.Storage != nil && w.Storage.Id != nil && *w.Storage.Id > 0
}

func (w *Workspace) ToProto() *pb.Workspace {
	concurrencyLimit := &pb.ConcurrencyLimit{}
	if w.ConcurrencyLimit != nil {
		concurrencyLimit = w.ConcurrencyLimit.ToProto()
	}

	storage := &pb.WorkspaceStorage{}
	if w.StorageAvailable() {
		storage = w.Storage.ToProto()
	}

	return &pb.Workspace{
		Id:                 uint32(w.Id),
		ExternalId:         w.ExternalId,
		Name:               w.Name,
		SigningKey:         getStringOrDefault(w.SigningKey),
		VolumeCacheEnabled: w.VolumeCacheEnabled,
		MultiGpuEnabled:    w.MultiGpuEnabled,
		ConcurrencyLimit:   concurrencyLimit,
		Storage:            storage,
	}
}

func NewWorkspaceFromProto(in *pb.Workspace) *Workspace {
	concurrencyLimit := &ConcurrencyLimit{}
	if in.ConcurrencyLimit != nil {
		concurrencyLimit = NewConcurrencyLimitFromProto(in.ConcurrencyLimit)
	}

	storage := &WorkspaceStorage{}
	if in.Storage != nil {
		storage = NewWorkspaceStorageFromProto(in.Storage)
	}

	return &Workspace{
		Id:                 uint(in.Id),
		ExternalId:         in.ExternalId,
		Name:               in.Name,
		SigningKey:         getPointerOrNil(in.SigningKey),
		VolumeCacheEnabled: in.VolumeCacheEnabled,
		MultiGpuEnabled:    in.MultiGpuEnabled,
		ConcurrencyLimit:   concurrencyLimit,
		Storage:            storage,
	}
}

// @go2proto
type WorkspaceStorage struct {
	Id          *uint      `db:"id" json:"id"`
	ExternalId  *string    `db:"external_id" json:"external_id"`
	BucketName  *string    `db:"bucket_name" json:"bucket_name"`
	AccessKey   *string    `db:"access_key" json:"access_key" encrypt:"true"`
	SecretKey   *string    `db:"secret_key" json:"secret_key" encrypt:"true"`
	EndpointUrl *string    `db:"endpoint_url" json:"endpoint_url"`
	Region      *string    `db:"region" json:"region"`
	CreatedAt   *time.Time `db:"created_at" json:"created_at,omitempty"`
	UpdatedAt   *time.Time `db:"updated_at" json:"updated_at,omitempty"`
}

func NewWorkspaceStorageFromProto(in *pb.WorkspaceStorage) *WorkspaceStorage {
	id := uint(in.Id)
	createdAt := in.CreatedAt.AsTime()
	updatedAt := in.UpdatedAt.AsTime()

	return &WorkspaceStorage{
		Id:          &id,
		ExternalId:  &in.ExternalId,
		BucketName:  &in.BucketName,
		AccessKey:   &in.AccessKey,
		SecretKey:   &in.SecretKey,
		EndpointUrl: &in.EndpointUrl,
		Region:      &in.Region,
		CreatedAt:   &createdAt,
		UpdatedAt:   &updatedAt,
	}
}

func (w *WorkspaceStorage) ToProto() *pb.WorkspaceStorage {
	return &pb.WorkspaceStorage{
		Id:          uint32(*w.Id),
		ExternalId:  *w.ExternalId,
		BucketName:  *w.BucketName,
		AccessKey:   *w.AccessKey,
		SecretKey:   *w.SecretKey,
		Region:      *w.Region,
		EndpointUrl: *w.EndpointUrl,
		CreatedAt:   timestamppb.New(*w.CreatedAt),
		UpdatedAt:   timestamppb.New(*w.UpdatedAt),
	}
}

const (
	TokenTypeClusterAdmin        string = "admin"
	TokenTypeWorkspacePrimary    string = "workspace_primary"
	TokenTypeWorkspace           string = "workspace"
	TokenTypeWorker              string = "worker"
	TokenTypeMachine             string = "machine"
	TokenTypeWorkspaceRestricted string = "workspace_restricted"
)

type Token struct {
	Id                     uint       `db:"id" json:"id" serializer:"id,source:external_id"`
	ExternalId             string     `db:"external_id" json:"external_id" serializer:"external_id"`
	Key                    string     `db:"key" json:"key" serializer:"key"`
	Active                 bool       `db:"active" json:"active" serializer:"active"`
	Reusable               bool       `db:"reusable" json:"reusable" serializer:"reusable"`
	WorkspaceId            *uint      `db:"workspace_id" json:"workspace_id,omitempty"`                            // Foreign key to Workspace
	Workspace              *Workspace `db:"workspace" json:"workspace,omitempty" serializer:"workspace,omitempty"` // Pointer to associated Workspace
	TokenType              string     `db:"token_type" json:"token_type" serializer:"token_type"`
	CreatedAt              Time       `db:"created_at" json:"created_at" serializer:"created_at"`
	UpdatedAt              Time       `db:"updated_at" json:"updated_at" serializer:"updated_at"`
	DisabledByClusterAdmin bool       `db:"disabled_by_cluster_admin" json:"disabled_by_cluster_admin" serializer:"disabled_by_cluster_admin"`
}

type Volume struct {
	Id          uint   `db:"id" json:"id"`
	ExternalId  string `db:"external_id" json:"external_id"`
	Name        string `db:"name" json:"name"`
	Size        uint64 `json:"size"`                           // Populated by volume abstraction
	WorkspaceId uint   `db:"workspace_id" json:"workspace_id"` // Foreign key to Workspace
	CreatedAt   Time   `db:"created_at" json:"created_at"`
	UpdatedAt   Time   `db:"updated_at" json:"updated_at"`
}

type VolumeWithRelated struct {
	Volume
	Workspace Workspace `db:"workspace" json:"workspace"`
}

type Deployment struct {
	Id          uint     `db:"id" json:"id" serializer:"id,source:external_id"`
	ExternalId  string   `db:"external_id" json:"external_id,omitempty" serializer:"external_id"`
	Name        string   `db:"name" json:"name" serializer:"name"`
	Active      bool     `db:"active" json:"active" serializer:"active"`
	Subdomain   string   `db:"subdomain" json:"subdomain" serializer:"subdomain"`
	WorkspaceId uint     `db:"workspace_id" json:"workspace_id"` // Foreign key to Workspace
	StubId      uint     `db:"stub_id" json:"stub_id"`           // Foreign key to Stub
	StubType    string   `db:"stub_type" json:"stub_type" serializer:"stub_type"`
	Version     uint     `db:"version" json:"version" serializer:"version"`
	CreatedAt   Time     `db:"created_at" json:"created_at" serializer:"created_at"`
	UpdatedAt   Time     `db:"updated_at" json:"updated_at" serializer:"updated_at"`
	DeletedAt   NullTime `db:"deleted_at" json:"deleted_at" serializer:"deleted_at"`
	AppId       uint     `db:"app_id" json:"app_id,omitempty"` // Foreign key to App
}

type DeploymentWithRelated struct {
	Deployment
	Workspace   Workspace `db:"workspace" json:"workspace" serializer:"workspace"`
	Stub        Stub      `db:"stub" json:"stub" serializer:"stub"`
	App         App       `db:"app" json:"app" serializer:"app"`
	StubId      string    `serializer:"stub_id,source:stub.id"`
	AppId       string    `serializer:"app_id,source:app.id"`
	WorkspaceId string    `serializer:"workspace_id,source:workspace.id"`
}

// @go2proto
type Object struct {
	Id          uint   `db:"id" json:"id" serializer:"id,source:external_id"`
	ExternalId  string `db:"external_id" json:"external_id,omitempty" serializer:"external_id"`
	Hash        string `db:"hash" json:"hash" serializer:"hash"`
	Size        int64  `db:"size" json:"size" serializer:"size"`
	WorkspaceId uint   `db:"workspace_id" json:"workspace_id"` // Foreign key to Workspace
	CreatedAt   Time   `db:"created_at" json:"created_at"`
}

func (o *Object) ToProto() *pb.Object {
	return &pb.Object{
		Id:          uint32(o.Id),
		ExternalId:  o.ExternalId,
		Hash:        o.Hash,
		Size:        o.Size,
		WorkspaceId: uint32(o.WorkspaceId),
	}
}

func NewObjectFromProto(in *pb.Object) *Object {
	return &Object{
		Id:          uint(in.Id),
		ExternalId:  in.ExternalId,
		Hash:        in.Hash,
		Size:        in.Size,
		WorkspaceId: uint(in.WorkspaceId),
	}
}

type TaskStatus string

func (ts TaskStatus) IsCompleted() bool {
	switch ts {
	case TaskStatusComplete, TaskStatusCancelled, TaskStatusError, TaskStatusTimeout, TaskStatusExpired:
		return true
	default:
		return false
	}
}

func (ts TaskStatus) IsInflight() bool {
	switch ts {
	case TaskStatusPending, TaskStatusRunning, TaskStatusRetry:
		return true
	default:
		return false
	}
}

const (
	TaskStatusPending   TaskStatus = "PENDING"
	TaskStatusRunning   TaskStatus = "RUNNING"
	TaskStatusComplete  TaskStatus = "COMPLETE"
	TaskStatusError     TaskStatus = "ERROR"
	TaskStatusCancelled TaskStatus = "CANCELLED"
	TaskStatusExpired   TaskStatus = "EXPIRED"
	TaskStatusTimeout   TaskStatus = "TIMEOUT"
	TaskStatusRetry     TaskStatus = "RETRY"
)

type TaskParams struct {
	TaskId              string
	ContainerId         string
	StubId              uint
	WorkspaceId         uint
	ExternalWorkspaceId *uint
}

type Task struct {
	Id                  uint       `db:"id" json:"id,omitempty" serializer:"id,source:external_id"`
	ExternalId          string     `db:"external_id" json:"external_id,omitempty" serializer:"external_id"`
	Status              TaskStatus `db:"status" json:"status,omitempty" serializer:"status"`
	ContainerId         string     `db:"container_id" json:"container_id,omitempty" serializer:"container_id"`
	StartedAt           NullTime   `db:"started_at" json:"started_at,omitempty" serializer:"started_at"`
	EndedAt             NullTime   `db:"ended_at" json:"ended_at,omitempty" serializer:"ended_at"`
	WorkspaceId         uint       `db:"workspace_id" json:"workspace_id,omitempty"`                   // Foreign key to Workspace
	ExternalWorkspaceId *uint      `db:"external_workspace_id" json:"external_workspace_id,omitempty"` // Foreign key to Workspace
	StubId              uint       `db:"stub_id" json:"stub_id,omitempty"`                             // Foreign key to Stub
	AppId               *uint      `db:"app_id" json:"app_id,omitempty"`                               // Foreign key to App
	CreatedAt           Time       `db:"created_at" json:"created_at,omitempty" serializer:"created_at"`
	UpdatedAt           Time       `db:"updated_at" json:"updated_at,omitempty" serializer:"updated_at"`
}

type TaskWithRelated struct {
	Task
	Deployment struct {
		ExternalId *string `db:"external_id" json:"external_id" serializer:"id"`
		Name       *string `db:"name" json:"name" serializer:"name"`
		Version    *uint   `db:"version" json:"version" serializer:"version"`
	} `db:"deployment" json:"deployment" serializer:"deployment"`
	Outputs           []TaskOutput    `json:"outputs" serializer:"outputs"`
	Stats             TaskStats       `json:"stats" serializer:"stats"`
	Result            json.RawMessage `json:"result" serializer:"result"`
	Workspace         Workspace       `db:"workspace" json:"workspace" serializer:"workspace"`
	ExternalWorkspace *struct {
		Id         *uint   `db:"id" json:"id"`
		ExternalId *string `db:"external_id" json:"external_id"`
		Name       *string `db:"name" json:"name"`
	} `db:"external_workspace" json:"external_workspace" serializer:"external_workspace"`
	Stub Stub `db:"stub" json:"stub" serializer:"stub"`
	App  App  `db:"app" json:"app" serializer:"app"`
}

type TaskCountPerDeployment struct {
	DeploymentName string `db:"deployment_name" json:"deployment_name"`
	TaskCount      uint   `db:"task_count" json:"task_count"`
}

type TaskCountByTime struct {
	Time         time.Time       `db:"time" json:"time"`
	Count        uint            `count:"count" json:"count"`
	StatusCounts json.RawMessage `db:"status_counts" json:"status_counts"`
}

type TaskOutput struct {
	Name      string `json:"name" serializer:"name"`
	URL       string `json:"url" serializer:"url"`
	ExpiresIn uint32 `json:"expires_in" serializer:"expires_in"`
}

type TaskStats struct {
	ActiveContainers uint32 `json:"active_containers" serializer:"active_containers"`
	QueueDepth       uint32 `json:"queue_depth" serializer:"queue_depth"`
}

// @go2proto
type PricingPolicy struct {
	MaxInFlight           int     `json:"max_in_flight"`
	CostModel             string  `json:"cost_model"`
	CostPerTask           float64 `json:"cost_per_task"`
	CostPerTaskDurationMs float64 `json:"cost_per_task_duration_ms"`
}

// @go2proto
type PricingPolicyCostModel string

const (
	PricingPolicyCostModelTask     PricingPolicyCostModel = "task"
	PricingPolicyCostModelDuration PricingPolicyCostModel = "duration"
)

// @go2proto
type Checkpoint struct {
	Id                uint     `db:"id" json:"id" serializer:"id,source:external_id" go2proto:"ignore"`
	CheckpointId      string   `db:"checkpoint_id" json:"checkpoint_id" serializer:"checkpoint_id"`
	ExternalId        string   `db:"external_id" json:"external_id,omitempty" serializer:"external_id"`
	SourceContainerId string   `db:"source_container_id" json:"source_container_id" serializer:"source_container_id"`
	ContainerIp       string   `db:"container_ip" json:"container_ip" serializer:"container_ip"`
	Status            string   `db:"status" json:"status" serializer:"status"`
	RemoteKey         string   `db:"remote_key" json:"remote_key" serializer:"remote_key"`
	WorkspaceId       uint     `db:"workspace_id" json:"workspace_id" go2proto:"ignore"` // Foreign key to Workspace
	StubId            uint     `db:"stub_id" json:"stub_id" go2proto:"ignore"`           // Foreign key to Stub
	StubType          string   `db:"stub_type" json:"stub_type" serializer:"stub_type"`
	AppId             uint     `db:"app_id" json:"app_id,omitempty" go2proto:"ignore"` // Foreign key to App
	ExposedPorts      []uint32 `db:"exposed_ports" json:"exposed_ports" serializer:"exposed_ports"`
	CreatedAt         Time     `db:"created_at" json:"created_at" serializer:"created_at"`
	LastRestoredAt    Time     `db:"last_restored_at" json:"last_restored_at" serializer:"last_restored_at"`
	DeletedAt         NullTime `db:"deleted_at" json:"deleted_at" serializer:"deleted_at"`
}

func (c *Checkpoint) ToProto() *pb.Checkpoint {
	exposedPorts := make([]uint32, len(c.ExposedPorts))
	for i, port := range c.ExposedPorts {
		exposedPorts[i] = port
	}

	return &pb.Checkpoint{
		CheckpointId:      c.CheckpointId,
		ExternalId:        c.ExternalId,
		SourceContainerId: c.SourceContainerId,
		ContainerIp:       c.ContainerIp,
		Status:            c.Status,
		RemoteKey:         c.RemoteKey,
		StubType:          c.StubType,
		ExposedPorts:      exposedPorts,
		CreatedAt:         timestamppb.New(c.CreatedAt.Time),
		LastRestoredAt:    timestamppb.New(c.LastRestoredAt.Time),
	}
}

func NewCheckpointFromProto(in *pb.Checkpoint) *Checkpoint {
	exposedPorts := make([]uint32, len(in.ExposedPorts))
	for i, port := range in.ExposedPorts {
		exposedPorts[i] = uint32(port)
	}

	return &Checkpoint{
		CheckpointId:      in.CheckpointId,
		ExternalId:        in.ExternalId,
		SourceContainerId: in.SourceContainerId,
		ContainerIp:       in.ContainerIp,
		Status:            in.Status,
		RemoteKey:         in.RemoteKey,
		StubType:          in.StubType,
		ExposedPorts:      exposedPorts,
		CreatedAt:         Time{Time: in.CreatedAt.AsTime()},
		LastRestoredAt:    Time{Time: in.LastRestoredAt.AsTime()},
	}
}

type StubConfigV1 struct {
	Runtime            Runtime         `json:"runtime"`
	Handler            string          `json:"handler"`
	OnStart            string          `json:"on_start"`
	OnDeploy           string          `json:"on_deploy"`
	OnDeployStubId     string          `json:"on_deploy_stub_id"`
	PythonVersion      string          `json:"python_version"`
	KeepWarmSeconds    uint            `json:"keep_warm_seconds"`
	MaxPendingTasks    uint            `json:"max_pending_tasks"`
	CallbackUrl        string          `json:"callback_url"`
	TaskPolicy         TaskPolicy      `json:"task_policy"`
	Workers            uint            `json:"workers"`
	ConcurrentRequests uint            `json:"concurrent_requests"`
	Authorized         bool            `json:"authorized"`
	Volumes            []*pb.Volume    `json:"volumes"`
	Secrets            []Secret        `json:"secrets,omitempty"`
	Env                []string        `json:"env,omitempty"`
	Autoscaler         *Autoscaler     `json:"autoscaler"`
	Extra              json.RawMessage `json:"extra"`
	CheckpointEnabled  bool            `json:"checkpoint_enabled"`
	WorkDir            string          `json:"work_dir"`
	EntryPoint         []string        `json:"entry_point"`
	Ports              []uint32        `json:"ports"`
	Pricing            *PricingPolicy  `json:"pricing"`
	Inputs             *Schema         `json:"inputs"`
	Outputs            *Schema         `json:"outputs"`
	TCP                bool            `json:"tcp"`
<<<<<<< HEAD
	BlockNetwork       bool            `json:"block_network"`
=======
	DockerEnabled      bool            `json:"docker_enabled"`
>>>>>>> 4809abc6
}

type StubConfigLimitedValues struct {
	Pricing       *PricingPolicy `json:"pricing"`
	Inputs        *Schema        `json:"inputs"`
	Outputs       *Schema        `json:"outputs"`
	TaskPolicy    TaskPolicy     `json:"task_policy"`
	PythonVersion string         `json:"python_version"`
	Runtime       Runtime        `json:"runtime"`
}

type Schema struct {
	Fields map[string]SchemaField `json:"fields"`
}

func (s *Schema) ToString() string {
	json, err := json.Marshal(s)
	if err != nil {
		return ""
	}
	return string(json)
}

func (s *Schema) ToProto() *pb.Schema {
	fields := make(map[string]*pb.SchemaField, len(s.Fields))
	for k, v := range s.Fields {
		field := &pb.SchemaField{
			Type: v.Type,
		}
		if v.Type == "object" && v.Fields != nil {
			field.Fields = v.Fields.ToProto()
		}
		fields[k] = field
	}
	return &pb.Schema{
		Fields: fields,
	}
}

func NewSchemaFromProto(in *pb.Schema) *Schema {
	fields := make(map[string]SchemaField, len(in.Fields))
	for k, v := range in.Fields {
		var nested *Schema
		if v.Type == "object" && v.Fields != nil {
			nested = NewSchemaFromProto(v.Fields)
		}
		fields[k] = SchemaField{
			Type:   v.Type,
			Fields: nested,
		}
	}

	return &Schema{
		Fields: fields,
	}
}

type SchemaField struct {
	Type   string  `json:"type"`
	Fields *Schema `json:"fields,omitempty"` // Only for type == "object"
}

func (c *StubConfigV1) RequiresGPU() bool {
	return len(c.Runtime.Gpus) > 0 || c.Runtime.Gpu != ""
}

type AutoscalerType string

const (
	QueueDepthAutoscaler AutoscalerType = "queue_depth"
)

type Autoscaler struct {
	Type              AutoscalerType `json:"type"`
	MaxContainers     uint           `json:"max_containers"`
	TasksPerContainer uint           `json:"tasks_per_container"`
	MinContainers     uint           `json:"min_containers"`
}

// @go2proto
type App struct {
	Id          uint     `db:"id" json:"id" serializer:"id,source:external_id"`
	ExternalId  string   `db:"external_id" json:"external_id,omitempty" serializer:"external_id"`
	Name        string   `db:"name" json:"name" serializer:"name"`
	Description string   `db:"description" json:"description" serializer:"description"`
	WorkspaceId uint     `db:"workspace_id" json:"workspace_id"` // Foreign key to Workspace
	CreatedAt   Time     `db:"created_at" json:"created_at" serializer:"created_at"`
	UpdatedAt   Time     `db:"updated_at" json:"updated_at" serializer:"updated_at"`
	DeletedAt   NullTime `db:"deleted_at" json:"deleted_at" serializer:"deleted_at"`
}

func (a *App) ToProto() *pb.App {
	return &pb.App{
		Id:          uint32(a.Id),
		ExternalId:  a.ExternalId,
		Name:        a.Name,
		Description: a.Description,
		CreatedAt:   timestamppb.New(a.CreatedAt.Time),
		UpdatedAt:   timestamppb.New(a.UpdatedAt.Time),
	}
}

const (
	StubTypeFunction               string = "function"
	StubTypeFunctionDeployment     string = "function/deployment"
	StubTypeFunctionServe          string = "function/serve"
	StubTypeContainer              string = "container"
	StubTypeShell                  string = "shell"
	StubTypeTaskQueue              string = "taskqueue"
	StubTypeTaskQueueDeployment    string = "taskqueue/deployment"
	StubTypeTaskQueueServe         string = "taskqueue/serve"
	StubTypeEndpoint               string = "endpoint"
	StubTypeEndpointDeployment     string = "endpoint/deployment"
	StubTypeEndpointServe          string = "endpoint/serve"
	StubTypeASGI                   string = "asgi"
	StubTypeASGIDeployment         string = "asgi/deployment"
	StubTypeASGIServe              string = "asgi/serve"
	StubTypeScheduledJob           string = "schedule"
	StubTypeScheduledJobDeployment string = "schedule/deployment"
	StubTypeBot                    string = "bot"
	StubTypeBotDeployment          string = "bot/deployment"
	StubTypeBotServe               string = "bot/serve"
	StubTypePod                    string = "pod"
	StubTypePodDeployment          string = "pod/deployment"
	StubTypePodRun                 string = "pod/run"
	StubTypeSandbox                string = "sandbox"
)

// @go2proto
type StubType string

func (t StubType) IsServe() bool {
	return strings.HasSuffix(string(t), "/serve")
}

func (t StubType) IsDeployment() bool {
	return strings.HasSuffix(string(t), "/deployment")
}

func (t StubType) Kind() string {
	return strings.Split(string(t), "/")[0]
}

// @go2proto
type Stub struct {
	Id            uint     `db:"id" json:"id,omitempty" serializer:"id,source:external_id"`
	ExternalId    string   `db:"external_id" json:"external_id,omitempty" serializer:"external_id"`
	Name          string   `db:"name" json:"name" serializer:"name"`
	Type          StubType `db:"type" json:"type" serializer:"type"`
	Config        string   `db:"config" json:"config" serializer:"config"`
	ConfigVersion uint     `db:"config_version" json:"config_version" serializer:"config_version"`
	ObjectId      uint     `db:"object_id" json:"object_id"`       // Foreign key to Object
	WorkspaceId   uint     `db:"workspace_id" json:"workspace_id"` // Foreign key to Workspace
	CreatedAt     Time     `db:"created_at" json:"created_at" serializer:"created_at"`
	UpdatedAt     Time     `db:"updated_at" json:"updated_at" serializer:"updated_at"`
	Public        bool     `db:"public" json:"public" serializer:"public"`
	AppId         uint     `db:"app_id" json:"app_id,omitempty"` // Foreign key to App
}

func (s *Stub) UnmarshalConfig() (*StubConfigV1, error) {
	var config *StubConfigV1
	err := json.Unmarshal([]byte(s.Config), &config)
	if err != nil {
		return nil, err
	}
	return config, nil
}

func (s *Stub) SanitizeConfig() error {
	var config StubConfigV1
	err := json.Unmarshal([]byte(s.Config), &config)
	if err != nil {
		return err
	}

	// Remove secret values from config
	for i := range config.Secrets {
		config.Secrets[i].Value = ""
	}

	data, err := json.Marshal(config)
	if err != nil {
		return err
	}

	s.Config = string(data)
	return nil
}

func (s *Stub) ToProto() *pb.Stub {
	return &pb.Stub{
		Id:            uint32(s.Id),
		ExternalId:    s.ExternalId,
		Name:          s.Name,
		Type:          string(s.Type),
		Config:        s.Config,
		ConfigVersion: uint32(s.ConfigVersion),
		WorkspaceId:   uint32(s.WorkspaceId),
		CreatedAt:     timestamppb.New(s.CreatedAt.Time),
		UpdatedAt:     timestamppb.New(s.UpdatedAt.Time),
	}
}

func NewStubFromProto(in *pb.Stub) *Stub {
	return &Stub{
		Id:            uint(in.Id),
		ExternalId:    in.ExternalId,
		Name:          in.Name,
		Type:          StubType(in.Type),
		Config:        in.Config,
		ConfigVersion: uint(in.ConfigVersion),
		WorkspaceId:   uint(in.WorkspaceId),
		CreatedAt:     Time{Time: in.CreatedAt.AsTime()},
		UpdatedAt:     Time{Time: in.UpdatedAt.AsTime()},
	}
}

// @go2proto
type StubWithRelated struct {
	Stub
	Workspace Workspace `db:"workspace" json:"workspace" serializer:"workspace"`
	Object    Object    `db:"object" json:"object" serializer:"object"`
	App       *App      `db:"app" json:"app" serializer:"app"`
}

func (s *StubWithRelated) ToProto() *pb.StubWithRelated {
	return &pb.StubWithRelated{
		Stub:      s.Stub.ToProto(),
		Workspace: s.Workspace.ToProto(),
		Object:    s.Object.ToProto(),
	}
}

func NewStubWithRelatedFromProto(in *pb.StubWithRelated) *StubWithRelated {
	return &StubWithRelated{
		Stub:      *NewStubFromProto(in.Stub),
		Workspace: *NewWorkspaceFromProto(in.Workspace),
		Object:    *NewObjectFromProto(in.Object),
	}
}

type Image struct {
	Commands             []string `json:"commands"`
	PythonVersion        string   `json:"python_version"`
	PythonPackages       []string `json:"python_packages"`
	BaseImage            *string  `json:"base_image"`
	BaseImageCredentials *string  `json:"base_image_creds"`
}

type Runtime struct {
	Cpu      int64     `json:"cpu"`
	Gpu      GpuType   `json:"gpu"`
	GpuCount uint32    `json:"gpu_count"`
	Memory   int64     `json:"memory"`
	ImageId  string    `json:"image_id"`
	Gpus     []GpuType `json:"gpus"`
}

// FilterFieldMapping represents a mapping between a client-provided field and
// its corresponding database field, along with the values for filtering on the database field.
type FilterFieldMapping struct {
	ClientField   string
	ClientValues  []string
	DatabaseField string
}

// @go2proto
type ConcurrencyLimit struct {
	Id                uint      `db:"id" json:"-" redis:"-"`
	ExternalId        string    `db:"external_id" json:"external_id,omitempty" redis:"external_id"`
	WorkspaceId       uint      `db:"workspace_id" json:"workspace_id,omitempty" redis:"workspace_id"`
	GPULimit          uint32    `db:"gpu_limit" json:"gpu_limit" redis:"gpu_limit"`
	CPUMillicoreLimit uint32    `db:"cpu_millicore_limit" json:"cpu_millicore_limit" redis:"cpu_millicore_limit"`
	CreatedAt         time.Time `db:"created_at" json:"created_at,omitempty" redis:"-"`
	UpdatedAt         time.Time `db:"updated_at" json:"updated_at,omitempty" redis:"-"`
}

func (c *ConcurrencyLimit) ToProto() *pb.ConcurrencyLimit {
	return &pb.ConcurrencyLimit{
		Id:                uint32(c.Id),
		ExternalId:        c.ExternalId,
		WorkspaceId:       uint32(c.WorkspaceId),
		GpuLimit:          c.GPULimit,
		CpuMillicoreLimit: c.CPUMillicoreLimit,
	}
}

func NewConcurrencyLimitFromProto(in *pb.ConcurrencyLimit) *ConcurrencyLimit {
	return &ConcurrencyLimit{
		Id:                uint(in.Id),
		ExternalId:        in.ExternalId,
		WorkspaceId:       uint(in.WorkspaceId),
		GPULimit:          in.GpuLimit,
		CPUMillicoreLimit: in.CpuMillicoreLimit,
	}
}

type Secret struct {
	Id            uint      `db:"id" json:"-"`
	ExternalId    string    `db:"external_id" json:"external_id,omitempty"`
	CreatedAt     time.Time `db:"created_at" json:"created_at,omitempty"`
	UpdatedAt     time.Time `db:"updated_at" json:"updated_at,omitempty"`
	Name          string    `db:"name" json:"name"`
	Value         string    `db:"value" json:"value,omitempty"`
	WorkspaceId   uint      `db:"workspace_id" json:"workspace_id,omitempty"`
	LastUpdatedBy *uint     `db:"last_updated_by" json:"last_updated_by,omitempty"`
}

type ScheduledJob struct {
	Id         uint64 `db:"id"`
	ExternalId string `db:"external_id"`

	JobId    uint64              `db:"job_id"`
	JobName  string              `db:"job_name"`
	Schedule string              `db:"job_schedule"`
	Payload  ScheduledJobPayload `db:"job_payload"`

	StubId       uint         `db:"stub_id"`
	DeploymentId uint         `db:"deployment_id"`
	CreatedAt    time.Time    `db:"created_at"`
	UpdatedAt    time.Time    `db:"updated_at"`
	DeletedAt    sql.NullTime `db:"deleted_at"`
}

type ScheduledJobPayload struct {
	StubId        string      `json:"stub_id"`
	WorkspaceName string      `json:"workspace_name"`
	TaskPayload   TaskPayload `json:"task_payload"`
}

func (p *ScheduledJobPayload) Scan(value interface{}) error {
	bytes, ok := value.([]byte)
	if !ok {
		return fmt.Errorf("type assertion to []byte failed")
	}

	return json.Unmarshal(bytes, p)
}

func (p ScheduledJobPayload) Value() (driver.Value, error) {
	return json.Marshal(p)
}<|MERGE_RESOLUTION|>--- conflicted
+++ resolved
@@ -460,11 +460,8 @@
 	Inputs             *Schema         `json:"inputs"`
 	Outputs            *Schema         `json:"outputs"`
 	TCP                bool            `json:"tcp"`
-<<<<<<< HEAD
 	BlockNetwork       bool            `json:"block_network"`
-=======
 	DockerEnabled      bool            `json:"docker_enabled"`
->>>>>>> 4809abc6
 }
 
 type StubConfigLimitedValues struct {
