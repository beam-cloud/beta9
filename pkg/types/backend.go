package types

import (
	"database/sql"
	"database/sql/driver"
	"encoding/json"
	"fmt"
	"strings"
	"time"

	pb "github.com/beam-cloud/beta9/proto"
)

type Workspace struct {
	Id                 uint              `db:"id" json:"id,omitempty"`
	ExternalId         string            `db:"external_id" json:"external_id"`
	Name               string            `db:"name" json:"name"`
	CreatedAt          time.Time         `db:"created_at" json:"created_at,omitempty"`
	UpdatedAt          time.Time         `db:"updated_at" json:"updated_at,omitempty"`
	SigningKey         *string           `db:"signing_key" json:"signing_key"`
	VolumeCacheEnabled bool              `db:"volume_cache_enabled" json:"volume_cache_enabled"`
	ConcurrencyLimitId *uint             `db:"concurrency_limit_id" json:"concurrency_limit_id,omitempty"`
	ConcurrencyLimit   *ConcurrencyLimit `db:"concurrency_limit" json:"concurrency_limit"`
}

const (
	TokenTypeClusterAdmin string = "admin"
	TokenTypeWorkspace    string = "workspace"
	TokenTypeWorker       string = "worker"
	TokenTypeMachine      string = "machine"
)

type Token struct {
	Id          uint       `db:"id" json:"id"`
	ExternalId  string     `db:"external_id" json:"external_id"`
	Key         string     `db:"key" json:"key"`
	Active      bool       `db:"active" json:"active"`
	Reusable    bool       `db:"reusable" json:"reusable"`
	WorkspaceId *uint      `db:"workspace_id" json:"workspace_id,omitempty"` // Foreign key to Workspace
	Workspace   *Workspace `db:"workspace" json:"workspace,omitempty"`       // Pointer to associated Workspace
	TokenType   string     `db:"token_type" json:"token_type"`
	CreatedAt   time.Time  `db:"created_at" json:"created_at"`
	UpdatedAt   time.Time  `db:"updated_at" json:"updated_at"`

	DisabledByClusterAdmin bool `db:"disabled_by_cluster_admin" json:"disabled_by_cluster_admin"`
}

type Volume struct {
	Id          uint      `db:"id" json:"id"`
	ExternalId  string    `db:"external_id" json:"external_id"`
	Name        string    `db:"name" json:"name"`
	Size        uint64    `json:"size"`                           // Populated by volume abstraction
	WorkspaceId uint      `db:"workspace_id" json:"workspace_id"` // Foreign key to Workspace
	CreatedAt   time.Time `db:"created_at" json:"created_at"`
	UpdatedAt   time.Time `db:"updated_at" json:"updated_at"`
}

type VolumeWithRelated struct {
	Volume
	Workspace Workspace `db:"workspace" json:"workspace"`
}

type Deployment struct {
	Id          uint         `db:"id" json:"id"`
	ExternalId  string       `db:"external_id" json:"external_id"`
	Name        string       `db:"name" json:"name"`
	Active      bool         `db:"active" json:"active"`
	Subdomain   string       `db:"subdomain" json:"subdomain"`
	WorkspaceId uint         `db:"workspace_id" json:"workspace_id"` // Foreign key to Workspace
	StubId      uint         `db:"stub_id" json:"stub_id"`           // Foreign key to Stub
	StubType    string       `db:"stub_type" json:"stub_type"`
	Version     uint         `db:"version" json:"version"`
	CreatedAt   time.Time    `db:"created_at" json:"created_at"`
	UpdatedAt   time.Time    `db:"updated_at" json:"updated_at"`
	DeletedAt   sql.NullTime `db:"deleted_at" json:"deleted_at"`
}

type DeploymentWithRelated struct {
	Deployment
	Workspace Workspace `db:"workspace" json:"workspace"`
	Stub      Stub      `db:"stub" json:"stub"`
}

type Object struct {
	Id          uint      `db:"id" json:"id"`
	ExternalId  string    `db:"external_id" json:"external_id"`
	Hash        string    `db:"hash" json:"hash"`
	Size        int64     `db:"size" json:"size"`
	WorkspaceId uint      `db:"workspace_id" json:"workspace_id"` // Foreign key to Workspace
	CreatedAt   time.Time `db:"created_at" json:"created_at"`
}

type TaskStatus string

func (ts TaskStatus) IsCompleted() bool {
	switch ts {
	case TaskStatusComplete, TaskStatusCancelled, TaskStatusError, TaskStatusTimeout, TaskStatusExpired:
		return true
	default:
		return false
	}
}

const (
	TaskStatusPending   TaskStatus = "PENDING"
	TaskStatusRunning   TaskStatus = "RUNNING"
	TaskStatusComplete  TaskStatus = "COMPLETE"
	TaskStatusError     TaskStatus = "ERROR"
	TaskStatusCancelled TaskStatus = "CANCELLED"
	TaskStatusExpired   TaskStatus = "EXPIRED"
	TaskStatusTimeout   TaskStatus = "TIMEOUT"
	TaskStatusRetry     TaskStatus = "RETRY"
)

type TaskParams struct {
	TaskId      string
	ContainerId string
	StubId      uint
	WorkspaceId uint
}

type Task struct {
	Id          uint         `db:"id" json:"id,omitempty"`
	ExternalId  string       `db:"external_id" json:"external_id,omitempty"`
	Status      TaskStatus   `db:"status" json:"status,omitempty"`
	ContainerId string       `db:"container_id" json:"container_id,omitempty"`
	StartedAt   sql.NullTime `db:"started_at" json:"started_at,omitempty"`
	EndedAt     sql.NullTime `db:"ended_at" json:"ended_at,omitempty"`
	WorkspaceId uint         `db:"workspace_id" json:"workspace_id,omitempty"` // Foreign key to Workspace
	StubId      uint         `db:"stub_id" json:"stub_id,omitempty"`           // Foreign key to Stub
	CreatedAt   time.Time    `db:"created_at" json:"created_at,omitempty"`
	UpdatedAt   time.Time    `db:"updated_at" json:"updated_at,omitempty"`
}

type TaskWithRelated struct {
	Task
	Deployment struct {
		ExternalId *string `db:"external_id" json:"external_id"`
		Name       *string `db:"name" json:"name"`
		Version    *uint   `db:"version" json:"version"`
	} `db:"deployment" json:"deployment"`
	Outputs   []TaskOutput `json:"outputs"`
	Stats     TaskStats    `json:"stats"`
	Workspace Workspace    `db:"workspace" json:"workspace"`
	Stub      Stub         `db:"stub" json:"stub"`
}

type TaskCountPerDeployment struct {
	DeploymentName string `db:"deployment_name" json:"deployment_name"`
	TaskCount      uint   `db:"task_count" json:"task_count"`
}

type TaskCountByTime struct {
	Time         time.Time       `db:"time" json:"time"`
	Count        uint            `count:"count" json:"count"`
	StatusCounts json.RawMessage `db:"status_counts" json:"status_counts"`
}

type TaskOutput struct {
	Name      string `json:"name"`
	URL       string `json:"url"`
	ExpiresIn uint32 `json:"expires_in"`
}

type TaskStats struct {
	ActiveContainers uint32 `json:"active_containers"`
	QueueDepth       uint32 `json:"queue_depth"`
}

type StubConfigV1 struct {
	Runtime            Runtime         `json:"runtime"`
	Handler            string          `json:"handler"`
	OnStart            string          `json:"on_start"`
	PythonVersion      string          `json:"python_version"`
	KeepWarmSeconds    uint            `json:"keep_warm_seconds"`
	MaxPendingTasks    uint            `json:"max_pending_tasks"`
	CallbackUrl        string          `json:"callback_url"`
	TaskPolicy         TaskPolicy      `json:"task_policy"`
	Workers            uint            `json:"workers"`
	ConcurrentRequests uint            `json:"concurrent_requests"`
	Authorized         bool            `json:"authorized"`
	Volumes            []*pb.Volume    `json:"volumes"`
	Secrets            []Secret        `json:"secrets,omitempty"`
	Autoscaler         *Autoscaler     `json:"autoscaler"`
	Extra              json.RawMessage `json:"extra"`
}

type AutoscalerType string

const (
	QueueDepthAutoscaler AutoscalerType = "queue_depth"
)

type Autoscaler struct {
	Type              AutoscalerType `json:"type"`
	MaxContainers     uint           `json:"max_containers"`
	TasksPerContainer uint           `json:"tasks_per_container"`
}

const (
	StubTypeFunction               string = "function"
	StubTypeFunctionDeployment     string = "function/deployment"
	StubTypeFunctionServe          string = "function/serve"
	StubTypeContainer              string = "container"
	StubTypeTaskQueue              string = "taskqueue"
	StubTypeTaskQueueDeployment    string = "taskqueue/deployment"
	StubTypeTaskQueueServe         string = "taskqueue/serve"
	StubTypeEndpoint               string = "endpoint"
	StubTypeEndpointDeployment     string = "endpoint/deployment"
	StubTypeEndpointServe          string = "endpoint/serve"
	StubTypeASGI                   string = "asgi"
	StubTypeASGIDeployment         string = "asgi/deployment"
	StubTypeASGIServe              string = "asgi/serve"
	StubTypeScheduledJob           string = "schedule"
	StubTypeScheduledJobDeployment string = "schedule/deployment"
<<<<<<< HEAD
	StubTypeApp                    string = "app"
	StubTypeAppDeployment          string = "app/deployment"
	StubTypeAppServe               string = "app/serve"
=======
	StubTypeBot                    string = "bot"
	StubTypeBotDeployment          string = "bot/deployment"
	StubTypeBotServe               string = "bot/serve"
>>>>>>> f65cf3ba
)

type StubType string

func (t StubType) IsServe() bool {
	return strings.HasSuffix(string(t), "/serve")
}

func (t StubType) IsDeployment() bool {
	return strings.HasSuffix(string(t), "/deployment")
}

func (t StubType) Kind() string {
	return strings.Split(string(t), "/")[0]
}

type Stub struct {
	Id            uint      `db:"id" json:"_"`
	ExternalId    string    `db:"external_id" json:"external_id"`
	Name          string    `db:"name" json:"name"`
	Type          StubType  `db:"type" json:"type"`
	Config        string    `db:"config" json:"config"`
	ConfigVersion uint      `db:"config_version" json:"config_version"`
	ObjectId      uint      `db:"object_id" json:"object_id"`       // Foreign key to Object
	WorkspaceId   uint      `db:"workspace_id" json:"workspace_id"` // Foreign key to Workspace
	CreatedAt     time.Time `db:"created_at" json:"created_at"`
	UpdatedAt     time.Time `db:"updated_at" json:"updated_at"`
}

func (s *Stub) UnmarshalConfig() (*StubConfigV1, error) {
	var config *StubConfigV1
	err := json.Unmarshal([]byte(s.Config), &config)
	if err != nil {
		return nil, err
	}
	return config, nil
}

func (s *Stub) SanitizeConfig() error {
	var config StubConfigV1
	err := json.Unmarshal([]byte(s.Config), &config)
	if err != nil {
		return err
	}

	// Remove secret values from config
	for i := range config.Secrets {
		config.Secrets[i].Value = ""
	}

	data, err := json.Marshal(config)
	if err != nil {
		return err
	}

	s.Config = string(data)
	return nil
}

type StubWithRelated struct {
	Stub
	Workspace Workspace `db:"workspace" json:"workspace"`
	Object    Object    `db:"object" json:"object"`
}

type Image struct {
	Commands             []string `json:"commands"`
	PythonVersion        string   `json:"python_version"`
	PythonPackages       []string `json:"python_packages"`
	BaseImage            *string  `json:"base_image"`
	BaseImageCredentials *string  `json:"base_image_creds"`
}

type Runtime struct {
	Cpu     int64     `json:"cpu"`
	Gpu     GpuType   `json:"gpu"`
	Memory  int64     `json:"memory"`
	ImageId string    `json:"image_id"`
	Gpus    []GpuType `json:"gpus"`
}

type GpuType string

func (g *GpuType) UnmarshalJSON(data []byte) error {
	var gpuStr string
	err := json.Unmarshal(data, &gpuStr)
	if err == nil {
		*g = GpuType(gpuStr)
		return nil
	}

	var gpuInt int
	err = json.Unmarshal(data, &gpuInt)
	if err != nil {
		return err
	}

	if gpuInt == 0 {
		*g = GpuType("")
	} else if gpuInt > 0 {
		*g = GpuType("T4")
	}

	return nil
}

func (g *GpuType) MarshalJSON() ([]byte, error) {
	if *g == "" {
		return []byte("0"), nil
	}

	return json.Marshal(string(*g))
}

func (g *GpuType) String() string {
	return string(*g)
}

func GPUTypesFromString(gpu string) []GpuType {
	gpus := []GpuType{}
	gpuString := strings.Trim(gpu, " ")
	if len(gpuString) > 0 {
		for _, g := range strings.Split(gpuString, ",") {
			gpus = append(gpus, GpuType(g))
		}
	}

	return gpus
}

func GpuTypesToStrings(gpus []GpuType) []string {
	var gpuStrings []string
	for _, gpu := range gpus {
		gpuStrings = append(gpuStrings, string(gpu))
	}
	return gpuStrings
}

// FilterFieldMapping represents a mapping between a client-provided field and
// its corresponding database field, along with the values for filtering on the database field.
type FilterFieldMapping struct {
	ClientField   string
	ClientValues  []string
	DatabaseField string
}

type ConcurrencyLimit struct {
	Id                uint      `db:"id" json:"-" redis:"-"`
	ExternalId        string    `db:"external_id" json:"external_id,omitempty" redis:"external_id"`
	GPULimit          uint32    `db:"gpu_limit" json:"gpu_limit" redis:"gpu_limit"`
	CPUMillicoreLimit uint32    `db:"cpu_millicore_limit" json:"cpu_millicore_limit" redis:"cpu_millicore_limit"`
	CreatedAt         time.Time `db:"created_at" json:"created_at,omitempty" redis:"-"`
	UpdatedAt         time.Time `db:"updated_at" json:"updated_at,omitempty" redis:"-"`
}

type Secret struct {
	Id            uint      `db:"id" json:"-"`
	ExternalId    string    `db:"external_id" json:"external_id,omitempty"`
	CreatedAt     time.Time `db:"created_at" json:"created_at,omitempty"`
	UpdatedAt     time.Time `db:"updated_at" json:"updated_at,omitempty"`
	Name          string    `db:"name" json:"name"`
	Value         string    `db:"value" json:"value,omitempty"`
	WorkspaceId   uint      `db:"workspace_id" json:"workspace_id,omitempty"`
	LastUpdatedBy *uint     `db:"last_updated_by" json:"last_updated_by,omitempty"`
}

type ScheduledJob struct {
	Id         uint64 `db:"id"`
	ExternalId string `db:"external_id"`

	JobId    uint64              `db:"job_id"`
	JobName  string              `db:"job_name"`
	Schedule string              `db:"job_schedule"`
	Payload  ScheduledJobPayload `db:"job_payload"`

	StubId       uint         `db:"stub_id"`
	DeploymentId uint         `db:"deployment_id"`
	CreatedAt    time.Time    `db:"created_at"`
	UpdatedAt    time.Time    `db:"updated_at"`
	DeletedAt    sql.NullTime `db:"deleted_at"`
}

type ScheduledJobPayload struct {
	StubId        string      `json:"stub_id"`
	WorkspaceName string      `json:"workspace_name"`
	TaskPayload   TaskPayload `json:"task_payload"`
}

func (p *ScheduledJobPayload) Scan(value interface{}) error {
	bytes, ok := value.([]byte)
	if !ok {
		return fmt.Errorf("type assertion to []byte failed")
	}

	return json.Unmarshal(bytes, p)
}

func (p ScheduledJobPayload) Value() (driver.Value, error) {
	return json.Marshal(p)
}<|MERGE_RESOLUTION|>--- conflicted
+++ resolved
@@ -213,15 +213,12 @@
 	StubTypeASGIServe              string = "asgi/serve"
 	StubTypeScheduledJob           string = "schedule"
 	StubTypeScheduledJobDeployment string = "schedule/deployment"
-<<<<<<< HEAD
 	StubTypeApp                    string = "app"
 	StubTypeAppDeployment          string = "app/deployment"
 	StubTypeAppServe               string = "app/serve"
-=======
 	StubTypeBot                    string = "bot"
 	StubTypeBotDeployment          string = "bot/deployment"
 	StubTypeBotServe               string = "bot/serve"
->>>>>>> f65cf3ba
 )
 
 type StubType string
