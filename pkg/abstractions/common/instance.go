--- conflicted
+++ resolved
@@ -253,10 +253,7 @@
 	}
 
 	if len(state.FailedContainers) >= i.FailedContainerThreshold {
-<<<<<<< HEAD
 		i.sampledLogger.Info().Str("instance_name", i.Name).Msg("reached failed container threshold, scaling to zero")
-=======
->>>>>>> d4ea465d
 		desiredContainers = 0
 	}
 
