package abstractions

import (
	"fmt"
	"path"

	"github.com/beam-cloud/beta9/pkg/common"
	"github.com/beam-cloud/beta9/pkg/storage"
	"github.com/beam-cloud/beta9/pkg/types"
)

const defaultExternalVolumesPath string = "/tmp/external-volumes"

<<<<<<< HEAD
func ConfigureContainerRequestMounts(stubObjectId string, workspace *types.Workspace, config types.StubConfigV1, stubId string) ([]types.Mount, error) {
	secretKey, err := common.ParseSecretKey(*workspace.SigningKey)
=======
func ConfigureContainerRequestMounts(containerId string, stubObjectId string, workspace *types.Workspace, config types.StubConfigV1, stubId string) ([]types.Mount, error) {
	signingKey, err := common.ParseSigningKey(*workspace.SigningKey)
>>>>>>> 9210c6ef
	if err != nil {
		return nil, err
	}

<<<<<<< HEAD
	var mounts []types.Mount
	if workspace.StorageId != nil && *workspace.StorageId > 0 {
		// TODO: This is a hack to support legacy storage. Once all workspaces have migrated to the new storage,
		// we should remove this.
		mounts = []types.Mount{
			{
				LocalPath: path.Join(fmt.Sprintf("/workspace/data/%s/objects/%s", workspace.Name, stubObjectId)),
				MountPath: types.WorkerUserCodeVolume,
				ReadOnly:  true,
			},
			{
				LocalPath: path.Join(fmt.Sprintf("/workspace/data/%s/outputs/%s", workspace.Name, stubId)),
				MountPath: types.WorkerUserOutputVolume,
				ReadOnly:  false,
			},
		}
	} else {
		mounts = []types.Mount{
			{
				LocalPath: path.Join(types.DefaultExtractedObjectPath, workspace.Name, stubObjectId),
				MountPath: types.WorkerUserCodeVolume,
				ReadOnly:  true,
			},
			{
				LocalPath: path.Join(types.DefaultOutputsPath, workspace.Name, stubId),
				MountPath: types.WorkerUserOutputVolume,
				ReadOnly:  false,
			},
		}
=======
	mounts := []types.Mount{
		{
			LocalPath: path.Join(types.DefaultObjectPath, workspace.Name, stubObjectId),
			MountPath: types.WorkerUserCodeVolume,
			ReadOnly:  false,
		},
		{
			LocalPath: path.Join(types.DefaultOutputsPath, workspace.Name, stubId),
			MountPath: types.WorkerUserOutputVolume,
			ReadOnly:  false,
		},
>>>>>>> 9210c6ef
	}

	for _, v := range config.Volumes {
		mount := types.Mount{
			LocalPath: path.Join(types.DefaultVolumesPath, workspace.Name, v.Id),
			LinkPath:  path.Join(types.TempContainerWorkspace(containerId), v.MountPath),
			MountPath: path.Join(types.ContainerVolumePath, v.MountPath),
			ReadOnly:  false,
		}

		if v.Config != nil {
			secrets := []string{v.Config.AccessKey, v.Config.SecretKey}
			decryptedSecrets, err := common.DecryptAllSecrets(secretKey, secrets)
			if err != nil {
				return nil, err
			}

			mount.MountPointConfig = &types.MountPointConfig{
				BucketName:  v.Config.BucketName,
				AccessKey:   decryptedSecrets[0],
				SecretKey:   decryptedSecrets[1],
				EndpointURL: v.Config.EndpointUrl,
				Region:      v.Config.Region,
				ReadOnly:    v.Config.ReadOnly,
			}
			mount.LocalPath = path.Join(defaultExternalVolumesPath, workspace.Name, v.Id)
			mount.MountType = storage.StorageModeMountPoint
		}

		// NOTE: This is a hack to support the case where the mount path is an absolute path.
		// Currently, if a user specifies a mount path like '/my-mount-path', we're mounting it
		// to <WORKDIR>/my-mount-path. This is not the desired behavior, so here we're adding an
		// extra mount where the user would expect the mount path to be. For existing users, we will
		// keep the existing behavior, but for new users that expect the mount path to be an absolute
		// path, we will add an extra mount where they would expect it to be.
		if path.IsAbs(v.MountPath) {
			rootMount := mount
			rootMount.LinkPath = ""
			rootMount.MountPath = v.MountPath
			mounts = append(mounts, rootMount)
		}

		mounts = append(mounts, mount)
	}

	return mounts, nil
}<|MERGE_RESOLUTION|>--- conflicted
+++ resolved
@@ -1,7 +1,6 @@
 package abstractions
 
 import (
-	"fmt"
 	"path"
 
 	"github.com/beam-cloud/beta9/pkg/common"
@@ -11,48 +10,12 @@
 
 const defaultExternalVolumesPath string = "/tmp/external-volumes"
 
-<<<<<<< HEAD
-func ConfigureContainerRequestMounts(stubObjectId string, workspace *types.Workspace, config types.StubConfigV1, stubId string) ([]types.Mount, error) {
+func ConfigureContainerRequestMounts(containerId, stubObjectId string, workspace *types.Workspace, config types.StubConfigV1, stubId string) ([]types.Mount, error) {
 	secretKey, err := common.ParseSecretKey(*workspace.SigningKey)
-=======
-func ConfigureContainerRequestMounts(containerId string, stubObjectId string, workspace *types.Workspace, config types.StubConfigV1, stubId string) ([]types.Mount, error) {
-	signingKey, err := common.ParseSigningKey(*workspace.SigningKey)
->>>>>>> 9210c6ef
 	if err != nil {
 		return nil, err
 	}
 
-<<<<<<< HEAD
-	var mounts []types.Mount
-	if workspace.StorageId != nil && *workspace.StorageId > 0 {
-		// TODO: This is a hack to support legacy storage. Once all workspaces have migrated to the new storage,
-		// we should remove this.
-		mounts = []types.Mount{
-			{
-				LocalPath: path.Join(fmt.Sprintf("/workspace/data/%s/objects/%s", workspace.Name, stubObjectId)),
-				MountPath: types.WorkerUserCodeVolume,
-				ReadOnly:  true,
-			},
-			{
-				LocalPath: path.Join(fmt.Sprintf("/workspace/data/%s/outputs/%s", workspace.Name, stubId)),
-				MountPath: types.WorkerUserOutputVolume,
-				ReadOnly:  false,
-			},
-		}
-	} else {
-		mounts = []types.Mount{
-			{
-				LocalPath: path.Join(types.DefaultExtractedObjectPath, workspace.Name, stubObjectId),
-				MountPath: types.WorkerUserCodeVolume,
-				ReadOnly:  true,
-			},
-			{
-				LocalPath: path.Join(types.DefaultOutputsPath, workspace.Name, stubId),
-				MountPath: types.WorkerUserOutputVolume,
-				ReadOnly:  false,
-			},
-		}
-=======
 	mounts := []types.Mount{
 		{
 			LocalPath: path.Join(types.DefaultObjectPath, workspace.Name, stubObjectId),
@@ -64,7 +27,6 @@
 			MountPath: types.WorkerUserOutputVolume,
 			ReadOnly:  false,
 		},
->>>>>>> 9210c6ef
 	}
 
 	for _, v := range config.Volumes {
