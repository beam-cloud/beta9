--- conflicted
+++ resolved
@@ -423,10 +423,6 @@
 		Stub:        *i.stub,
 	})
 	if err != nil {
-<<<<<<< HEAD
-		log.Error().Str("stub_id", i.stub.ExternalId).Str("transition_name", transitionName).Err(err).Msg("error running transition")
-=======
->>>>>>> c58525bb
 		return err
 	}
 
