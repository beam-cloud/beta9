--- conflicted
+++ resolved
@@ -5,13 +5,9 @@
 	"encoding/json"
 	"errors"
 	"fmt"
-<<<<<<< HEAD
-=======
-	"log"
 	"os"
 	"path/filepath"
 	"strconv"
->>>>>>> f65cf3ba
 	"time"
 
 	abstractions "github.com/beam-cloud/beta9/pkg/abstractions/common"
