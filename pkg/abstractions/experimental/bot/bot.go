package bot

import (
	"encoding/json"
	"errors"
	"fmt"
<<<<<<< HEAD
=======
	"log"
	"time"
>>>>>>> f6f55fa4

	"context"

	"github.com/google/uuid"
	"github.com/labstack/echo/v4"
	"github.com/rs/zerolog/log"

	"github.com/beam-cloud/beta9/pkg/auth"
	"github.com/beam-cloud/beta9/pkg/common"
	"github.com/beam-cloud/beta9/pkg/network"
	"github.com/beam-cloud/beta9/pkg/repository"
	"github.com/beam-cloud/beta9/pkg/scheduler"
	"github.com/beam-cloud/beta9/pkg/task"
	"github.com/beam-cloud/beta9/pkg/types"
	pb "github.com/beam-cloud/beta9/proto"
)

const (
	botRoutePrefix string = "/bot"
)

type BotServiceOpts struct {
	Config         types.AppConfig
	RedisClient    *common.RedisClient
	BackendRepo    repository.BackendRepository
	WorkspaceRepo  repository.WorkspaceRepository
	TaskRepo       repository.TaskRepository
	ContainerRepo  repository.ContainerRepository
	Scheduler      *scheduler.Scheduler
	RouteGroup     *echo.Group
	Tailscale      *network.Tailscale
	TaskDispatcher *task.Dispatcher
	EventRepo      repository.EventRepository
}

type BotService interface {
	pb.BotServiceServer
	PushBotEvent(ctx context.Context, in *pb.PushBotEventRequest) (*pb.PushBotEventResponse, error)
	PushBotEventBlocking(ctx context.Context, in *pb.PushBotEventBlockingRequest) (*pb.PushBotEventBlockingResponse, error)
	PopBotTask(ctx context.Context, in *pb.PopBotTaskRequest) (*pb.PopBotTaskResponse, error)
	PushBotMarkers(ctx context.Context, in *pb.PushBotMarkersRequest) (*pb.PushBotMarkersResponse, error)
}

type PetriBotService struct {
	pb.UnimplementedBotServiceServer
	ctx             context.Context
	config          types.AppConfig
	rdb             *common.RedisClient
	keyEventManager *common.KeyEventManager
	keyEventChan    chan common.KeyEvent
	routeGroup      *echo.Group
	scheduler       *scheduler.Scheduler
	backendRepo     repository.BackendRepository
	workspaceRepo   repository.WorkspaceRepository
	containerRepo   repository.ContainerRepository
	eventRepo       repository.EventRepository
	taskRepo        repository.TaskRepository
	tailscale       *network.Tailscale
	taskDispatcher  *task.Dispatcher
	botInstances    *common.SafeMap[*botInstance]
	botStateManager *botStateManager
}

func NewPetriBotService(ctx context.Context, opts BotServiceOpts) (BotService, error) {
	keyEventManager, err := common.NewKeyEventManager(opts.RedisClient)
	if err != nil {
		return nil, err
	}

	pbs := &PetriBotService{
		ctx:             ctx,
		config:          opts.Config,
		rdb:             opts.RedisClient,
		keyEventManager: keyEventManager,
		keyEventChan:    make(chan common.KeyEvent),
		routeGroup:      opts.RouteGroup,
		scheduler:       opts.Scheduler,
		backendRepo:     opts.BackendRepo,
		workspaceRepo:   opts.WorkspaceRepo,
		containerRepo:   opts.ContainerRepo,
		taskRepo:        opts.TaskRepo,
		tailscale:       opts.Tailscale,
		taskDispatcher:  opts.TaskDispatcher,
		eventRepo:       opts.EventRepo,
		botInstances:    common.NewSafeMap[*botInstance](),
		botStateManager: newBotStateManager(opts.RedisClient),
	}

	// Listen for container events with a bot container prefix
	go keyEventManager.ListenForPattern(ctx, common.RedisKeys.SchedulerContainerState(botContainerPrefix), pbs.keyEventChan)
	go pbs.handleBotContainerEvents(ctx)

	// Register task dispatcher
	pbs.taskDispatcher.Register(string(types.ExecutorBot), pbs.botTaskFactory)

	// Register HTTP routes
	authMiddleware := auth.AuthMiddleware(pbs.backendRepo, pbs.workspaceRepo)
	registerBotRoutes(pbs.routeGroup.Group(botRoutePrefix, authMiddleware), pbs)

	return pbs, nil
}

func (pbs *PetriBotService) botTaskFactory(ctx context.Context, msg types.TaskMessage) (types.TaskInterface, error) {
	return &BotTask{
		pbs: pbs,
		msg: &msg,
	}, nil
}

func (pbs *PetriBotService) handleBotContainerEvents(ctx context.Context) {
	for {
		select {
		case event := <-pbs.keyEventChan:
			operation := event.Operation
			containerId := fmt.Sprintf("%s%s", botContainerPrefix, event.Key)

			container, err := parseContainerId(containerId)
			if err != nil {
				continue
			}

			switch operation {
			case common.KeyOperationSet, common.KeyOperationHSet:
				_, err := pbs.getOrCreateBotInstance(container.StubId)
				if err != nil {
					continue
				}

			case common.KeyOperationDel, common.KeyOperationExpired:
				// Do nothing
			}

		case <-ctx.Done():
			return
		}
	}
}

func (pbs *PetriBotService) getOrCreateBotInstance(stubId string) (*botInstance, error) {
	instance, exists := pbs.botInstances.Get(stubId)
	if exists {
		return instance, nil
	}

	stub, err := pbs.backendRepo.GetStubByExternalId(pbs.ctx, stubId)
	if err != nil {
		return nil, errors.New("invalid stub id")
	}

	var stubConfig *types.StubConfigV1 = &types.StubConfigV1{}
	err = json.Unmarshal([]byte(stub.Config), stubConfig)
	if err != nil {
		return nil, err
	}

	var botConfig BotConfig
	err = json.Unmarshal(stubConfig.Extra, &botConfig)
	if err != nil {
		return nil, err
	}

	token, err := pbs.backendRepo.RetrieveActiveToken(pbs.ctx, stub.Workspace.Id)
	if err != nil {
		return nil, err
	}

	instance, err = newBotInstance(pbs.ctx, botInstanceOpts{
		AppConfig:      pbs.config,
		Scheduler:      pbs.scheduler,
		Token:          token,
		Stub:           stub,
		StubConfig:     stubConfig,
		BotConfig:      botConfig,
		StateManager:   pbs.botStateManager,
		TaskDispatcher: pbs.taskDispatcher,
		ContainerRepo:  pbs.containerRepo,
	})
	if err != nil {
		return nil, err
	}

	log.Info().Str("stub_id", instance.stub.ExternalId).Interface("bot_config", instance.botConfig).Msg("created bot instance")
	pbs.botInstances.Set(stubId, instance)

	// Monitor and then clean up the instance once it's done
	go instance.Start()
	go func(i *botInstance) {
		<-i.ctx.Done()
		pbs.botInstances.Delete(stubId)
	}(instance)

	return instance, nil
}

func (s *PetriBotService) PushBotEvent(ctx context.Context, in *pb.PushBotEventRequest) (*pb.PushBotEventResponse, error) {
	instance, err := s.getOrCreateBotInstance(in.StubId)
	if err != nil {
		return &pb.PushBotEventResponse{Ok: false}, nil
	}

	err = instance.botStateManager.pushEvent(instance.workspace.Name, instance.stub.ExternalId, in.SessionId, &BotEvent{
		Type:     BotEventType(in.EventType),
		Value:    in.EventValue,
		Metadata: in.Metadata,
	})
	if err != nil {
		return &pb.PushBotEventResponse{Ok: false}, nil
	}

	return &pb.PushBotEventResponse{Ok: true}, nil
}

const defaultWaitTimeoutS = 30

func (s *PetriBotService) PushBotEventBlocking(ctx context.Context, in *pb.PushBotEventBlockingRequest) (*pb.PushBotEventBlockingResponse, error) {
	instance, err := s.getOrCreateBotInstance(in.StubId)
	if err != nil {
		return &pb.PushBotEventBlockingResponse{Ok: false}, nil
	}

	pairId := uuid.New().String()
	err = instance.botStateManager.pushEvent(instance.workspace.Name, instance.stub.ExternalId, in.SessionId, &BotEvent{
		PairId:   pairId,
		Type:     BotEventType(in.EventType),
		Value:    in.EventValue,
		Metadata: in.Metadata,
	})
	if err != nil {
		return &pb.PushBotEventBlockingResponse{Ok: false}, nil
	}

	timeoutS := defaultWaitTimeoutS
	if in.TimeoutSeconds > 0 {
		timeoutS = int(in.TimeoutSeconds)
	}

	eventPair, err := s.botStateManager.waitForEventPair(instance.workspace.Name, instance.stub.ExternalId, in.SessionId, pairId, time.Duration(timeoutS)*time.Second)
	if err != nil {
		return &pb.PushBotEventBlockingResponse{Ok: false}, nil
	}

	return &pb.PushBotEventBlockingResponse{Ok: true, Event: &pb.BotEvent{
		Type:     string(eventPair.Response.Type),
		Value:    eventPair.Response.Value,
		Metadata: eventPair.Response.Metadata,
	}}, nil
}

func (s *PetriBotService) PushBotMarkers(ctx context.Context, in *pb.PushBotMarkersRequest) (*pb.PushBotMarkersResponse, error) {
	instance, err := s.getOrCreateBotInstance(in.StubId)
	if err != nil {
		return &pb.PushBotMarkersResponse{Ok: false}, nil
	}

	for locationName, markerList := range in.Markers {
		for _, marker := range markerList.Markers {
			fields := []MarkerField{}
			for _, field := range marker.Fields {
				fields = append(fields, MarkerField{
					FieldName:  field.FieldName,
					FieldValue: field.FieldValue,
				})
			}

			marker := Marker{
				LocationName: marker.LocationName,
				Fields:       fields,
				SourceTaskId: in.SourceTaskId,
			}

			err = s.botStateManager.pushMarker(instance.workspace.Name, instance.stub.ExternalId, in.SessionId, locationName, marker)
			if err != nil {
				log.Error().Str("stub_id", instance.stub.ExternalId).Err(err).Msg("failed to push marker")
				continue
			}
		}
	}

	return &pb.PushBotMarkersResponse{Ok: true}, nil
}

func (s *PetriBotService) PopBotTask(ctx context.Context, in *pb.PopBotTaskRequest) (*pb.PopBotTaskResponse, error) {
	instance, err := s.getOrCreateBotInstance(in.StubId)
	if err != nil {
		return &pb.PopBotTaskResponse{Ok: false}, nil
	}

	markers, err := s.botStateManager.popTask(instance.workspace.Name, instance.stub.ExternalId, in.SessionId, in.TransitionName, in.TaskId)
	if err != nil {
		return &pb.PopBotTaskResponse{Ok: false}, nil
	}

	markerMap := map[string]*pb.PopBotTaskResponse_MarkerList{}
	for _, marker := range markers {
		if _, ok := markerMap[marker.LocationName]; !ok {
			markerMap[marker.LocationName] = &pb.PopBotTaskResponse_MarkerList{}
		}

		fields := []*pb.MarkerField{}
		for _, field := range marker.Fields {
			fields = append(fields, &pb.MarkerField{
				FieldName:  field.FieldName,
				FieldValue: field.FieldValue,
			})
		}

		markerMap[marker.LocationName].Markers = append(markerMap[marker.LocationName].Markers, &pb.Marker{
			LocationName: marker.LocationName,
			Fields:       fields,
		})
	}

	return &pb.PopBotTaskResponse{Ok: true, Markers: markerMap}, nil
}

var Keys = &keys{}

type keys struct{}

var (
	botLock             string = "bot:%s:%s:session_state_lock:%s"
	botInputBuffer      string = "bot:%s:%s:input_buffer:%s"
	botEventPair        string = "bot:%s:%s:event_pair:%s:%s"
	botEventBuffer      string = "bot:%s:%s:event_buffer:%s"
	botSessionIndex     string = "bot:%s:%s:session_index"
	botSessionState     string = "bot:%s:%s:session_state:%s"
	botSessionKeepAlive string = "bot:%s:%s:session_keep_alive:%s"
	botMarkers          string = "bot:%s:%s:markers:%s:%s"
	botTaskIndex        string = "bot:%s:%s:task_index:%s:%s"
	botTransitionTask   string = "bot:%s:%s:transition_task:%s:%s:%s"
)

func (k *keys) botLock(workspaceName, stubId, sessionId string) string {
	return fmt.Sprintf(botLock, workspaceName, stubId, sessionId)
}

func (k *keys) botSessionIndex(workspaceName, stubId string) string {
	return fmt.Sprintf(botSessionIndex, workspaceName, stubId)
}

func (k *keys) botInputBuffer(workspaceName, stubId, sessionId string) string {
	return fmt.Sprintf(botInputBuffer, workspaceName, stubId, sessionId)
}

func (k *keys) botEventPair(workspaceName, stubId, sessionId, pairId string) string {
	return fmt.Sprintf(botEventPair, workspaceName, stubId, sessionId, pairId)
}

func (k *keys) botEventBuffer(workspaceName, stubId, sessionId string) string {
	return fmt.Sprintf(botEventBuffer, workspaceName, stubId, sessionId)
}

func (k *keys) botSessionState(workspaceName, stubId, sessionId string) string {
	return fmt.Sprintf(botSessionState, workspaceName, stubId, sessionId)
}

func (k *keys) botSessionKeepAlive(workspaceName, stubId, sessionId string) string {
	return fmt.Sprintf(botSessionKeepAlive, workspaceName, stubId, sessionId)
}

func (k *keys) botMarkers(workspaceName, stubId, sessionId, locationName string) string {
	return fmt.Sprintf(botMarkers, workspaceName, stubId, sessionId, locationName)
}

func (k *keys) botTaskIndex(workspaceName, stubId, sessionId string) string {
	return fmt.Sprintf(botTaskIndex, workspaceName, stubId, sessionId)
}

func (k *keys) botTransitionTask(workspaceName, stubId, sessionId, transitionName, taskId string) string {
	return fmt.Sprintf(botTransitionTask, workspaceName, stubId, sessionId, transitionName, taskId)
}<|MERGE_RESOLUTION|>--- conflicted
+++ resolved
@@ -4,11 +4,7 @@
 	"encoding/json"
 	"errors"
 	"fmt"
-<<<<<<< HEAD
-=======
-	"log"
 	"time"
->>>>>>> f6f55fa4
 
 	"context"
 
