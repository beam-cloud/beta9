--- conflicted
+++ resolved
@@ -4,11 +4,6 @@
 	"encoding/json"
 	"errors"
 	"fmt"
-<<<<<<< HEAD
-	"time"
-=======
-	"log"
->>>>>>> f65cf3ba
 
 	"context"
 
