package endpoint

import (
	"context"
	"fmt"
	"log"
	"math/rand"
	"time"

	"github.com/google/uuid"
	"github.com/redis/go-redis/v9"

	abstractions "github.com/beam-cloud/beta9/pkg/abstractions/common"
	"github.com/beam-cloud/beta9/pkg/types"
)

func withAutoscaler(constructor func(i *endpointInstance) *abstractions.Autoscaler[*endpointInstance, *endpointAutoscalerSample]) func(*endpointInstance) {
	return func(i *endpointInstance) {
		i.Autoscaler = constructor(i)
	}
}

func withEntryPoint(entryPoint func(instance *endpointInstance) []string) func(*endpointInstance) {
	return func(i *endpointInstance) {
		i.EntryPoint = entryPoint(i)
	}
}

type endpointInstance struct {
	*abstractions.AutoscaledInstance
	buffer *RequestBuffer
	isASGI bool
}

func (i *endpointInstance) startContainers(containersToRun int) error {
	secrets, err := abstractions.ConfigureContainerRequestSecrets(i.Workspace, *i.buffer.stubConfig)
	if err != nil {
		return err
	}

	mounts, err := abstractions.ConfigureContainerRequestMounts(
		i.Stub.Object.ExternalId,
		i.Workspace,
		*i.buffer.stubConfig,
		i.Stub.ExternalId,
	)
	if err != nil {
		return err
	}

	env := []string{
		fmt.Sprintf("BETA9_TOKEN=%s", i.Token.Key),
		fmt.Sprintf("HANDLER=%s", i.StubConfig.Handler),
		fmt.Sprintf("ON_START=%s", i.StubConfig.OnStart),
		fmt.Sprintf("STUB_ID=%s", i.Stub.ExternalId),
		fmt.Sprintf("STUB_TYPE=%s", i.Stub.Type),
		fmt.Sprintf("WORKERS=%d", i.StubConfig.Workers),
		fmt.Sprintf("KEEP_WARM_SECONDS=%d", i.StubConfig.KeepWarmSeconds),
		fmt.Sprintf("PYTHON_VERSION=%s", i.StubConfig.PythonVersion),
		fmt.Sprintf("CALLBACK_URL=%s", i.StubConfig.CallbackUrl),
		fmt.Sprintf("TIMEOUT=%d", i.StubConfig.TaskPolicy.Timeout),
	}

	env = append(secrets, env...)

	gpuCount := 0
	if len(i.StubConfig.Runtime.Gpus) > 0 {
		gpuCount = 1
	}

	gpuRequest := types.GpuTypesToStrings(i.StubConfig.Runtime.Gpus)
	if i.StubConfig.Runtime.Gpu != "" {
		gpuRequest = append(gpuRequest, i.StubConfig.Runtime.Gpu.String())
	}

	for c := 0; c < containersToRun; c++ {
		containerId := i.genContainerId()

		runRequest := &types.ContainerRequest{
<<<<<<< HEAD
			ContainerId:       containerId,
			Env:               env,
			Cpu:               i.StubConfig.Runtime.Cpu,
			Memory:            i.StubConfig.Runtime.Memory,
			Gpu:               string(i.StubConfig.Runtime.Gpu),
			GpuCount:          uint32(gpuCount),
			ImageId:           i.StubConfig.Runtime.ImageId,
			StubId:            i.Stub.ExternalId,
			WorkspaceId:       i.Workspace.ExternalId,
			Workspace:         *i.Workspace,
			EntryPoint:        i.EntryPoint,
			Mounts:            mounts,
			Stub:              *i.Stub,
			CheckpointEnabled: true, // XXX: Hardcoded for testing
=======
			ContainerId: containerId,
			Env:         env,
			Cpu:         i.StubConfig.Runtime.Cpu,
			Memory:      i.StubConfig.Runtime.Memory,
			GpuRequest:  gpuRequest,
			GpuCount:    uint32(gpuCount),
			ImageId:     i.StubConfig.Runtime.ImageId,
			StubId:      i.Stub.ExternalId,
			WorkspaceId: i.Workspace.ExternalId,
			Workspace:   *i.Workspace,
			EntryPoint:  i.EntryPoint,
			Mounts:      mounts,
			Stub:        *i.Stub,
>>>>>>> 07e93582
		}

		// Set initial keepwarm to prevent rapid spin-up/spin-down of containers
		i.Rdb.SetEx(
			context.Background(),
			Keys.endpointKeepWarmLock(i.Workspace.Name, i.Stub.ExternalId, containerId),
			1,
			time.Duration(i.StubConfig.KeepWarmSeconds)*time.Second,
		)

		err := i.Scheduler.Run(runRequest)
		if err != nil {
			log.Printf("<%s> unable to run container: %v", i.Name, err)
			return err
		}

		continue
	}

	return nil
}

func (i *endpointInstance) stopContainers(containersToStop int) error {
	src := rand.NewSource(time.Now().UnixNano())
	rnd := rand.New(src)

	containerIds, err := i.stoppableContainers()
	if err != nil {
		return err
	}

	for c := 0; c < containersToStop && len(containerIds) > 0; c++ {
		idx := rnd.Intn(len(containerIds))
		containerId := containerIds[idx]

		err := i.Scheduler.Stop(containerId)
		if err != nil {
			log.Printf("<%s> unable to stop container: %v", i.Name, err)
			return err
		}

		// Remove the containerId from the containerIds slice to avoid
		// sending multiple stop requests to the same container
		containerIds = append(containerIds[:idx], containerIds[idx+1:]...)
	}

	return nil
}

func (i *endpointInstance) stoppableContainers() ([]string, error) {
	containers, err := i.ContainerRepo.GetActiveContainersByStubId(i.Stub.ExternalId)
	if err != nil {
		return nil, err
	}

	// Create a slice to hold the keys
	keys := make([]string, 0, len(containers))
	for _, container := range containers {
		if container.Status == types.ContainerStatusStopping || container.Status == types.ContainerStatusPending {
			continue
		}

		// When deployment is stopped, all containers should be stopped even if they have keep warm
		if !i.IsActive {
			keys = append(keys, container.ContainerId)
			continue
		}

		// Skip containers with keep warm locks
		keepWarmVal, err := i.Rdb.Get(context.TODO(), Keys.endpointKeepWarmLock(i.Workspace.Name, i.Stub.ExternalId, container.ContainerId)).Int()
		if err != nil && err != redis.Nil {
			log.Printf("<%s> error getting keep warm lock for container: %v\n", i.Name, err)
			continue
		}

		keepWarm := keepWarmVal > 0
		if keepWarm {
			continue
		}

		keys = append(keys, container.ContainerId)
	}

	return keys, nil
}

func (i *endpointInstance) genContainerId() string {
	return fmt.Sprintf("%s-%s-%s", endpointContainerPrefix, i.Stub.ExternalId, uuid.New().String()[:8])
}<|MERGE_RESOLUTION|>--- conflicted
+++ resolved
@@ -77,12 +77,11 @@
 		containerId := i.genContainerId()
 
 		runRequest := &types.ContainerRequest{
-<<<<<<< HEAD
 			ContainerId:       containerId,
 			Env:               env,
 			Cpu:               i.StubConfig.Runtime.Cpu,
 			Memory:            i.StubConfig.Runtime.Memory,
-			Gpu:               string(i.StubConfig.Runtime.Gpu),
+			GpuRequest:        gpuRequest,
 			GpuCount:          uint32(gpuCount),
 			ImageId:           i.StubConfig.Runtime.ImageId,
 			StubId:            i.Stub.ExternalId,
@@ -92,21 +91,6 @@
 			Mounts:            mounts,
 			Stub:              *i.Stub,
 			CheckpointEnabled: true, // XXX: Hardcoded for testing
-=======
-			ContainerId: containerId,
-			Env:         env,
-			Cpu:         i.StubConfig.Runtime.Cpu,
-			Memory:      i.StubConfig.Runtime.Memory,
-			GpuRequest:  gpuRequest,
-			GpuCount:    uint32(gpuCount),
-			ImageId:     i.StubConfig.Runtime.ImageId,
-			StubId:      i.Stub.ExternalId,
-			WorkspaceId: i.Workspace.ExternalId,
-			Workspace:   *i.Workspace,
-			EntryPoint:  i.EntryPoint,
-			Mounts:      mounts,
-			Stub:        *i.Stub,
->>>>>>> 07e93582
 		}
 
 		// Set initial keepwarm to prevent rapid spin-up/spin-down of containers
