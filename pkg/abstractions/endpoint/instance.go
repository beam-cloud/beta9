package endpoint

import (
	"context"
	"fmt"
	"log"
	"math/rand"
	"time"

	"github.com/google/uuid"
	"github.com/redis/go-redis/v9"

	abstractions "github.com/beam-cloud/beta9/pkg/abstractions/common"
	"github.com/beam-cloud/beta9/pkg/types"
)

func withAutoscaler(constructor func(i *endpointInstance) *abstractions.Autoscaler[*endpointInstance, *endpointAutoscalerSample]) func(*endpointInstance) {
	return func(i *endpointInstance) {
		i.Autoscaler = constructor(i)
	}
}

func withEntryPoint(entryPoint func(instance *endpointInstance) []string) func(*endpointInstance) {
	return func(i *endpointInstance) {
		i.EntryPoint = entryPoint(i)
	}
}

type endpointInstance struct {
	*abstractions.AutoscaledInstance
	buffer *RequestBuffer
	isASGI bool
}

func (i *endpointInstance) startContainers(containersToRun int) error {
	secrets, err := abstractions.ConfigureContainerRequestSecrets(i.Workspace, *i.buffer.stubConfig)
	if err != nil {
		return err
	}

	mounts, err := abstractions.ConfigureContainerRequestMounts(
		i.Stub.Object.ExternalId,
		i.Workspace,
		*i.buffer.stubConfig,
		i.Stub.ExternalId,
	)
	if err != nil {
		return err
	}

	env := []string{
		fmt.Sprintf("BETA9_TOKEN=%s", i.Token.Key),
		fmt.Sprintf("HANDLER=%s", i.StubConfig.Handler),
		fmt.Sprintf("ON_START=%s", i.StubConfig.OnStart),
		fmt.Sprintf("STUB_ID=%s", i.Stub.ExternalId),
		fmt.Sprintf("STUB_TYPE=%s", i.Stub.Type),
		fmt.Sprintf("WORKERS=%d", i.StubConfig.Workers),
		fmt.Sprintf("KEEP_WARM_SECONDS=%d", i.StubConfig.KeepWarmSeconds),
		fmt.Sprintf("PYTHON_VERSION=%s", i.StubConfig.PythonVersion),
		fmt.Sprintf("CALLBACK_URL=%s", i.StubConfig.CallbackUrl),
		fmt.Sprintf("TIMEOUT=%d", i.StubConfig.TaskPolicy.Timeout),
	}

	env = append(secrets, env...)

	gpuCount := 0
	if i.StubConfig.Runtime.Gpu != "" {
		gpuCount = 1
	}

	for c := 0; c < containersToRun; c++ {
		containerId := i.genContainerId()

		runRequest := &types.ContainerRequest{
<<<<<<< HEAD
			ContainerId:       containerId,
			Env:               env,
			Cpu:               i.StubConfig.Runtime.Cpu,
			Memory:            i.StubConfig.Runtime.Memory,
			Gpu:               string(i.StubConfig.Runtime.Gpu),
			GpuCount:          uint32(gpuCount),
			ImageId:           i.StubConfig.Runtime.ImageId,
			StubId:            i.Stub.ExternalId,
			WorkspaceId:       i.Workspace.ExternalId,
			EntryPoint:        i.EntryPoint,
			Mounts:            mounts,
			CheckpointEnabled: true, // XXX: Hardcoded for testing
=======
			ContainerId: containerId,
			Env:         env,
			Cpu:         i.StubConfig.Runtime.Cpu,
			Memory:      i.StubConfig.Runtime.Memory,
			Gpu:         string(i.StubConfig.Runtime.Gpu),
			GpuCount:    uint32(gpuCount),
			ImageId:     i.StubConfig.Runtime.ImageId,
			StubId:      i.Stub.ExternalId,
			WorkspaceId: i.Workspace.ExternalId,
			Workspace:   *i.Workspace,
			EntryPoint:  i.EntryPoint,
			Mounts:      mounts,
			Stub:        *i.Stub,
>>>>>>> 74c6027e
		}

		// Set initial keepwarm to prevent rapid spin-up/spin-down of containers
		i.Rdb.SetEx(
			context.Background(),
			Keys.endpointKeepWarmLock(i.Workspace.Name, i.Stub.ExternalId, containerId),
			1,
			time.Duration(i.StubConfig.KeepWarmSeconds)*time.Second,
		)

		err := i.Scheduler.Run(runRequest)
		if err != nil {
			log.Printf("<%s> unable to run container: %v", i.Name, err)
			return err
		}

		continue
	}

	return nil
}

func (i *endpointInstance) stopContainers(containersToStop int) error {
	src := rand.NewSource(time.Now().UnixNano())
	rnd := rand.New(src)

	containerIds, err := i.stoppableContainers()
	if err != nil {
		return err
	}

	for c := 0; c < containersToStop && len(containerIds) > 0; c++ {
		idx := rnd.Intn(len(containerIds))
		containerId := containerIds[idx]

		err := i.Scheduler.Stop(containerId)
		if err != nil {
			log.Printf("<%s> unable to stop container: %v", i.Name, err)
			return err
		}

		// Remove the containerId from the containerIds slice to avoid
		// sending multiple stop requests to the same container
		containerIds = append(containerIds[:idx], containerIds[idx+1:]...)
	}

	return nil
}

func (i *endpointInstance) stoppableContainers() ([]string, error) {
	containers, err := i.ContainerRepo.GetActiveContainersByStubId(i.Stub.ExternalId)
	if err != nil {
		return nil, err
	}

	// Create a slice to hold the keys
	keys := make([]string, 0, len(containers))
	for _, container := range containers {
		if container.Status == types.ContainerStatusStopping || container.Status == types.ContainerStatusPending {
			continue
		}

		// When deployment is stopped, all containers should be stopped even if they have keep warm
		if !i.IsActive {
			keys = append(keys, container.ContainerId)
			continue
		}

		// Skip containers with keep warm locks
		keepWarmVal, err := i.Rdb.Get(context.TODO(), Keys.endpointKeepWarmLock(i.Workspace.Name, i.Stub.ExternalId, container.ContainerId)).Int()
		if err != nil && err != redis.Nil {
			log.Printf("<%s> error getting keep warm lock for container: %v\n", i.Name, err)
			continue
		}

		keepWarm := keepWarmVal > 0
		if keepWarm {
			continue
		}

		keys = append(keys, container.ContainerId)
	}

	return keys, nil
}

func (i *endpointInstance) genContainerId() string {
	return fmt.Sprintf("%s-%s-%s", endpointContainerPrefix, i.Stub.ExternalId, uuid.New().String()[:8])
}<|MERGE_RESOLUTION|>--- conflicted
+++ resolved
@@ -72,7 +72,6 @@
 		containerId := i.genContainerId()
 
 		runRequest := &types.ContainerRequest{
-<<<<<<< HEAD
 			ContainerId:       containerId,
 			Env:               env,
 			Cpu:               i.StubConfig.Runtime.Cpu,
@@ -82,24 +81,11 @@
 			ImageId:           i.StubConfig.Runtime.ImageId,
 			StubId:            i.Stub.ExternalId,
 			WorkspaceId:       i.Workspace.ExternalId,
+			Workspace:         *i.Workspace,
 			EntryPoint:        i.EntryPoint,
 			Mounts:            mounts,
+			Stub:              *i.Stub,
 			CheckpointEnabled: true, // XXX: Hardcoded for testing
-=======
-			ContainerId: containerId,
-			Env:         env,
-			Cpu:         i.StubConfig.Runtime.Cpu,
-			Memory:      i.StubConfig.Runtime.Memory,
-			Gpu:         string(i.StubConfig.Runtime.Gpu),
-			GpuCount:    uint32(gpuCount),
-			ImageId:     i.StubConfig.Runtime.ImageId,
-			StubId:      i.Stub.ExternalId,
-			WorkspaceId: i.Workspace.ExternalId,
-			Workspace:   *i.Workspace,
-			EntryPoint:  i.EntryPoint,
-			Mounts:      mounts,
-			Stub:        *i.Stub,
->>>>>>> 74c6027e
 		}
 
 		// Set initial keepwarm to prevent rapid spin-up/spin-down of containers
