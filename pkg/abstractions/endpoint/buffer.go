package endpoint

import (
	"bytes"
	"context"
	"errors"
	"fmt"
	"io"
	"net"
	"net/http"
	"sort"
	"strings"
	"sync"
	"time"

	"github.com/gorilla/websocket"
	"github.com/labstack/echo/v4"
	"github.com/redis/go-redis/v9"

	abstractions "github.com/beam-cloud/beta9/pkg/abstractions/common"
	"github.com/beam-cloud/beta9/pkg/common"
	"github.com/beam-cloud/beta9/pkg/metrics"
	"github.com/beam-cloud/beta9/pkg/network"
	"github.com/beam-cloud/beta9/pkg/repository"
	"github.com/beam-cloud/beta9/pkg/task"
	"github.com/beam-cloud/beta9/pkg/types"
)

const (
	readyCheckInterval             time.Duration = 500 * time.Millisecond
	connectToHostTimeout           time.Duration = 2 * time.Second
	requestProcessingInterval      time.Duration = time.Millisecond * 100
	httpConnectionTimeout          time.Duration = 2 * time.Second
	checkAddressIsReadyTimeout     time.Duration = 2 * time.Second
	handleHttpRequestClientTimeout time.Duration = 175 * time.Second

	maxIdleConns          = 100
	maxIdleConnsPerHost   = 10
	maxConnsPerHost       = 100
<<<<<<< HEAD
	idleConnTimeout       = 180 * time.Second
	responseHeaderTimeout = 30 * time.Second
	expectContinueTimeout = 1 * time.Second
	dialTimeout           = 2 * time.Second
=======
	idleConnTimeout       = 90 * time.Second
	responseHeaderTimeout = 30 * time.Second
	expectContinueTimeout = 1 * time.Second
	dialTimeout           = 30 * time.Second
>>>>>>> 3ce948af
	dialKeepAlive         = 30 * time.Second
	tsMaxIdleConns        = 1
	tsMaxIdleConnsPerHost = 1
	tsMaxConnsPerHost     = 1
)

type request struct {
	ctx       echo.Context
	task      *EndpointTask
	done      chan struct{}
	processed bool
}

type container struct {
	id               string
	address          string
	inFlightRequests int
}

type RequestBuffer struct {
	ctx                     context.Context
	httpClient              *http.Client
	tailscale               *network.Tailscale
	tsConfig                types.TailscaleConfig
	stubId                  string
	stubConfig              *types.StubConfigV1
	workspace               *types.Workspace
	rdb                     *common.RedisClient
	containerRepo           repository.ContainerRepository
	buffer                  *abstractions.RingBuffer[*request]
	availableContainers     []container
	availableContainersLock sync.RWMutex
	maxTokens               int
	isASGI                  bool
	keyEventManager         *common.KeyEventManager
	keyEventChan            chan common.KeyEvent
	clientCache             sync.Map
}

func NewRequestBuffer(
	ctx context.Context,
	rdb *common.RedisClient,
	workspace *types.Workspace,
	stubId string,
	size int,
	containerRepo repository.ContainerRepository,
	keyEventManager *common.KeyEventManager,
	stubConfig *types.StubConfigV1,
	tailscale *network.Tailscale,
	tsConfig types.TailscaleConfig,
	isASGI bool,
) *RequestBuffer {
	rb := &RequestBuffer{
		ctx:                     ctx,
		rdb:                     rdb,
		workspace:               workspace,
		stubId:                  stubId,
		stubConfig:              stubConfig,
		buffer:                  abstractions.NewRingBuffer[*request](size),
		availableContainers:     []container{},
		availableContainersLock: sync.RWMutex{},
		containerRepo:           containerRepo,
		keyEventManager:         keyEventManager,
		keyEventChan:            make(chan common.KeyEvent),
		httpClient:              createHttpClient(),
		tailscale:               tailscale,
		tsConfig:                tsConfig,
		maxTokens:               int(stubConfig.Workers),
		isASGI:                  isASGI,
	}

	if stubConfig.ConcurrentRequests > 1 && isASGI {
		// Floor is set to the number of workers
		rb.maxTokens = max(int(stubConfig.ConcurrentRequests), rb.maxTokens)
	}

	go rb.discoverContainers()
	go rb.processRequests()

	// Listen for heartbeat key events
	go rb.keyEventManager.ListenForPattern(rb.ctx, Keys.endpointRequestHeartbeat(rb.workspace.Name, rb.stubId, "*", "*"), rb.keyEventChan)
	go rb.handleHeartbeatEvents()

	go rb.cleanupOnContextDone()

	return rb
}

func createHttpClient() *http.Client {
	transport := createHttpTransport(maxIdleConns, maxIdleConnsPerHost, maxConnsPerHost, nil)
	return &http.Client{
		Transport: transport,
<<<<<<< HEAD
=======
		Timeout:   0,
>>>>>>> 3ce948af
	}
}

func createHttpTransport(maxIdleConns, maxIdleConnsPerHost, maxConnsPerHost int, dialContext func(context.Context, string, string) (net.Conn, error)) *http.Transport {
	transport := &http.Transport{
		MaxIdleConns:          maxIdleConns,
		MaxIdleConnsPerHost:   maxIdleConnsPerHost,
		MaxConnsPerHost:       maxConnsPerHost,
		IdleConnTimeout:       idleConnTimeout,
		DisableCompression:    false,
		ResponseHeaderTimeout: responseHeaderTimeout,
		ExpectContinueTimeout: expectContinueTimeout,
		DisableKeepAlives:     false,
		ForceAttemptHTTP2:     true,
	}

	// Use custom dial context if provided, otherwise use default
	if dialContext != nil {
		transport.DialContext = dialContext
	} else {
		transport.DialContext = (&net.Dialer{
<<<<<<< HEAD
			Timeout:   dialTimeout,
			KeepAlive: dialKeepAlive,
=======
			Timeout:   dialTimeout,   // Connection establishment timeout
			KeepAlive: dialKeepAlive, // Keep-alive period
>>>>>>> 3ce948af
		}).DialContext
	}

	return transport
}

func (rb *RequestBuffer) handleHeartbeatEvents() {
	for {
		select {
		case event := <-rb.keyEventChan:
			operation := event.Operation

			switch operation {
			case common.KeyOperationSet, common.KeyOperationHSet, common.KeyOperationDel, common.KeyOperationExpire:
				// Do nothing
			case common.KeyOperationExpired:
				if parts := strings.Split(event.Key, ":"); len(parts) >= 2 {
					taskId, containerId := parts[len(parts)-2], parts[len(parts)-1]
					rb.releaseRequestToken(containerId, taskId)
				}
			}
		case <-rb.ctx.Done():
			return
		}
	}
}

func (rb *RequestBuffer) ForwardRequest(ctx echo.Context, task *EndpointTask) error {
	ctx.Set("stubId", rb.stubId)

	done := make(chan struct{})
	req := &request{
		ctx:  ctx,
		done: done,
		task: task,
	}
	rb.buffer.Push(req, false)

	for {
		select {
		case <-rb.ctx.Done():
			return nil
		case <-ctx.Request().Context().Done():
			if !req.processed {
				rb.cancelInFlightTask(req.task)
			}
			return nil
		case <-done:
			return nil
		}
	}
}

func (rb *RequestBuffer) processRequests() {
	for {
		select {
		case <-rb.ctx.Done():
			return
		default:
			if len(rb.availableContainers) == 0 {
				time.Sleep(requestProcessingInterval)
				continue
			}

			req, ok := rb.buffer.Pop()
			if !ok {
				time.Sleep(requestProcessingInterval)
				continue
			}

			if req.ctx.Request().Context().Err() != nil {
				rb.cancelInFlightTask(req.task)
				continue
			}

			go rb.handleRequest(req)
		}
	}
}

func (rb *RequestBuffer) checkAddressIsReady(address string) bool {
	httpClient, err := rb.getHttpClient(address, checkAddressIsReadyTimeout)
	if err != nil {
		return false
	}

	ctx, cancel := context.WithTimeout(rb.ctx, httpConnectionTimeout)
	defer cancel()

	req, err := http.NewRequestWithContext(ctx, "GET", fmt.Sprintf("http://%s/health", address), nil)
	if err != nil {
		return false
	}

	resp, err := httpClient.Do(req)
	if err != nil {
		return false
	}
	defer resp.Body.Close()

	return resp.StatusCode == http.StatusOK
}

func (rb *RequestBuffer) discoverContainers() {
	for {
		select {
		case <-rb.ctx.Done():
			return
		default:
			containerStates, err := rb.containerRepo.GetActiveContainersByStubId(rb.stubId)
			if err != nil {
				continue
			}

			var wg sync.WaitGroup
			availableContainersChan := make(chan container, len(containerStates))

			for _, containerState := range containerStates {
				wg.Add(1)

				go func(cs types.ContainerState) {
					defer wg.Done()
					if cs.Status != types.ContainerStatusRunning {
						return
					}

					containerAddress, err := rb.containerRepo.GetContainerAddress(cs.ContainerId)
					if err != nil {
						return
					}

					availableTokens, err := rb.requestTokens(cs.ContainerId)
					if err != nil {
						return
					}

					// Let's say we have 5 workers available, and there are three tokens left in this bucket
					// that means we currently have 5-3 -> 2 requests in flight
					inFlightRequests := rb.maxTokens - availableTokens

					if rb.checkAddressIsReady(containerAddress) {
						availableContainersChan <- container{
							id:               cs.ContainerId,
							address:          containerAddress,
							inFlightRequests: inFlightRequests,
						}

						return
					}
				}(containerState)
			}

			wg.Wait()
			close(availableContainersChan)

			// Collect available containers
			availableContainers := make([]container, 0)
			for c := range availableContainersChan {
				availableContainers = append(availableContainers, c)
			}

			// Sort availableContainers by # of in-flight requests (ascending)
			sort.Slice(availableContainers, func(i, j int) bool {
				return availableContainers[i].inFlightRequests < availableContainers[j].inFlightRequests
			})

			rb.availableContainersLock.Lock()
			rb.availableContainers = availableContainers
			rb.availableContainersLock.Unlock()

			time.Sleep(readyCheckInterval)
		}
	}
}

func (rb *RequestBuffer) requestTokens(containerId string) (int, error) {
	tokenKey := Keys.endpointRequestTokens(rb.workspace.Name, rb.stubId, containerId)

	val, err := rb.rdb.Get(rb.ctx, tokenKey).Int()
	if err != nil && err != redis.Nil {
		return 0, err
	} else if err == redis.Nil {
		created, err := rb.rdb.SetNX(rb.ctx, tokenKey, rb.maxTokens, 0).Result()
		if err != nil {
			return 0, err
		}

		if created {
			return rb.maxTokens, nil
		}

		tokens, err := rb.rdb.Get(rb.ctx, tokenKey).Int()
		if err != nil {
			return 0, err
		}

		return tokens, nil
	}

	return val, nil
}

func (rb *RequestBuffer) acquireRequestToken(containerId string) error {
	tokenKey := Keys.endpointRequestTokens(rb.workspace.Name, rb.stubId, containerId)
	tokenCount, err := rb.rdb.Decr(rb.ctx, tokenKey).Result()
	if err != nil {
		return err
	}

	// If the token count is negative, we exceeded our threshold of
	// available request tokens, just reverse the operation
	if tokenCount < 0 {
		rb.rdb.Incr(rb.ctx, tokenKey)
		return errors.New("too many in-flight requests")
	}

	err = rb.rdb.Expire(rb.ctx, tokenKey, time.Duration(rb.stubConfig.TaskPolicy.Timeout)*time.Second).Err()
	if err != nil {
		return err
	}

	return nil
}

func (rb *RequestBuffer) releaseRequestToken(containerId, taskId string) error {
	tokenKey := Keys.endpointRequestTokens(rb.workspace.Name, rb.stubId, containerId)

	err := rb.rdb.Incr(rb.ctx, tokenKey).Err()
	if err != nil {
		return err
	}

	err = rb.rdb.Expire(rb.ctx, tokenKey, time.Duration(rb.stubConfig.TaskPolicy.Timeout)*time.Second).Err()
	if err != nil {
		return err
	}

	return rb.rdb.Del(rb.ctx, Keys.endpointRequestHeartbeat(rb.workspace.Name, rb.stubId, taskId, containerId)).Err()
}

func (rb *RequestBuffer) getHttpClient(address string, timeout time.Duration) (*http.Client, error) {
	if cachedClient, exists := rb.clientCache.Load(address); exists {
		if client, ok := cachedClient.(*http.Client); ok {
			return client, nil
		}
	}

	// If it isn't an tailnet address, just return the standard http client
	if !rb.tsConfig.Enabled || !strings.Contains(address, rb.tsConfig.HostName) {
		return rb.httpClient, nil
	}

	start := time.Now()
	conn, err := network.ConnectToHost(rb.ctx, address, timeout, rb.tailscale, rb.tsConfig)
	if err != nil {
		return nil, err
	}
	metrics.RecordDialTime(time.Since(start), address)

	transport := createHttpTransport(tsMaxIdleConns, tsMaxIdleConnsPerHost, tsMaxConnsPerHost, func(_ context.Context, _, _ string) (net.Conn, error) {
		return conn, nil
	})

	client := &http.Client{
		Transport: transport,
		Timeout:   0,
	}

	rb.clientCache.Store(address, client)
	return client, nil
}

func (rb *RequestBuffer) handleRequest(req *request) {
	rb.availableContainersLock.RLock()

	if len(rb.availableContainers) == 0 {
		rb.buffer.Push(req, true)
		rb.availableContainersLock.RUnlock()
		return
	}

	// Select an available container to forward the request to (whichever one has the lowest # of inflight requests)
	// Basically least-connections load balancing
	c := rb.availableContainers[0]

	rb.availableContainersLock.RUnlock()

	err := rb.acquireRequestToken(c.id)
	if err != nil {
		rb.buffer.Push(req, true)
		return
	}
	defer rb.afterRequest(req, c.id)

	req.processed = true
	if req.ctx.IsWebSocket() {
		rb.handleWSRequest(req, c)
	} else {
		rb.handleHttpRequest(req, c)
	}
}

func (rb *RequestBuffer) handleWSRequest(req *request, c container) {
	dstDialer := websocket.Dialer{
		NetDialContext: network.GetDialer(c.address, rb.tailscale, rb.tsConfig),
	}

	err := rb.proxyWebsocketConnection(
		req,
		c,
		dstDialer,
		fmt.Sprintf("ws://%s/%s", c.address, req.ctx.Param("subPath")),
	)
	if err != nil {
		return
	}
}

func (rb *RequestBuffer) handleHttpRequest(req *request, c container) {
	request := req.ctx.Request()

	var requestBody io.ReadCloser = request.Body
	if !rb.isASGI {
		payload, err := task.SerializeHttpPayload(req.ctx)
		if err != nil {
			if req.ctx.Request().Context().Err() == context.Canceled {
				rb.cancelInFlightTask(req.task)
				return
			}

			req.ctx.JSON(http.StatusBadRequest, map[string]interface{}{
				"error": err.Error(),
			})
			return
		}

		payloadBytes, err := json.Marshal(payload)
		if err != nil {
			req.ctx.JSON(http.StatusBadRequest, map[string]interface{}{
				"error": err.Error(),
			})
			return
		}

		requestBody = io.NopCloser(bytes.NewReader(payloadBytes))
	}

	httpClient, err := rb.getHttpClient(c.address, handleHttpRequestClientTimeout)
	if err != nil {
		req.ctx.JSON(http.StatusInternalServerError, map[string]interface{}{
			"error": "Internal server error",
		})
		return
	}
	containerUrl := fmt.Sprintf("http://%s/%s", c.address, req.ctx.Param("subPath"))

	// Forward query params to the container if ASGI
	if rb.isASGI {
		queryParams := req.ctx.QueryString()
		if queryParams != "" {
			containerUrl += "?" + queryParams
		}
	}

	httpReq, err := http.NewRequestWithContext(request.Context(), request.Method, containerUrl, requestBody)
	if err != nil {
		req.ctx.JSON(http.StatusInternalServerError, map[string]interface{}{
			"error": "Internal server error",
		})
		return
	}

	// Copy headers to new request
	for key, values := range request.Header {
		for _, val := range values {
			httpReq.Header.Add(key, val)
		}
	}

	httpReq.Header.Add("X-TASK-ID", req.task.msg.TaskId) // Add task ID to header
	go rb.heartBeat(req, c.id)                           // Send heartbeat via redis for duration of request

	resp, err := httpClient.Do(httpReq)
	if err != nil {
		if req.ctx.Request().Context().Err() == context.Canceled {
			rb.cancelInFlightTask(req.task)
		}
		return
	}
	defer resp.Body.Close()

	// Set response headers and status code before writing the body
	for key, values := range resp.Header {
		for _, value := range values {
			req.ctx.Response().Header().Add(key, value)
		}
	}
	req.ctx.Response().WriteHeader(resp.StatusCode)

	// Check if we can stream the response
	streamingSupported := true
	flusher, ok := req.ctx.Response().Writer.(http.Flusher)
	if !ok {
		streamingSupported = false
	}

	// Send response to client in chunks
	buf := make([]byte, 4096)
	for {
		n, err := resp.Body.Read(buf)
		if n > 0 {
			req.ctx.Response().Writer.Write(buf[:n])

			if streamingSupported {
				flusher.Flush()
			}
		}

		if err != nil {
			if err != io.EOF && err != context.Canceled {
				req.ctx.JSON(http.StatusInternalServerError, map[string]interface{}{
					"error": "Internal server error",
				})
			}

			break
		}
	}
}

func (rb *RequestBuffer) cancelInFlightTask(task *EndpointTask) {
	task.Cancel(context.Background(), types.TaskCancellationReason(types.TaskRequestCancelled))
}

func (rb *RequestBuffer) heartBeat(req *request, containerId string) {
	ctx := req.ctx.Request().Context()
	ticker := time.NewTicker(endpointRequestHeartbeatInterval)
	defer ticker.Stop()

	rb.rdb.Set(rb.ctx, Keys.endpointRequestHeartbeat(rb.workspace.Name, rb.stubId, req.task.msg.TaskId, containerId), 1, endpointRequestHeartbeatKeepAlive)
	for {
		select {
		case <-ctx.Done():
			return
		case <-rb.ctx.Done():
			return
		case <-req.done:
			return
		case <-ticker.C:
			rb.rdb.Set(rb.ctx, Keys.endpointRequestHeartbeat(rb.workspace.Name, rb.stubId, req.task.msg.TaskId, containerId), 1, endpointRequestHeartbeatKeepAlive)
		}
	}
}

func (rb *RequestBuffer) afterRequest(req *request, containerId string) {
	defer func() {
		close(req.done)
	}()

	defer rb.releaseRequestToken(containerId, req.task.msg.TaskId)

	// Set keep warm lock
	if rb.stubConfig.KeepWarmSeconds == 0 {
		return
	}

	rb.rdb.SetEx(
		context.Background(),
		Keys.endpointKeepWarmLock(rb.workspace.Name, rb.stubId, containerId),
		1,
		time.Duration(rb.stubConfig.KeepWarmSeconds)*time.Second,
	)
}

func (rb *RequestBuffer) proxyWebsocketConnection(r *request, c container, dialer websocket.Dialer, dstAddress string) error {
	upgrader := websocket.Upgrader{
		CheckOrigin: func(r *http.Request) bool {
			// Allow all origins
			return true
		},
	}

	w := r.ctx.Response().Writer
	req := r.ctx.Request()

	wsSrc, err := upgrader.Upgrade(w, req, nil)
	if err != nil {
		return err
	}

	headers := http.Header{}
	headers.Add("X-TASK-ID", r.task.msg.TaskId) // Add task ID to header

	wsDst, resp, err := dialer.Dial(dstAddress, headers)
	if err != nil {
		return err
	}

	if resp.StatusCode != http.StatusSwitchingProtocols {
		return fmt.Errorf("unexpected status code: %d", resp.StatusCode)
	}

	go rb.heartBeat(r, c.id) // Send heartbeat via redis for duration of request
	go forwardWSConn(wsSrc.NetConn(), wsDst.NetConn())

	forwardWSConn(wsDst.NetConn(), wsSrc.NetConn())

	return nil
}

func forwardWSConn(src net.Conn, dst net.Conn) {
	defer func() {
		src.Close()
		dst.Close()
	}()

	_, err := io.Copy(src, dst)
	if err != nil {
		return
	}
}

func (rb *RequestBuffer) cleanupOnContextDone() {
	<-rb.ctx.Done()
	rb.cleanup()
}

func (rb *RequestBuffer) cleanup() {
	rb.clientCache.Range(func(key, value interface{}) bool {
		if client, ok := value.(*http.Client); ok && client != nil {
			client.CloseIdleConnections()
		}
		return true
	})
}<|MERGE_RESOLUTION|>--- conflicted
+++ resolved
@@ -27,7 +27,7 @@
 )
 
 const (
-	readyCheckInterval             time.Duration = 500 * time.Millisecond
+	readyCheckInterval             time.Duration = 1000 * time.Millisecond
 	connectToHostTimeout           time.Duration = 2 * time.Second
 	requestProcessingInterval      time.Duration = time.Millisecond * 100
 	httpConnectionTimeout          time.Duration = 2 * time.Second
@@ -37,17 +37,10 @@
 	maxIdleConns          = 100
 	maxIdleConnsPerHost   = 10
 	maxConnsPerHost       = 100
-<<<<<<< HEAD
 	idleConnTimeout       = 180 * time.Second
 	responseHeaderTimeout = 30 * time.Second
 	expectContinueTimeout = 1 * time.Second
 	dialTimeout           = 2 * time.Second
-=======
-	idleConnTimeout       = 90 * time.Second
-	responseHeaderTimeout = 30 * time.Second
-	expectContinueTimeout = 1 * time.Second
-	dialTimeout           = 30 * time.Second
->>>>>>> 3ce948af
 	dialKeepAlive         = 30 * time.Second
 	tsMaxIdleConns        = 1
 	tsMaxIdleConnsPerHost = 1
@@ -140,10 +133,6 @@
 	transport := createHttpTransport(maxIdleConns, maxIdleConnsPerHost, maxConnsPerHost, nil)
 	return &http.Client{
 		Transport: transport,
-<<<<<<< HEAD
-=======
-		Timeout:   0,
->>>>>>> 3ce948af
 	}
 }
 
@@ -165,13 +154,8 @@
 		transport.DialContext = dialContext
 	} else {
 		transport.DialContext = (&net.Dialer{
-<<<<<<< HEAD
 			Timeout:   dialTimeout,
 			KeepAlive: dialKeepAlive,
-=======
-			Timeout:   dialTimeout,   // Connection establishment timeout
-			KeepAlive: dialKeepAlive, // Keep-alive period
->>>>>>> 3ce948af
 		}).DialContext
 	}
 
