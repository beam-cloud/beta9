--- conflicted
+++ resolved
@@ -26,15 +26,12 @@
 	if err != nil {
 		return err
 	}
+	go tq.eventRepo.PushServeStubEvent(instance.Workspace.ExternalId, &instance.Stub.Stub)
 
-<<<<<<< HEAD
 	var timeoutDuration time.Duration = taskQueueServeContainerTimeout
 	if in.Timeout > 0 {
 		timeoutDuration = time.Duration(in.Timeout) * time.Second
 	}
-=======
-	go tq.eventRepo.PushServeStubEvent(instance.Workspace.ExternalId, &instance.Stub.Stub)
->>>>>>> 4684c767
 
 	// Set lock (used by autoscaler to scale up the single serve container)
 	instance.Rdb.SetEx(
