--- conflicted
+++ resolved
@@ -334,11 +334,8 @@
 		Ports:             ports,
 		CheckpointEnabled: checkpointEnabled,
 		Checkpoint:        checkpoint,
-<<<<<<< HEAD
 		BlockNetwork:      stubConfig.BlockNetwork,
-=======
 		DockerEnabled:     stubConfig.DockerEnabled,
->>>>>>> 4809abc6
 	})
 	if err != nil {
 		return "", err
