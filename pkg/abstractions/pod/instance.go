package pod

import (
	"context"
	"fmt"

	"math/rand"
	"time"

	abstractions "github.com/beam-cloud/beta9/pkg/abstractions/common"
	"github.com/beam-cloud/beta9/pkg/types"
	"github.com/google/uuid"
	"github.com/redis/go-redis/v9"
	"github.com/rs/zerolog/log"
)

type podInstance struct {
	*abstractions.AutoscaledInstance
	buffer *PodProxyBuffer
}

func (i *podInstance) startContainers(containersToRun int) error {
	secrets, err := abstractions.ConfigureContainerRequestSecrets(i.Workspace, *i.StubConfig)
	if err != nil {
		return err
	}

	env := []string{}
	env = append(i.StubConfig.Env, env...)
	env = append(secrets, env...)
	env = append(env, []string{
		fmt.Sprintf("BETA9_TOKEN=%s", i.Token.Key),
		fmt.Sprintf("STUB_ID=%s", i.Stub.ExternalId),
		fmt.Sprintf("STUB_TYPE=%s", i.Stub.Type),
		fmt.Sprintf("KEEP_WARM_SECONDS=%d", i.StubConfig.KeepWarmSeconds),
	}...)

	gpuRequest := types.GpuTypesToStrings(i.StubConfig.Runtime.Gpus)
	if i.StubConfig.Runtime.Gpu != "" {
		gpuRequest = append(gpuRequest, i.StubConfig.Runtime.Gpu.String())
	}

	gpuCount := i.StubConfig.Runtime.GpuCount
	if i.StubConfig.RequiresGPU() && gpuCount == 0 {
		gpuCount = 1
	}

	checkpointEnabled := i.StubConfig.CheckpointEnabled
	if gpuCount > 1 {
		checkpointEnabled = false
	}

	ports := []uint32{}
	if len(i.StubConfig.Ports) > 0 {
		ports = i.StubConfig.Ports
	}

	for c := 0; c < containersToRun; c++ {
		containerId := i.genContainerId()
		mounts, err := abstractions.ConfigureContainerRequestMounts(
			containerId,
			i.Stub.Object.ExternalId,
			i.Workspace,
			*i.StubConfig,
			i.Stub.ExternalId,
		)
		if err != nil {
			return err
		}

		runRequest := &types.ContainerRequest{
			ContainerId:       containerId,
			Env:               env,
			Cpu:               i.StubConfig.Runtime.Cpu,
			Memory:            i.StubConfig.Runtime.Memory,
			GpuRequest:        gpuRequest,
			GpuCount:          uint32(gpuCount),
			ImageId:           i.StubConfig.Runtime.ImageId,
			StubId:            i.Stub.ExternalId,
			AppId:             i.Stub.App.ExternalId,
			WorkspaceId:       i.Workspace.ExternalId,
			Workspace:         *i.Workspace,
			EntryPoint:        i.EntryPoint,
			Mounts:            mounts,
			Stub:              *i.Stub,
			CheckpointEnabled: checkpointEnabled,
			Ports:             ports,
<<<<<<< HEAD
			BlockNetwork:      i.StubConfig.BlockNetwork,
=======
			DockerEnabled:     i.StubConfig.DockerEnabled,
>>>>>>> 4809abc6
		}

		ttl := time.Duration(i.StubConfig.KeepWarmSeconds) * time.Second
		key := Keys.podKeepWarmLock(i.Workspace.Name, i.Stub.ExternalId, runRequest.ContainerId)
		if ttl <= 0 {
			i.Rdb.Set(context.Background(), key, 1, 0)
		} else {
			i.Rdb.SetEx(context.Background(), key, 1, ttl)
		}

		err = i.Scheduler.Run(runRequest)
		if err != nil {
			log.Error().Str("instance_name", i.Name).Err(err).Msg("unable to run container")
			return err
		}

		continue
	}

	return nil
}

func (i *podInstance) stopContainers(containersToStop int) error {
	src := rand.NewSource(time.Now().UnixNano())
	rnd := rand.New(src)

	containerIds, err := i.stoppableContainers()
	if err != nil {
		return err
	}

	for c := 0; c < containersToStop && len(containerIds) > 0; c++ {
		idx := rnd.Intn(len(containerIds))
		containerId := containerIds[idx]

		err := i.Scheduler.Stop(&types.StopContainerArgs{ContainerId: containerId, Force: true, Reason: types.StopContainerReasonScheduler})
		if err != nil {
			log.Error().Str("instance_name", i.Name).Err(err).Msg("unable to stop container")
			return err
		}

		// Remove the containerId from the containerIds slice to avoid
		// sending multiple stop requests to the same container
		containerIds = append(containerIds[:idx], containerIds[idx+1:]...)
	}

	return nil
}

func (i *podInstance) stoppableContainers() ([]string, error) {
	containers, err := i.ContainerRepo.GetActiveContainersByStubId(i.Stub.ExternalId)
	if err != nil {
		return nil, err
	}

	// Create a slice to hold the keys
	keys := make([]string, 0, len(containers))
	for _, container := range containers {
		if container.Status == types.ContainerStatusStopping || container.Status == types.ContainerStatusPending {
			continue
		}

		// When deployment is stopped, all containers should be stopped even if they have keep warm
		if !i.IsActive {
			keys = append(keys, container.ContainerId)
			continue
		}

		// Skip containers with keep warm locks
		keepWarmVal, err := i.Rdb.Get(context.TODO(), Keys.podKeepWarmLock(i.Workspace.Name, i.Stub.ExternalId, container.ContainerId)).Int()
		if err != nil && err != redis.Nil {
			log.Error().Str("instance_name", i.Name).Err(err).Msg("error getting keep warm lock for container")
			continue
		}

		keepWarm := keepWarmVal > 0
		if keepWarm {
			continue
		}

		connectionsVal, err := i.Rdb.Get(context.TODO(), Keys.podContainerConnections(i.Workspace.Name, i.Stub.ExternalId, container.ContainerId)).Int()
		if err != nil && err != redis.Nil {
			log.Error().Str("instance_name", i.Name).Err(err).Msg("error getting connections for container")
			continue
		}

		connections := connectionsVal > 0
		if connections {
			continue
		}

		keys = append(keys, container.ContainerId)
	}

	return keys, nil
}

func (i *podInstance) genContainerId() string {
	return fmt.Sprintf("%s-%s-%s", podContainerPrefix, i.Stub.ExternalId, uuid.New().String()[:8])
}<|MERGE_RESOLUTION|>--- conflicted
+++ resolved
@@ -85,11 +85,8 @@
 			Stub:              *i.Stub,
 			CheckpointEnabled: checkpointEnabled,
 			Ports:             ports,
-<<<<<<< HEAD
 			BlockNetwork:      i.StubConfig.BlockNetwork,
-=======
 			DockerEnabled:     i.StubConfig.DockerEnabled,
->>>>>>> 4809abc6
 		}
 
 		ttl := time.Duration(i.StubConfig.KeepWarmSeconds) * time.Second
