--- conflicted
+++ resolved
@@ -367,12 +367,24 @@
 
 	var setupCommands []string
 
-<<<<<<< HEAD
 	if !opts.IgnorePython {
 		// Detect if python3.x is installed in the container, if not install it
 		checkPythonVersionCmd := fmt.Sprintf("%s --version", opts.PythonVersion)
 		if resp, err := client.Exec(containerId, checkPythonVersionCmd); (err != nil || !resp.Ok) && !micromambaEnv {
-=======
+
+			if opts.PythonVersion == types.Python3.String() {
+				opts.PythonVersion = b.config.ImageService.PythonVersion
+			}
+
+			outputChan <- common.OutputMsg{Done: false, Success: success.Load(), Msg: fmt.Sprintf("%s not detected, installing it for you...\n", opts.PythonVersion)}
+			installCmd, err := getPythonStandaloneInstallCommand(b.config.ImageService.Runner.PythonStandalone, opts.PythonVersion)
+			if err != nil {
+				outputChan <- common.OutputMsg{Done: true, Success: success.Load(), Msg: err.Error() + "\n"}
+				return err
+			}
+			setupCommands = append(setupCommands, installCmd)
+		}
+
 		if opts.PythonVersion == types.Python3.String() {
 			opts.PythonVersion = b.config.ImageService.PythonVersion
 		} else {
@@ -381,20 +393,6 @@
 			if resp, err := client.Exec(containerId, checkPythonVersionCmd); err == nil && resp.Ok {
 				outputChan <- common.OutputMsg{Done: false, Success: success.Load(), Msg: fmt.Sprintf("requested python version (%s) was not detected, but an existing python3 environment was detected. The requested python version will be installed, replacing the existing python environment.\n", opts.PythonVersion), Warning: true}
 			}
-		}
->>>>>>> 37714f49
-
-			if opts.PythonVersion == types.Python3.String() {
-				opts.PythonVersion = b.config.ImageService.PythonVersion
-			}
-
-			outputChan <- common.OutputMsg{Done: false, Success: success.Load(), Msg: fmt.Sprintf("%s not detected, installing it for you...\n", opts.PythonVersion)}
-			installCmd, err := getPythonStandaloneInstallCommand(b.config.ImageService.Runner.PythonStandalone, opts.PythonVersion)
-			if err != nil {
-				outputChan <- common.OutputMsg{Done: true, Success: success.Load(), Msg: err.Error() + "\n"}
-				return err
-			}
-			setupCommands = append(setupCommands, installCmd)
 		}
 
 		// Generate the pip install command and prepend it to the commands list
