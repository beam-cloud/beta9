--- conflicted
+++ resolved
@@ -237,32 +237,20 @@
 
 	containerId := b.genContainerId()
 
-<<<<<<< HEAD
 	containerRequest, err := b.generateContainerRequest(opts, dockerfile, containerId, authInfo.Workspace)
 	if err != nil {
 		outputChan <- common.OutputMsg{Done: true, Success: false, Msg: "Error occured while generating container request: " + err.Error()}
 		return err
-=======
+	}
+
+	// If user cancels the build, send a stop-build event to the worker
 	go func() {
-		<-ctx.Done() // If user cancels the build, send a stop-build event to the scheduler
+		<-ctx.Done()
 		err := b.stopBuild(containerId)
 		if err != nil {
 			log.Error().Str("container_id", containerId).Err(err).Msg("failed to stop build")
 		}
 	}()
-
-	// Allow config to override default build container settings
-	cpu := defaultBuildContainerCpu
-	memory := defaultBuildContainerMemory
-
-	if b.config.ImageService.BuildContainerCpu > 0 {
-		cpu = b.config.ImageService.BuildContainerCpu
-	}
-
-	if b.config.ImageService.BuildContainerMemory > 0 {
-		memory = b.config.ImageService.BuildContainerMemory
->>>>>>> af9190cf
-	}
 
 	err = b.scheduler.Run(containerRequest)
 	if err != nil {
