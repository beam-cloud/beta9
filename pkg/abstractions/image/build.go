package image

import (
	"bytes"
	"context"
	"crypto/sha1"
	_ "embed"
	"encoding/hex"
	"fmt"
	"regexp"
	"runtime"
	"strings"
	"text/template"
	"time"

	"github.com/google/uuid"
	"github.com/mitchellh/hashstructure/v2"
	"github.com/pkg/errors"
	"github.com/rs/zerolog/log"

	"github.com/beam-cloud/beta9/pkg/auth"
	"github.com/beam-cloud/beta9/pkg/common"
	"github.com/beam-cloud/beta9/pkg/network"
	"github.com/beam-cloud/beta9/pkg/repository"
	"github.com/beam-cloud/beta9/pkg/scheduler"
	"github.com/beam-cloud/beta9/pkg/types"
)

const (
	defaultImageBuildGracefulShutdownS               = 5 * time.Second
	defaultBuildContainerCpu           int64         = 1000
	defaultBuildContainerMemory        int64         = 1024
	defaultContainerSpinupTimeout      time.Duration = 600 * time.Second

	pipCommandType        string = "pip"
	shellCommandType      string = "shell"
	micromambaCommandType string = "micromamba"
)

type Builder struct {
	config        types.AppConfig
	scheduler     *scheduler.Scheduler
	registry      *common.ImageRegistry
	containerRepo repository.ContainerRepository
	tailscale     *network.Tailscale
}

type BuildStep struct {
	Command string
	Type    string
}

type BuildOpts struct {
	BaseImageRegistry  string
	BaseImageName      string
	BaseImageTag       string
	BaseImageCreds     string
	ExistingImageUri   string
	ExistingImageCreds map[string]string
	Dockerfile         string
	BuildCtxObject     string
	PythonVersion      string
	PythonPackages     []string
	Commands           []string
	BuildSteps         []BuildStep
	ForceRebuild       bool
	EnvVars            []string
	BuildSecrets       []string
}

func (o *BuildOpts) String() string {
	var b strings.Builder
	fmt.Fprintf(&b, "{")
	fmt.Fprintf(&b, "  \"BaseImageRegistry\": %q,", o.BaseImageRegistry)
	fmt.Fprintf(&b, "  \"BaseImageName\": %q,", o.BaseImageName)
	fmt.Fprintf(&b, "  \"BaseImageTag\": %q,", o.BaseImageTag)
	fmt.Fprintf(&b, "  \"BaseImageCreds\": %q,", o.BaseImageCreds)
	fmt.Fprintf(&b, "  \"ExistingImageUri\": %q,", o.ExistingImageUri)
	fmt.Fprintf(&b, "  \"ExistingImageCreds\": %#v,", o.ExistingImageCreds)
	fmt.Fprintf(&b, "  \"Dockerfile\": %q,", o.Dockerfile)
	fmt.Fprintf(&b, "  \"BuildCtxObject\": %q,", o.BuildCtxObject)
	fmt.Fprintf(&b, "  \"PythonVersion\": %q,", o.PythonVersion)
	fmt.Fprintf(&b, "  \"PythonPackages\": %#v,", o.PythonPackages)
	fmt.Fprintf(&b, "  \"Commands\": %#v,", o.Commands)
	fmt.Fprintf(&b, "  \"BuildSteps\": %#v,", o.BuildSteps)
	fmt.Fprintf(&b, "  \"ForceRebuild\": %v", o.ForceRebuild)
	fmt.Fprintf(&b, "}")
	return b.String()
}

func (o *BuildOpts) setCustomImageBuildOptions() error {
	baseImage, err := ExtractImageNameAndTag(o.ExistingImageUri)
	if err != nil {
		return err
	}

	if len(o.ExistingImageCreds) > 0 && o.ExistingImageUri != "" {
		token, err := GetRegistryToken(o)
		if err != nil {
			return err
		}
		o.BaseImageCreds = token
	}

	o.BaseImageRegistry = baseImage.Registry
	o.BaseImageName = baseImage.Repo
	o.BaseImageTag = baseImage.Tag

	return nil
}

func (o *BuildOpts) addPythonRequirements() {
	// Override any specified python packages with base requirements (to ensure we have what need in the image)
	baseRequirementsSlice := strings.Split(strings.TrimSpace(basePythonRequirements), "\n")

	// Create a map to track package names in baseRequirementsSlice
	baseNames := make(map[string]bool)
	for _, basePkg := range baseRequirementsSlice {
		baseNames[extractPackageName(basePkg)] = true
	}

	// Filter out existing packages from opts.PythonPackages
	filteredPythonPackages := make([]string, 0)
	for _, optPkg := range o.PythonPackages {
		if !baseNames[extractPackageName(optPkg)] {
			filteredPythonPackages = append(filteredPythonPackages, optPkg)
		}
	}

	o.PythonPackages = append(filteredPythonPackages, baseRequirementsSlice...)
}

func NewBuilder(config types.AppConfig, registry *common.ImageRegistry, scheduler *scheduler.Scheduler, tailscale *network.Tailscale, containerRepo repository.ContainerRepository) (*Builder, error) {
	return &Builder{
		config:        config,
		scheduler:     scheduler,
		tailscale:     tailscale,
		registry:      registry,
		containerRepo: containerRepo,
	}, nil
}

var (
	//go:embed base_requirements.txt
	basePythonRequirements string
)

type ImageIdHash struct {
	BaseImageName   string
	BaseImageTag    string
	UserImageTag    string
	PythonVersion   string
	PythonPackages  []string
	ExitingImageUri string
	CommandListHash string
}

func (b *Builder) GetImageId(opts *BuildOpts) (string, error) {
	h := sha1.New()
	h.Write([]byte(strings.Join(opts.Commands, "-")))
	if len(opts.BuildSteps) > 0 {
		for _, step := range opts.BuildSteps {
			fmt.Fprintf(h, "%s-%s", step.Type, step.Command)
		}
	}
	if len(opts.EnvVars) > 0 {
		for _, envVar := range opts.EnvVars {
			fmt.Fprint(h, envVar)
		}
	}
	if opts.Dockerfile != "" {
		fmt.Fprint(h, opts.Dockerfile)
	}
	if opts.BuildCtxObject != "" {
		fmt.Fprint(h, opts.BuildCtxObject)
	}
	commandListHash := hex.EncodeToString(h.Sum(nil))

	bodyToHash := &ImageIdHash{
		BaseImageName:   opts.BaseImageName,
		BaseImageTag:    opts.BaseImageTag,
		PythonVersion:   opts.PythonVersion,
		PythonPackages:  opts.PythonPackages,
		ExitingImageUri: opts.ExistingImageUri,
		CommandListHash: commandListHash,
	}

	hash, err := hashstructure.Hash(bodyToHash, hashstructure.FormatV2, nil)
	if err != nil {
		return "", err
	}

	return fmt.Sprintf("%016x", hash), nil
}

type BaseImage struct {
	Registry string
	Repo     string
	Tag      string
	Digest   string
}

func (i *BaseImage) String() string {
	if i.Digest != "" {
		return fmt.Sprintf("%s/%s@%s", i.Registry, i.Repo, i.Digest)
	}
	return fmt.Sprintf("%s/%s:%s", i.Registry, i.Repo, i.Tag)
}

// Build user image
func (b *Builder) Build(ctx context.Context, opts *BuildOpts, outputChan chan common.OutputMsg) error {
	var (
		dockerfile             *string
		authInfo, _            = auth.AuthInfoFromContext(ctx)
		containerSpinupTimeout = defaultContainerSpinupTimeout
	)

	switch {
	case opts.Dockerfile != "":
		opts.addPythonRequirements()
		dockerfile = &opts.Dockerfile
	case opts.ExistingImageUri != "":
		err := b.handleCustomBaseImage(opts, outputChan)
		if err != nil {
			return err
		}
	}

	baseImageId, err := b.GetImageId(&BuildOpts{
		BaseImageRegistry: opts.BaseImageRegistry,
		BaseImageName:     opts.BaseImageName,
		BaseImageTag:      opts.BaseImageTag,
		ExistingImageUri:  opts.ExistingImageUri,
		EnvVars:           opts.EnvVars,
		Dockerfile:        opts.Dockerfile,
		BuildCtxObject:    opts.BuildCtxObject,
	})
	if err != nil {
		outputChan <- common.OutputMsg{Done: true, Success: false, Msg: "Error occured while generating image id: " + err.Error()}
		return err
	}

	sourceImage := fmt.Sprintf("%s/%s:%s", opts.BaseImageRegistry, opts.BaseImageName, opts.BaseImageTag)
	containerId := b.genContainerId()

	go func() {
		<-ctx.Done() // If user cancels the build, send a stop-container event to the scheduler
		b.scheduler.StopBuild(containerId)
	}()

	// Allow config to override default build container settings
	cpu := defaultBuildContainerCpu
	memory := defaultBuildContainerMemory

	if b.config.ImageService.BuildContainerCpu > 0 {
		cpu = b.config.ImageService.BuildContainerCpu
	}

	if b.config.ImageService.BuildContainerMemory > 0 {
		memory = b.config.ImageService.BuildContainerMemory
	}

	err = b.scheduler.Run(&types.ContainerRequest{
		BuildOptions: types.BuildOptions{
			SourceImage:      &sourceImage,
			SourceImageCreds: opts.BaseImageCreds,
			Dockerfile:       dockerfile,
			BuildCtxObject:   &opts.BuildCtxObject,
			BuildSecrets:     opts.BuildSecrets,
		},
		ContainerId:  containerId,
		Env:          opts.EnvVars,
		Cpu:          cpu,
		Memory:       memory,
		ImageId:      baseImageId,
		WorkspaceId:  authInfo.Workspace.ExternalId,
		Workspace:    *authInfo.Workspace,
		EntryPoint:   []string{"tail", "-f", "/dev/null"},
		PoolSelector: b.config.ImageService.BuildContainerPoolSelector,
	})
	if err != nil {
		outputChan <- common.OutputMsg{Done: true, Success: false, Msg: err.Error() + "\n"}
		return err
	}

	hostname, err := b.containerRepo.GetWorkerAddress(ctx, containerId)
	if err != nil {
		outputChan <- common.OutputMsg{Done: true, Success: false, Msg: "Failed to connect to build container.\n"}
		return err
	}

	conn, err := network.ConnectToHost(ctx, hostname, time.Second*30, b.tailscale, b.config.Tailscale)
	if err != nil {
		outputChan <- common.OutputMsg{Done: true, Success: false, Msg: "Failed to connect to build container.\n"}
		return err
	}

	client, err := common.NewRunCClient(hostname, authInfo.Token.Key, conn)
	if err != nil {
		outputChan <- common.OutputMsg{Done: true, Success: false, Msg: "Failed to connect to build container.\n"}
		return err
	}
	go client.StreamLogs(ctx, containerId, outputChan)

	go func() {
		<-ctx.Done() // If user cancels the build, kill the container
		client.Kill(containerId)
	}()
	defer client.Kill(containerId) // Kill and remove container after the build completes

	outputChan <- common.OutputMsg{Done: false, Success: false, Msg: "Waiting for build container to start...\n"}
	start := time.Now()
	buildContainerRunning := false

	for !buildContainerRunning {
		select {
		case <-ctx.Done():
			log.Info().Str("container_id", containerId).Msg("build was aborted")
			outputChan <- common.OutputMsg{Done: true, Success: false, Msg: "Build was aborted.\n"}
			return ctx.Err()

		case <-time.After(100 * time.Millisecond):
			r, err := client.Status(containerId)
			if err != nil {
				outputChan <- common.OutputMsg{Done: true, Success: false, Msg: "Error occurred while checking container status: " + err.Error()}
				return err
			}

<<<<<<< HEAD
			if r.Running {
				buildContainerRunning = true
				continue
			}
=======
		if time.Since(start) > containerSpinupTimeout {
			outputChan <- common.OutputMsg{Done: true, Success: false, Msg: fmt.Sprintf("Timeout: container not running after %d seconds.\n", containerSpinupTimeout)}
			return errors.New(fmt.Sprintf("timeout: container not running after %d seconds", containerSpinupTimeout))
		}
>>>>>>> 8721fec2

			exitCode, err := b.containerRepo.GetContainerExitCode(containerId)
			if err == nil && exitCode != 0 {
				msg, ok := types.WorkerContainerExitCodes[exitCode]
				if !ok {
					msg = types.WorkerContainerExitCodes[types.WorkerContainerExitCodeUnknownError]
				}
				// Wait for any final logs to get sent before returning
				time.Sleep(200 * time.Millisecond)
				outputChan <- common.OutputMsg{Done: true, Success: false, Msg: fmt.Sprintf("Container exited with error: %s\n", msg)}
				return errors.New(fmt.Sprintf("container exited with error: %s\n", msg))
			}

			if time.Since(start) > containerSpinupTimeout {
				outputChan <- common.OutputMsg{Done: true, Success: false, Msg: "Timeout: container not running after 180 seconds.\n"}
				return errors.New("timeout: container not running after 180 seconds")
			}
		}
	}

	imageId, err := b.GetImageId(opts)
	if err != nil {
		outputChan <- common.OutputMsg{Done: true, Success: false, Msg: "Error occured while generating image id: " + err.Error()}
		return err
	}

	if !buildContainerRunning {
		outputChan <- common.OutputMsg{Done: true, Success: false, Msg: "Unable to connect to build container.\n"}
		return errors.New("container not running")
	}

	// Generate the pip install command and prepend it to the commands list
	if len(opts.PythonPackages) > 0 {
		pipInstallCmd := generatePipInstallCommand(opts.PythonPackages, opts.PythonVersion)
		opts.Commands = append([]string{pipInstallCmd}, opts.Commands...)
	}

	log.Info().Str("container_id", containerId).Interface("options", opts).Msg("container building")
	startTime := time.Now()

	micromambaEnv := strings.Contains(opts.PythonVersion, "micromamba")
	if micromambaEnv {
		client.Exec(containerId, "micromamba config set use_lockfiles False")
	}

	// Detect if python3.x is installed in the container, if not install it
	checkPythonVersionCmd := fmt.Sprintf("%s --version", opts.PythonVersion)
	if resp, err := client.Exec(containerId, checkPythonVersionCmd); (err != nil || !resp.Ok) && !micromambaEnv {
		outputChan <- common.OutputMsg{Done: false, Success: false, Msg: fmt.Sprintf("%s not detected, installing it for you...\n", opts.PythonVersion)}
		installCmd, err := getPythonStandaloneInstallCommand(b.config.ImageService.Runner.PythonStandalone, opts.PythonVersion)
		if err != nil {
			outputChan <- common.OutputMsg{Done: true, Success: false, Msg: err.Error() + "\n"}
			return err
		}
		opts.Commands = append([]string{installCmd}, opts.Commands...)
	}

	// Generate the commands to run in the container
	opts.Commands = append(opts.Commands, parseBuildSteps(opts.BuildSteps, opts.PythonVersion)...)

	for _, cmd := range opts.Commands {
		if cmd == "" {
			continue
		}

		if r, err := client.Exec(containerId, cmd); err != nil || !r.Ok {
			log.Error().Str("container_id", containerId).Str("command", cmd).Err(err).Msg("failed to execute command for container")

			errMsg := ""
			if err != nil {
				errMsg = err.Error() + "\n"
			}

			time.Sleep(defaultImageBuildGracefulShutdownS) // Wait for logs to be passed through
			outputChan <- common.OutputMsg{Done: true, Success: false, Msg: errMsg}
			return err
		}
	}
	log.Info().Str("container_id", containerId).Dur("duration", time.Since(startTime)).Msg("container build took")

	err = client.Archive(ctx, containerId, imageId, outputChan)
	if err != nil {
		outputChan <- common.OutputMsg{Done: true, Archiving: true, Success: false, Msg: err.Error() + "\n"}
		return err
	}

	outputChan <- common.OutputMsg{Done: true, Archiving: true, Success: true, ImageId: imageId}
	return nil
}

func (b *Builder) genContainerId() string {
	return fmt.Sprintf("%s%s", types.BuildContainerPrefix, uuid.New().String()[:8])
}

// handleCustomBaseImage validates the custom base image and parses its details into build options
func (b *Builder) handleCustomBaseImage(opts *BuildOpts, outputChan chan common.OutputMsg) error {
	if outputChan != nil {
		outputChan <- common.OutputMsg{Done: false, Success: false, Msg: fmt.Sprintf("Using custom base image: %s\n", opts.ExistingImageUri)}
	}

	err := opts.setCustomImageBuildOptions()
	if err != nil {
		if outputChan != nil {
			outputChan <- common.OutputMsg{Done: true, Success: false, Msg: err.Error() + "\n"}
		}
		return err
	}

	opts.addPythonRequirements()
	if outputChan != nil {
		outputChan <- common.OutputMsg{Done: false, Success: false, Msg: "Custom base image is valid.\n"}
	}
	return nil
}

// Check if an image already exists in the registry
func (b *Builder) Exists(ctx context.Context, imageId string) bool {
	return b.registry.Exists(ctx, imageId)
}

var imageNamePattern = regexp.MustCompile(
	`^` + // Assert position at the start of the string
		`(?:(?P<Registry>(?:(?:localhost|[\w.-]+(?:\.[\w.-]+)+)(?::\d+)?)|[\w]+:\d+)\/)?` + // Optional registry, which can be localhost, a domain with optional port, or a simple registry with port
		`(?P<Repo>(?:[\w][\w.-]*(?:/[\w][\w.-]*)*))?` + // Full repository path including namespace
		`(?::(?P<Tag>[\w][\w.-]{0,127}))?` + // Optional tag, which starts with a word character and can contain word characters, dots, and hyphens
		`(?:@(?P<Digest>[A-Za-z][A-Za-z0-9]*(?:[-_+.][A-Za-z][A-Za-z0-9]*)*:[0-9A-Fa-f]{32,}))?` + // Optional digest, which is a hash algorithm followed by a colon and a hexadecimal hash
		`$`, // Assert position at the end of the string
)

func ExtractImageNameAndTag(imageRef string) (BaseImage, error) {
	if imageRef == "" {
		return BaseImage{}, errors.New("invalid image URI format")
	}

	matches := imageNamePattern.FindStringSubmatch(imageRef)
	if matches == nil {
		return BaseImage{}, errors.New("invalid image URI format")
	}

	result := make(map[string]string)
	for i, name := range imageNamePattern.SubexpNames() {
		if i > 0 && name != "" {
			result[name] = matches[i]
		}
	}

	registry := result["Registry"]
	if registry == "" {
		registry = "docker.io"
	}

	repo := result["Repo"]
	if repo == "" {
		return BaseImage{}, errors.New("invalid image URI format")
	}

	tag, digest := result["Tag"], result["Digest"]
	if tag == "" && digest == "" {
		tag = "latest"
	}

	return BaseImage{
		Registry: registry,
		Repo:     repo,
		Tag:      tag,
		Digest:   digest,
	}, nil
}

func getPythonInstallCommand(pythonVersion string) string {
	baseCmd := "apt-get update -q && apt-get install -q -y software-properties-common gcc curl git"
	components := []string{
		"python3-future",
		pythonVersion,
		fmt.Sprintf("%s-distutils", pythonVersion),
		fmt.Sprintf("%s-dev", pythonVersion),
	}

	installCmd := strings.Join(components, " ")
	installPipCmd := fmt.Sprintf("curl -sS https://bootstrap.pypa.io/get-pip.py | %s", pythonVersion)
	postInstallCmd := fmt.Sprintf("rm -f /usr/bin/python && rm -f /usr/bin/python3 && ln -s /usr/bin/%s /usr/bin/python && ln -s /usr/bin/%s /usr/bin/python3 && %s", pythonVersion, pythonVersion, installPipCmd)

	return fmt.Sprintf("%s && add-apt-repository ppa:deadsnakes/ppa && apt-get update && apt-get install -q -y %s && %s", baseCmd, installCmd, postInstallCmd)
}

// PythonStandaloneTemplate is used to render the standalone python install script
type PythonStandaloneTemplate struct {
	PythonVersion string

	// Architecture, OS, and Vendor are determined at runtime
	Architecture string
	OS           string
	Vendor       string
}

func getPythonStandaloneInstallCommand(config types.PythonStandaloneConfig, pythonVersion string) (string, error) {
	var arch string
	switch runtime.GOARCH {
	case "amd64":
		arch = "x86_64"
	case "arm64":
		arch = "aarch64"
	default:
		return "", errors.New("unsupported architecture for python standalone install")
	}

	var vendor, os string
	switch runtime.GOOS {
	case "linux":
		vendor, os = "unknown", "linux"
	case "darwin":
		vendor, os = "apple", "darwin"
	default:
		return "", errors.New("unsupported OS for python standalone install")
	}

	tmpl, err := template.New("standalonePython").Parse(config.InstallScriptTemplate)
	if err != nil {
		return "", err
	}

	var output bytes.Buffer
	if err := tmpl.Execute(&output, PythonStandaloneTemplate{
		PythonVersion: config.Versions[pythonVersion],
		Architecture:  arch,
		OS:            os,
		Vendor:        vendor,
	}); err != nil {
		return "", err
	}

	return output.String(), nil
}

func generatePipInstallCommand(pythonPackages []string, pythonVersion string) string {
	flagLines, packages := parseFlagLinesAndPackages(pythonPackages)

	command := fmt.Sprintf("%s -m pip install --root-user-action=ignore", pythonVersion)
	if len(flagLines) > 0 {
		command += " " + strings.Join(flagLines, " ")
	}
	if len(packages) > 0 {
		command += " " + strings.Join(packages, " ")
	}

	return command
}

func generateMicromambaInstallCommand(pythonPackages []string) string {
	flagLines, packages := parseFlagLinesAndPackages(pythonPackages)

	command := fmt.Sprintf("%s install -y -n beta9", micromambaCommandType)
	if len(flagLines) > 0 {
		command += " " + strings.Join(flagLines, " ")
	}
	if len(packages) > 0 {
		command += " " + strings.Join(packages, " ")
	}

	return command
}

func hasAnyPrefix(s string, prefixes []string) bool {
	for _, prefix := range prefixes {
		if strings.HasPrefix(s, prefix) {
			return true
		}
	}
	return false
}

func parseFlagLinesAndPackages(pythonPackages []string) ([]string, []string) {
	var flagLines []string
	var packages []string
	var flags = []string{"--", "-"}

	for _, pkg := range pythonPackages {
		if hasAnyPrefix(pkg, flags) {
			flagLines = append(flagLines, pkg)
		} else {
			packages = append(packages, fmt.Sprintf("%q", pkg))
		}
	}
	return flagLines, packages
}

// Generate the commands to run in the container. This function will coalesce pip and mamba commands
// into a single command if they are adjacent to each other.
func parseBuildSteps(buildSteps []BuildStep, pythonVersion string) []string {
	commands := []string{}
	var (
		mambaStart int = -1
		mambaGroup []string
		pipStart   int = -1
		pipGroup   []string
	)

	for _, step := range buildSteps {
		if step.Type == shellCommandType {
			commands = append(commands, step.Command)
		}

		flagCmd := containsFlag(step.Command)

		// Flush any pending pip or mamba groups
		if pipStart != -1 && (step.Type != pipCommandType || flagCmd) {
			pipStart, pipGroup = flushPipCommand(commands, pipStart, pipGroup, pythonVersion)
		}

		if mambaStart != -1 && (step.Type != micromambaCommandType || flagCmd) {
			mambaStart, mambaGroup = flushMambaCommand(commands, mambaStart, mambaGroup)
		}

		if step.Type == pipCommandType {
			if pipStart == -1 {
				pipStart = len(commands)
				commands = append(commands, "")
			}
			pipGroup = append(pipGroup, step.Command)

			if flagCmd {
				pipStart, pipGroup = flushPipCommand(commands, pipStart, pipGroup, pythonVersion)
			}
		}

		if step.Type == micromambaCommandType {
			if mambaStart == -1 {
				mambaStart = len(commands)
				commands = append(commands, "")
			}
			mambaGroup = append(mambaGroup, step.Command)

			if flagCmd {
				mambaStart, mambaGroup = flushMambaCommand(commands, mambaStart, mambaGroup)
			}
		}
	}

	if mambaStart != -1 {
		commands[mambaStart] = generateMicromambaInstallCommand(mambaGroup)
	}

	if pipStart != -1 {
		commands[pipStart] = generatePipInstallCommand(pipGroup, pythonVersion)
	}

	return commands
}

func flushMambaCommand(commands []string, mambaStart int, mambaGroup []string) (int, []string) {
	commands[mambaStart] = generateMicromambaInstallCommand(mambaGroup)
	return -1, nil
}

func flushPipCommand(commands []string, pipStart int, pipGroup []string, pythonVersion string) (int, []string) {
	commands[pipStart] = generatePipInstallCommand(pipGroup, pythonVersion)
	return -1, nil
}

func containsFlag(s string) bool {
	flags := []string{
		"--no-deps",
		"--only-binary",
		"--no-binary",
		"--prefer-binary",
		"--require-hashes",
		"--pre",
		"--ignore-requires-python",
		"--no-pin",
		"--force-reinstall",
		"--freeze-installed",
		"--update-deps",
		"--no-update-deps",
	}

	for _, flag := range flags {
		if strings.Contains(s, flag) {
			return true
		}
	}
	return false
}

func extractPackageName(pkg string) string {
	// For now we let this go through and let the pip install command fail if the package is not found
	if len(pkg) == 0 {
		return ""
	}

	// Handle Git URLs
	if strings.HasPrefix(pkg, "git+") || strings.HasPrefix(pkg, "-e git+") {
		if eggTag := strings.Split(pkg, "#egg="); len(eggTag) > 1 {
			return eggTag[1]
		}
	}

	// Handle packages with index URLs
	if strings.HasPrefix(pkg, "-i ") || strings.HasPrefix(pkg, "--index-url ") {
		return ""
	}

	// Handle regular packages
	return strings.FieldsFunc(pkg, func(c rune) bool { return c == '=' || c == '>' || c == '<' || c == '[' || c == ';' })[0]
}<|MERGE_RESOLUTION|>--- conflicted
+++ resolved
@@ -326,17 +326,10 @@
 				return err
 			}
 
-<<<<<<< HEAD
 			if r.Running {
 				buildContainerRunning = true
 				continue
 			}
-=======
-		if time.Since(start) > containerSpinupTimeout {
-			outputChan <- common.OutputMsg{Done: true, Success: false, Msg: fmt.Sprintf("Timeout: container not running after %d seconds.\n", containerSpinupTimeout)}
-			return errors.New(fmt.Sprintf("timeout: container not running after %d seconds", containerSpinupTimeout))
-		}
->>>>>>> 8721fec2
 
 			exitCode, err := b.containerRepo.GetContainerExitCode(containerId)
 			if err == nil && exitCode != 0 {
