--- conflicted
+++ resolved
@@ -184,39 +184,6 @@
 	return buildSecrets, nil
 }
 
-<<<<<<< HEAD
-func (is *RuncImageService) monitorImageContainers(ctx context.Context) {
-	for {
-		select {
-		case event := <-is.keyEventChan:
-			switch event.Operation {
-			case common.KeyOperationSet:
-				if strings.Contains(event.Key, common.RedisKeys.SchedulerContainerState("")) {
-					containerId := strings.TrimPrefix(is.keyEventManager.TrimKeyspacePrefix(event.Key), common.RedisKeys.SchedulerContainerState(""))
-					if is.rdb.Exists(ctx, Keys.imageBuildContainerTTL(containerId)).Val() == 0 {
-						is.builder.scheduler.Stop(&types.StopContainerArgs{
-							ContainerId: containerId,
-							Force:       true,
-						})
-					}
-				}
-			case common.KeyOperationExpired:
-				if strings.Contains(event.Key, Keys.imageBuildContainerTTL("")) {
-					containerId := strings.TrimPrefix(is.keyEventManager.TrimKeyspacePrefix(event.Key), Keys.imageBuildContainerTTL(""))
-					is.builder.scheduler.Stop(&types.StopContainerArgs{
-						ContainerId: containerId,
-						Force:       true,
-					})
-				}
-			}
-		case <-ctx.Done():
-			return
-		}
-	}
-}
-
-=======
->>>>>>> 78749200
 func convertBuildSteps(buildSteps []*pb.BuildStep) []BuildStep {
 	steps := make([]BuildStep, len(buildSteps))
 	for i, s := range buildSteps {
