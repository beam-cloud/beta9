package gatewayservices

import (
	"context"
	"errors"
	"fmt"
	"io"
	"time"

	abstractions "github.com/beam-cloud/beta9/pkg/abstractions/common"
	"github.com/beam-cloud/beta9/pkg/auth"
	"github.com/beam-cloud/beta9/pkg/common"
	"github.com/beam-cloud/beta9/pkg/types"
	pb "github.com/beam-cloud/beta9/proto"
	"github.com/rs/zerolog/log"
	"google.golang.org/protobuf/types/known/timestamppb"
)

func (gws GatewayService) ListContainers(ctx context.Context, in *pb.ListContainersRequest) (*pb.ListContainersResponse, error) {
	authInfo, _ := auth.AuthInfoFromContext(ctx)

	var (
		workspaceId        = authInfo.Workspace.ExternalId
		containerStates    = []types.ContainerState{}
		containerWorkerMap = map[string]containerDetails{}
	)

	var err error
	if isAdmin, _ := isClusterAdmin(ctx); isAdmin {
		containerStates, containerWorkerMap, err = gws.getContainersAsAdmin()
		if err != nil {
			return &pb.ListContainersResponse{Ok: false, ErrorMsg: err.Error()}, nil
		}
	} else {
		containerStates, err = gws.containerRepo.GetActiveContainersByWorkspaceId(workspaceId)
		if err != nil {
			return &pb.ListContainersResponse{Ok: false, ErrorMsg: "Unable to list containers"}, nil
		}
	}

	containers := []*pb.Container{}
	for _, state := range containerStates {
		deploymentId := ""
		deployment, err := gws.backendRepo.GetDeploymentByStubExternalId(ctx, authInfo.Workspace.Id, state.StubId)
		if err == nil && deployment != nil {
			deploymentId = deployment.ExternalId
		}

		containers = append(containers, &pb.Container{
			ContainerId:  state.ContainerId,
			StubId:       state.StubId,
			WorkspaceId:  state.WorkspaceId,
			Status:       string(state.Status),
			ScheduledAt:  timestamppb.New(time.Unix(state.ScheduledAt, 0)),
			StartedAt:    timestamppb.New(time.Unix(state.StartedAt, 0)),
			WorkerId:     containerWorkerMap[state.ContainerId].WorkerId,
			MachineId:    containerWorkerMap[state.ContainerId].MachineId,
			DeploymentId: deploymentId,
		})
	}

	return &pb.ListContainersResponse{
		Ok:         true,
		Containers: containers,
	}, nil
}

type containerDetails struct {
	WorkerId  string
	MachineId string
}

func (gws GatewayService) getContainersAsAdmin() ([]types.ContainerState, map[string]containerDetails, error) {
	workers, err := gws.workerRepo.GetAllWorkers()
	if err != nil {
		return nil, nil, errors.New("unable to list workers")
	}

	containerStates := []types.ContainerState{}
	containerWorkerMap := map[string]containerDetails{}

	for _, worker := range workers {
		states, err := gws.containerRepo.GetActiveContainersByWorkerId(worker.Id)
		if err != nil {
			return nil, nil, errors.New("unable to list containers")
		}

		containerStates = append(containerStates, states...)

		for _, state := range states {
			containerWorkerMap[state.ContainerId] = containerDetails{WorkerId: worker.Id, MachineId: worker.MachineId}
		}
	}

	return containerStates, containerWorkerMap, nil
}

func (gws GatewayService) StopContainer(ctx context.Context, in *pb.StopContainerRequest) (*pb.StopContainerResponse, error) {
	authInfo, _ := auth.AuthInfoFromContext(ctx)
	workspaceId := authInfo.Workspace.ExternalId

	state, err := gws.containerRepo.GetContainerState(in.ContainerId)
	if err != nil {
		return &pb.StopContainerResponse{
			Ok:       false,
			ErrorMsg: fmt.Sprintf("Container not found: %s", in.ContainerId),
		}, nil
	}

	if state.WorkspaceId != workspaceId {
		return &pb.StopContainerResponse{
			Ok:       false,
			ErrorMsg: fmt.Sprintf("Container not found: %s", in.ContainerId),
		}, nil
	}

	err = gws.scheduler.Stop(&types.StopContainerArgs{ContainerId: in.ContainerId, Reason: types.StopContainerReasonUser})
	if err != nil {
		log.Error().Err(err).Msg("unable to stop container")
		return &pb.StopContainerResponse{
			Ok:       false,
			ErrorMsg: fmt.Sprintf("Unable to stop container: %s", in.ContainerId),
		}, nil
	}

	return &pb.StopContainerResponse{
		Ok: true,
	}, nil
}

func (gws *GatewayService) AttachToContainer(stream pb.GatewayService_AttachToContainerServer) error {
	ctx := stream.Context()
	authInfo, _ := auth.AuthInfoFromContext(ctx)

	initMsg, err := stream.Recv()
	if err != nil {
		return err
	}

	containerNotFoundResponse := &pb.AttachToContainerResponse{
		Done:     true,
		ExitCode: 1,
		Output:   "Container not found",
	}

	attachReq := initMsg.GetAttachRequest()
	if attachReq == nil {
		return stream.Send(containerNotFoundResponse)
	}

	container, err := gws.containerRepo.GetContainerState(attachReq.ContainerId)
	if err != nil {
		return stream.Send(containerNotFoundResponse)
	}

	stub, err := gws.backendRepo.GetStubByExternalId(ctx, container.StubId)
	if err != nil || stub == nil {
		return stream.Send(containerNotFoundResponse)
	}

	serveTimeout := types.DefaultServeContainerTimeout

	if types.StubType(stub.Type).IsServe() {
		lockKey := common.RedisKeys.SchedulerServeLock(stub.Workspace.Name, stub.ExternalId)
		timeoutValue, err := gws.redisClient.Get(context.Background(), lockKey).Result()
		if err == nil {
			serveTimeout, _ = time.ParseDuration(timeoutValue)
			if serveTimeout <= 0 {
				serveTimeout = types.DefaultServeContainerTimeout
			}
		}

		// Delete the serve lock key when we detach from the container
		defer func() {
			gws.redisClient.Del(context.Background(), lockKey)
		}()
	}

	sendCallback := func(o common.OutputMsg) error {
		return stream.Send(&pb.AttachToContainerResponse{
			Output: o.Msg,
		})
	}

	exitCallback := func(exitCode int32) error {
		output := "\nContainer was stopped."
		if exitCode != 0 {
<<<<<<< HEAD
			if exitCode == types.WorkerContainerExitCodeOomKill {
				output = "Container was killed due to an out-of-memory error"
			} else {
				output = fmt.Sprintf("Container failed with exit code %d", exitCode)
=======
			exitCodeMessage, ok := types.ExitCodeMessages[types.ContainerExitCode(exitCode)]
			if ok {
				output = exitCodeMessage
>>>>>>> f02febe6
			}
		}
		return stream.Send(&pb.AttachToContainerResponse{
			Done:     true,
			ExitCode: exitCode,
			Output:   output,
		})
	}

	ctx, cancel := common.MergeContexts(gws.ctx, ctx)
	defer cancel()

	syncQueue := make(chan *pb.SyncContainerWorkspaceRequest)

	containerStream, err := abstractions.NewContainerStream(abstractions.ContainerStreamOpts{
		SendCallback:    sendCallback,
		ExitCallback:    exitCallback,
		ContainerRepo:   gws.containerRepo,
		Config:          gws.appConfig,
		Tailscale:       gws.tailscale,
		KeyEventManager: gws.keyEventManager,
		SyncQueue:       syncQueue,
	})
	if err != nil {
		return err
	}

	// Run the container stream async
	streamErrCh := make(chan error, 1)
	go func() {
		streamErrCh <- containerStream.Stream(ctx, authInfo, container.ContainerId)
	}()

	// RX incoming client messages
	clientMsgErrCh := make(chan error, 1)
	go func() {
		for {
			inMsg, err := stream.Recv()
			if err != nil {
				if err == io.EOF {
					clientMsgErrCh <- nil
				} else {
					clientMsgErrCh <- err
				}
				return
			}

			switch payload := inMsg.Payload.(type) {
			case *pb.ContainerStreamMessage_SyncContainerWorkspace:
				if types.StubType(stub.Type).IsServe() {
					gws.redisClient.Expire(ctx, common.RedisKeys.SchedulerServeLock(stub.Workspace.Name, stub.ExternalId), serveTimeout)
				}

				syncQueue <- payload.SyncContainerWorkspace
			default:
			}
		}
	}()

	// Wait for the container stream or the client message loop to finish
	select {
	case err := <-streamErrCh:
		return err
	case err := <-clientMsgErrCh:
		cancel()
		return err
	}
}<|MERGE_RESOLUTION|>--- conflicted
+++ resolved
@@ -185,16 +185,9 @@
 	exitCallback := func(exitCode int32) error {
 		output := "\nContainer was stopped."
 		if exitCode != 0 {
-<<<<<<< HEAD
-			if exitCode == types.WorkerContainerExitCodeOomKill {
-				output = "Container was killed due to an out-of-memory error"
-			} else {
-				output = fmt.Sprintf("Container failed with exit code %d", exitCode)
-=======
 			exitCodeMessage, ok := types.ExitCodeMessages[types.ContainerExitCode(exitCode)]
 			if ok {
 				output = exitCodeMessage
->>>>>>> f02febe6
 			}
 		}
 		return stream.Send(&pb.AttachToContainerResponse{
