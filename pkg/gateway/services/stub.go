--- conflicted
+++ resolved
@@ -155,7 +155,6 @@
 	}, nil
 }
 
-<<<<<<< HEAD
 func (gws *GatewayService) configureVolumes(ctx context.Context, volumes []*pb.Volume, workspace *types.Workspace) error {
 	for i, volume := range volumes {
 		if volume.Config != nil {
@@ -175,7 +174,8 @@
 	}
 
 	return nil
-=======
+}
+
 func (gws *GatewayService) configureTaskPolicy(policy *pb.TaskPolicy, stubType types.StubType) types.TaskPolicy {
 	p := types.TaskPolicy{
 		MaxRetries: uint(math.Min(float64(policy.MaxRetries), float64(types.MaxTaskRetries))),
@@ -207,5 +207,4 @@
 	}
 
 	return p
->>>>>>> 5c257998
 }