--- conflicted
+++ resolved
@@ -72,10 +72,6 @@
 		autoscaler.TasksPerContainer = uint(in.Autoscaler.TasksPerContainer)
 	}
 
-<<<<<<< HEAD
-	if in.Gpu != "" && in.GpuCount == 0 {
-		in.GpuCount = uint32(1)
-=======
 	if in.TaskPolicy == nil {
 		in.TaskPolicy = &pb.TaskPolicy{
 			MaxRetries: in.Retries,
@@ -85,23 +81,14 @@
 
 	if in.Extra == "" {
 		in.Extra = "{}"
->>>>>>> 97df62af
 	}
 
 	stubConfig := types.StubConfigV1{
 		Runtime: types.Runtime{
-<<<<<<< HEAD
-			Cpu:      in.Cpu,
-			Gpu:      types.GpuType(in.Gpu),
-			Memory:   in.Memory,
-			ImageId:  in.ImageId,
-			GpuCount: in.GpuCount,
-=======
 			Cpu:     in.Cpu,
 			Gpus:    gpus,
 			Memory:  in.Memory,
 			ImageId: in.ImageId,
->>>>>>> 97df62af
 		},
 		Handler:            in.Handler,
 		OnStart:            in.OnStart,
