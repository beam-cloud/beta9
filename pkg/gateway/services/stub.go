--- conflicted
+++ resolved
@@ -32,8 +32,8 @@
 		MaxContainers:   uint(in.MaxContainers),
 		MaxPendingTasks: uint(in.MaxPendingTasks),
 		Volumes:         in.Volumes,
-<<<<<<< HEAD
 		Secrets:         []types.Secret{},
+		Authorized:      in.Authorized,
 	}
 
 	// Get secrets
@@ -49,9 +49,7 @@
 			Name:  secret.Name,
 			Value: secret.Value,
 		})
-=======
-		Authorized:      in.Authorized,
->>>>>>> b137197f
+
 	}
 
 	object, err := gws.backendRepo.GetObjectByExternalId(ctx, in.ObjectId, authInfo.Workspace.Id)
