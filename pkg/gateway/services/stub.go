--- conflicted
+++ resolved
@@ -159,11 +159,8 @@
 		Outputs:            outputs,
 		TCP:                in.Tcp,
 		BlockNetwork:       in.BlockNetwork,
-<<<<<<< HEAD
 		AllowList:          in.AllowList,
-=======
 		DockerEnabled:      in.DockerEnabled,
->>>>>>> e6aca636
 	}
 
 	// Ensure GPU count is at least 1 if a GPU is required
