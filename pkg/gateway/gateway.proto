syntax = "proto3";

option go_package = "github.com/beam-cloud/beta9/proto";
import "google/protobuf/timestamp.proto";

package gateway;

service GatewayService {
  // Auth
  rpc Authorize(AuthorizeRequest) returns (AuthorizeResponse) {}
  rpc SignPayload(SignPayloadRequest) returns (SignPayloadResponse) {}

  // Objects
  rpc HeadObject(HeadObjectRequest) returns (HeadObjectResponse) {}
  rpc PutObject(PutObjectRequest) returns (PutObjectResponse) {}
  rpc PutObjectStream(stream PutObjectRequest) returns (PutObjectResponse) {}
  rpc ReplaceObjectContent(ReplaceObjectContentRequest)
      returns (ReplaceObjectContentResponse) {}

  // Containers
  rpc ListContainers(ListContainersRequest) returns (ListContainersResponse) {}
  rpc StopContainer(StopContainerRequest) returns (StopContainerResponse) {}

  // Tasks
  rpc StartTask(StartTaskRequest) returns (StartTaskResponse);
  rpc EndTask(EndTaskRequest) returns (EndTaskResponse);
  rpc StopTasks(StopTasksRequest) returns (StopTasksResponse);
  rpc ListTasks(ListTasksRequest) returns (ListTasksResponse);

  // Stubs
  rpc GetOrCreateStub(GetOrCreateStubRequest) returns (GetOrCreateStubResponse);
  rpc DeployStub(DeployStubRequest) returns (DeployStubResponse);
  rpc GetURL(GetURLRequest) returns (GetURLResponse);

  // Deployments
  rpc ListDeployments(ListDeploymentsRequest) returns (ListDeploymentsResponse);
  rpc StopDeployment(StopDeploymentRequest) returns (StopDeploymentResponse);
  rpc DeleteDeployment(DeleteDeploymentRequest)
      returns (DeleteDeploymentResponse);

  // Pools
  rpc ListPools(ListPoolsRequest) returns (ListPoolsResponse);

  // Machines
  rpc ListMachines(ListMachinesRequest) returns (ListMachinesResponse);
  rpc CreateMachine(CreateMachineRequest) returns (CreateMachineResponse);
  rpc DeleteMachine(DeleteMachineRequest) returns (DeleteMachineResponse);

  // Tokens
  rpc ListTokens(ListTokensRequest) returns (ListTokensResponse);
  rpc CreateToken(CreateTokenRequest) returns (CreateTokenResponse);
  rpc ToggleToken(ToggleTokenRequest) returns (ToggleTokenResponse);
  rpc DeleteToken(DeleteTokenRequest) returns (DeleteTokenResponse);

  // Workers
  rpc ListWorkers(ListWorkersRequest) returns (ListWorkersResponse);
  rpc CordonWorker(CordonWorkerRequest) returns (CordonWorkerResponse);
  rpc UncordonWorker(UncordonWorkerRequest) returns (UncordonWorkerResponse);
  rpc DrainWorker(DrainWorkerRequest) returns (DrainWorkerResponse);
}

message AuthorizeRequest {}

message AuthorizeResponse {
  bool ok = 1;
  string workspace_id = 2;
  string new_token = 3;
  string error_msg = 4;
}

message SignPayloadRequest { bytes payload = 1; }

message SignPayloadResponse {
  bool ok = 1;
  string signature = 2;
  int64 timestamp = 3;
  string error_msg = 4;
}

message ObjectMetadata {
  string name = 1;
  int64 size = 2;
}

message HeadObjectRequest { string hash = 1; }

message HeadObjectResponse {
  bool ok = 1;
  bool exists = 2;
  string object_id = 3;
  ObjectMetadata object_metadata = 4;
  string error_msg = 5;
}

message PutObjectRequest {
  bytes object_content = 1;
  ObjectMetadata object_metadata = 2;
  string hash = 3;
  bool overwrite = 4;
}

message PutObjectResponse {
  bool ok = 1;
  string object_id = 2;
  string error_msg = 3;
}

enum ReplaceObjectContentOperation {
  WRITE = 0;
  DELETE = 1;
  MOVED = 2;
}

message ReplaceObjectContentRequest {
  string object_id = 1;
  string path = 2;
  string new_path = 3;
  bool is_dir = 4;
  bytes data = 5;
  ReplaceObjectContentOperation op = 6;
}

message ReplaceObjectContentResponse { bool ok = 1; }

// Container messages

message Container {
  string container_id = 1;
  string stub_id = 2;
  string status = 3;
  google.protobuf.Timestamp scheduled_at = 4;
  string workspace_id = 5;
}

message ListContainersRequest {}

message ListContainersResponse {
  repeated Container containers = 1;
  bool ok = 2;
  string error_msg = 3;
}

message StopContainerRequest { string container_id = 1; }

message StopContainerResponse {
  bool ok = 1;
  string error_msg = 2;
}

// Task messages
message StartTaskRequest {
  string task_id = 1;
  string container_id = 2;
}

message StartTaskResponse { bool ok = 1; }

message EndTaskRequest {
  string task_id = 1;
  float task_duration = 2;
  string task_status = 3;
  string container_id = 4;
  string container_hostname = 5;
  float keep_warm_seconds = 6;
}

message EndTaskResponse { bool ok = 1; }

message StringList { repeated string values = 1; }

message ListTasksRequest {
  map<string, StringList> filters = 1;
  uint32 limit = 2;
}

message Task {
  string id = 2;
  string status = 3;
  string container_id = 4;
  google.protobuf.Timestamp started_at = 5;
  google.protobuf.Timestamp ended_at = 6;
  string stub_id = 7;
  string stub_name = 8;
  string workspace_id = 9;
  string workspace_name = 10;
  google.protobuf.Timestamp created_at = 11;
  google.protobuf.Timestamp updated_at = 12;
}

message ListTasksResponse {
  bool ok = 1;
  string err_msg = 2;
  repeated Task tasks = 3;
  int32 total = 4;
}

message StopTasksRequest { repeated string task_ids = 1; }

message StopTasksResponse {
  bool ok = 1;
  string err_msg = 2;
}

message Volume {
  string id = 1;
  string mount_path = 2;
  optional MountPointConfig config = 3;
}

message MountPointConfig {
  string bucket_name = 1;
  string access_key = 2;
  string secret_key = 3;
  string endpoint_url = 4;
  string region = 5;
  bool read_only = 6;
}

message SecretVar { string name = 1; }

message Autoscaler {
  string type = 1;
  uint32 max_containers = 2;
  uint32 tasks_per_container = 3;
}

message TaskPolicy {
  int64 timeout = 1;
  uint32 max_retries = 2;
  uint32 ttl = 3;
}

message GetOrCreateStubRequest {
  string object_id = 1;
  string image_id = 2;
  string stub_type = 3;
  string name = 4;
  string python_version = 5;
  int64 cpu = 6;
  int64 memory = 7;
  string gpu = 8;
  string handler = 9;
  uint32 retries = 10;
  int64 timeout = 11;
  float keep_warm_seconds = 12;
  uint32 workers = 13;
  uint32 max_pending_tasks = 15;
  repeated Volume volumes = 16;
  bool force_create = 17;
  string on_start = 18;
  string callback_url = 19;
  bool authorized = 20;
  repeated SecretVar secrets = 21;
  Autoscaler autoscaler = 22;
  TaskPolicy task_policy = 23;
<<<<<<< HEAD
  string backup_gpu = 24;
=======
  uint32 concurrent_requests = 24;
>>>>>>> 833d23dc
}

message GetOrCreateStubResponse {
  bool ok = 1;
  string stub_id = 2;
  string err_msg = 3;
  string warn_msg = 4;
}

message DeployStubRequest {
  string stub_id = 1;
  string name = 2;
}

message DeployStubResponse {
  bool ok = 1;
  string deployment_id = 2;
  uint32 version = 3;
  string invoke_url = 4;
}

message Deployment {
  string id = 1;
  string name = 2;
  bool active = 3;
  string stub_id = 4;
  string stub_type = 5;
  string stub_name = 6;
  uint32 version = 7;
  string workspace_id = 8;
  string workspace_name = 9;
  google.protobuf.Timestamp created_at = 10;
  google.protobuf.Timestamp updated_at = 11;
}

message ListDeploymentsRequest {
  map<string, StringList> filters = 1;
  uint32 limit = 2;
}

message ListDeploymentsResponse {
  bool ok = 1;
  string err_msg = 2;
  repeated Deployment deployments = 3;
}

message StopDeploymentRequest { string id = 1; }

message StopDeploymentResponse {
  bool ok = 1;
  string err_msg = 2;
}

message DeleteDeploymentRequest { string id = 1; }

message DeleteDeploymentResponse {
  bool ok = 1;
  string err_msg = 2;
}

message Pool {
  string name = 2;
  bool active = 3;
  string gpu = 4;
  string minFreeGpu = 5;
  string minFreeCpu = 6;
  string minFreeMemory = 7;
  string defaultWorkerCpu = 8;
  string defaultWorkerMemory = 9;
  string defaultWorkerGpuCount = 10;
}

message ListPoolsRequest {
  map<string, StringList> filters = 1;
  uint32 limit = 2;
}

message ListPoolsResponse {
  bool ok = 1;
  string err_msg = 2;
  repeated Pool pools = 3;
}

message Machine {
  string id = 1;
  int64 cpu = 2;
  int64 memory = 3;
  string gpu = 4;
  uint32 gpu_count = 5;
  string status = 6;
  string pool_name = 7;
  string provider_name = 8;
  string registration_token = 9;
  string tailscale_url = 10;
  string tailscale_auth = 11;
  string last_keepalive = 12;
  string created = 13;
  string agent_version = 14;
  MachineMetrics machine_metrics = 15;
}

message MachineMetrics {
  int32 total_cpu_available = 1;
  int32 total_memory_available = 2;
  float cpu_utilization_pct = 3;
  float memory_utilization_pct = 4;
  int32 worker_count = 5;
  int32 container_count = 6;
  int32 free_gpu_count = 7;
  float cache_usage_pct = 8;
  int32 cache_capacity = 9;
  int32 cache_memory_usage = 10;
  float cache_cpu_usage = 11;
}

message ListMachinesRequest {
  string pool_name = 1;
  uint32 limit = 2;
}

message ListMachinesResponse {
  bool ok = 1;
  string err_msg = 2;
  repeated Machine machines = 3;
  map<string, bool> gpus = 4;
}

message CreateMachineRequest { string pool_name = 1; }

message CreateMachineResponse {
  bool ok = 1;
  string err_msg = 2;
  Machine machine = 3;
}

message DeleteMachineRequest {
  string machine_id = 1;
  string pool_name = 2;
}

message DeleteMachineResponse {
  bool ok = 1;
  string err_msg = 2;
}

message Token {
  string token_id = 1;
  string key = 2;
  bool active = 3;
  bool reusable = 4;
  optional uint32 workspace_id = 5;
  string token_type = 6;
  google.protobuf.Timestamp created_at = 7;
  google.protobuf.Timestamp updated_at = 8;
}

message ListTokensRequest {}

message ListTokensResponse {
  bool ok = 1;
  string err_msg = 2;
  repeated Token tokens = 3;
}

message CreateTokenRequest {}

message CreateTokenResponse {
  bool ok = 1;
  string err_msg = 2;
  Token token = 3;
}

message ToggleTokenRequest { string token_id = 1; }

message ToggleTokenResponse {
  bool ok = 1;
  string err_msg = 2;
  Token token = 3;
}

message DeleteTokenRequest { string token_id = 1; }

message DeleteTokenResponse {
  bool ok = 1;
  string err_msg = 2;
}

message GetURLRequest {
  string stub_id = 1;
  string deployment_id = 2;
  string url_type = 3;
}

message GetURLResponse {
  bool ok = 1;
  string err_msg = 2;
  string url = 3;
}

message Worker {
  string id = 1;
  string status = 2;
  string gpu = 3;
  string pool_name = 4;
  string machine_id = 5;
  int32 priority = 6;
  int64 total_cpu = 7;
  int64 total_memory = 8;
  uint32 total_gpu_count = 9;
  int64 free_cpu = 10;
  int64 free_memory = 11;
  uint32 free_gpu_count = 12;
  repeated Container active_containers = 13;
}

message ListWorkersRequest {}

message ListWorkersResponse {
  bool ok = 1;
  string err_msg = 2;
  repeated Worker workers = 3;
}

message CordonWorkerRequest {
  string worker_id = 1;
}

message CordonWorkerResponse {
  bool ok = 1;
  string err_msg = 2;
}

message UncordonWorkerRequest {
  string worker_id = 1;
}

message UncordonWorkerResponse {
  bool ok = 1;
  string err_msg = 2;
}

message DrainWorkerRequest {
  string worker_id = 1;
}

message DrainWorkerResponse {
  bool ok = 1;
  string err_msg = 2;
}<|MERGE_RESOLUTION|>--- conflicted
+++ resolved
@@ -253,11 +253,8 @@
   repeated SecretVar secrets = 21;
   Autoscaler autoscaler = 22;
   TaskPolicy task_policy = 23;
-<<<<<<< HEAD
-  string backup_gpu = 24;
-=======
   uint32 concurrent_requests = 24;
->>>>>>> 833d23dc
+  string backup_gpu = 25;
 }
 
 message GetOrCreateStubResponse {
