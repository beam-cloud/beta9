package gateway

import (
	"context"
	"fmt"
	"net"
	"net/http"
	"os"
	"os/signal"
	"syscall"

	"github.com/labstack/echo-contrib/pprof"
	"github.com/labstack/echo/v4"
	"github.com/labstack/echo/v4/middleware"
	"github.com/rs/zerolog/log"
	"golang.org/x/net/http2"
	"golang.org/x/net/http2/h2c"
	"golang.org/x/sync/errgroup"
	"google.golang.org/grpc"

	"github.com/beam-cloud/beta9/pkg/abstractions/container"
	"github.com/beam-cloud/beta9/pkg/abstractions/endpoint"
	bot "github.com/beam-cloud/beta9/pkg/abstractions/experimental/bot"
	_signal "github.com/beam-cloud/beta9/pkg/abstractions/experimental/signal"
	_shell "github.com/beam-cloud/beta9/pkg/abstractions/shell"

	"github.com/beam-cloud/beta9/pkg/abstractions/function"
	"github.com/beam-cloud/beta9/pkg/abstractions/image"
	dmap "github.com/beam-cloud/beta9/pkg/abstractions/map"
	output "github.com/beam-cloud/beta9/pkg/abstractions/output"
	simplequeue "github.com/beam-cloud/beta9/pkg/abstractions/queue"
	"github.com/beam-cloud/beta9/pkg/abstractions/secret"
	"github.com/beam-cloud/beta9/pkg/abstractions/taskqueue"
	volume "github.com/beam-cloud/beta9/pkg/abstractions/volume"
	apiv1 "github.com/beam-cloud/beta9/pkg/api/v1"
	"github.com/beam-cloud/beta9/pkg/auth"
	"github.com/beam-cloud/beta9/pkg/common"
	gatewayMiddleware "github.com/beam-cloud/beta9/pkg/gateway/middleware"
	gatewayservices "github.com/beam-cloud/beta9/pkg/gateway/services"
	"github.com/beam-cloud/beta9/pkg/network"
	"github.com/beam-cloud/beta9/pkg/repository"
	metrics "github.com/beam-cloud/beta9/pkg/repository/metrics"
	"github.com/beam-cloud/beta9/pkg/scheduler"
	"github.com/beam-cloud/beta9/pkg/storage"
	"github.com/beam-cloud/beta9/pkg/task"
	"github.com/beam-cloud/beta9/pkg/types"
	pb "github.com/beam-cloud/beta9/proto"
)

type Gateway struct {
	pb.UnimplementedSchedulerServer
	Config         types.AppConfig
	httpServer     *http.Server
	grpcServer     *grpc.Server
	RedisClient    *common.RedisClient
	TaskDispatcher *task.Dispatcher
	TaskRepo       repository.TaskRepository
	WorkspaceRepo  repository.WorkspaceRepository
	ContainerRepo  repository.ContainerRepository
	BackendRepo    repository.BackendRepository
	ProviderRepo   repository.ProviderRepository
	EventRepo      repository.EventRepository
	Tailscale      *network.Tailscale
	metricsRepo    repository.MetricsRepository
	workerRepo     repository.WorkerRepository
	Storage        storage.Storage
	Scheduler      *scheduler.Scheduler
	ctx            context.Context
	cancelFunc     context.CancelFunc
	baseRouteGroup *echo.Group
	rootRouteGroup *echo.Group
}

func NewGateway() (*Gateway, error) {
	configManager, err := common.NewConfigManager[types.AppConfig]()
	if err != nil {
		return nil, err
	}
	config := configManager.GetConfig()

	redisClient, err := common.NewRedisClient(config.Database.Redis, common.WithClientName("Beta9Gateway"))
	if err != nil {
		return nil, err
	}

	metricsRepo, err := metrics.NewMetrics(config.Monitoring, string(metrics.MetricsSourceGateway))
	if err != nil {
		return nil, err
	}

	eventRepo := repository.NewTCPEventClientRepo(config.Monitoring.FluentBit.Events)

	storage, err := storage.NewStorage(config.Storage)
	if err != nil {
		return nil, err
	}

	ctx, cancel := context.WithCancel(context.Background())
	gateway := &Gateway{
		RedisClient: redisClient,
		ctx:         ctx,
		cancelFunc:  cancel,
		Storage:     storage,
	}

	backendRepo, err := repository.NewBackendPostgresRepository(config.Database.Postgres, eventRepo)
	if err != nil {
		return nil, err
	}

	if release, err := gateway.initLock("postgres"); err == nil {
		defer release()
		if err = backendRepo.Migrate(); err != nil {
			return nil, err
		}
	}

	tailscaleRepo := repository.NewTailscaleRedisRepository(redisClient, config)
	tailscale := network.GetOrCreateTailscale(network.TailscaleConfig{
		ControlURL: config.Tailscale.ControlURL,
		AuthKey:    config.Tailscale.AuthKey,
		Debug:      config.Tailscale.Debug,
		Ephemeral:  true,
	}, tailscaleRepo)

	workspaceRepo := repository.NewWorkspaceRedisRepository(redisClient)

	scheduler, err := scheduler.NewScheduler(ctx, config, redisClient, metricsRepo, backendRepo, workspaceRepo, tailscale)
	if err != nil {
		return nil, err
	}

	containerRepo := repository.NewContainerRedisRepository(redisClient)
	providerRepo := repository.NewProviderRedisRepository(redisClient)
	workerRepo := repository.NewWorkerRedisRepository(redisClient, config.Worker)
	taskRepo := repository.NewTaskRedisRepository(redisClient)
	taskDispatcher, err := task.NewDispatcher(ctx, taskRepo)
	if err != nil {
		return nil, err
	}

	gateway.Config = config
	gateway.Scheduler = scheduler
	gateway.TaskRepo = taskRepo
	gateway.WorkspaceRepo = workspaceRepo
	gateway.ContainerRepo = containerRepo
	gateway.ProviderRepo = providerRepo
	gateway.BackendRepo = backendRepo
	gateway.Tailscale = tailscale
	gateway.TaskDispatcher = taskDispatcher
	gateway.metricsRepo = metricsRepo
	gateway.EventRepo = eventRepo
	gateway.workerRepo = workerRepo

	return gateway, nil
}

func (g *Gateway) initLock(name string) (func(), error) {
	lockKey := fmt.Sprintf("gateway:init:%v:lock", name)
	lock := common.NewRedisLock(g.RedisClient)

	if err := lock.Acquire(g.ctx, lockKey, common.RedisLockOptions{TtlS: 10, Retries: 1}); err != nil {
		return nil, err
	}

	return func() {
		if err := lock.Release(lockKey); err != nil {
			log.Error().Str("lock_key", lockKey).Err(err).Msg("failed to release init lock")
		}
	}, nil
}

func (g *Gateway) initHttp() error {
	e := echo.New()
	e.HideBanner = true
	e.HidePort = true

	if g.Config.DebugMode {
		pprof.Register(e)
	}

	e.Pre(middleware.RemoveTrailingSlash())
	configureEchoLogger(e, g.Config.GatewayService.HTTP.EnablePrettyLogs)
	e.Use(middleware.CORSWithConfig(middleware.CORSConfig{
		AllowOrigins: g.Config.GatewayService.HTTP.CORS.AllowedOrigins,
		AllowHeaders: g.Config.GatewayService.HTTP.CORS.AllowedHeaders,
		AllowMethods: g.Config.GatewayService.HTTP.CORS.AllowedMethods,
	}))
	e.Use(gatewayMiddleware.Subdomain(g.Config.GatewayService.HTTP.GetExternalURL(), g.BackendRepo, g.RedisClient))
	e.Use(middleware.Recover())

	// Accept both HTTP/2 and HTTP/1
	g.httpServer = &http.Server{
		Addr:    fmt.Sprintf(":%v", g.Config.GatewayService.HTTP.Port),
		Handler: h2c.NewHandler(e, &http2.Server{}),
	}

	authMiddleware := auth.AuthMiddleware(g.BackendRepo, g.WorkspaceRepo)
	g.baseRouteGroup = e.Group(apiv1.HttpServerBaseRoute)
	g.rootRouteGroup = e.Group(apiv1.HttpServerRootRoute)

	apiv1.NewHealthGroup(g.baseRouteGroup.Group("/health"), g.RedisClient, g.BackendRepo)
	apiv1.NewMachineGroup(g.baseRouteGroup.Group("/machine", authMiddleware), g.ProviderRepo, g.Tailscale, g.Config)
	apiv1.NewWorkspaceGroup(g.baseRouteGroup.Group("/workspace", authMiddleware), g.BackendRepo, g.Config)
	apiv1.NewTokenGroup(g.baseRouteGroup.Group("/token", authMiddleware), g.BackendRepo, g.Config)
	apiv1.NewTaskGroup(g.baseRouteGroup.Group("/task", authMiddleware), g.RedisClient, g.TaskRepo, g.ContainerRepo, g.BackendRepo, g.TaskDispatcher, g.Config)
	apiv1.NewContainerGroup(g.baseRouteGroup.Group("/container", authMiddleware), g.BackendRepo, g.ContainerRepo, *g.Scheduler, g.Config)
	apiv1.NewStubGroup(g.baseRouteGroup.Group("/stub", authMiddleware), g.BackendRepo, g.Config)
	apiv1.NewConcurrencyLimitGroup(g.baseRouteGroup.Group("/concurrency-limit", authMiddleware), g.BackendRepo, g.WorkspaceRepo)
	apiv1.NewDeploymentGroup(g.baseRouteGroup.Group("/deployment", authMiddleware), g.BackendRepo, g.ContainerRepo, *g.Scheduler, g.RedisClient, g.Config)

	return nil
}

func (g *Gateway) initGrpc() error {
	authInterceptor := auth.NewAuthInterceptor(g.BackendRepo, g.WorkspaceRepo)

	serverOptions := []grpc.ServerOption{
		grpc.UnaryInterceptor(authInterceptor.Unary()),
		grpc.StreamInterceptor(authInterceptor.Stream()),
		grpc.MaxRecvMsgSize(g.Config.GatewayService.GRPC.MaxRecvMsgSize * 1024 * 1024),
		grpc.MaxSendMsgSize(g.Config.GatewayService.GRPC.MaxSendMsgSize * 1024 * 1024),
	}

	g.grpcServer = grpc.NewServer(
		serverOptions...,
	)

	return nil
}

func (g *Gateway) registerServices() error {
	// Register map service
	rm, err := dmap.NewRedisMapService(g.RedisClient)
	if err != nil {
		return err
	}
	pb.RegisterMapServiceServer(g.grpcServer, rm)

	// Register simple queue service
	rq, err := simplequeue.NewRedisSimpleQueueService(g.RedisClient)
	if err != nil {
		return err
	}
	pb.RegisterSimpleQueueServiceServer(g.grpcServer, rq)

	// Register image service
	is, err := image.NewRuncImageService(g.ctx, image.ImageServiceOpts{
		Config:        g.Config,
		ContainerRepo: g.ContainerRepo,
		Scheduler:     g.Scheduler,
		Tailscale:     g.Tailscale,
		BackendRepo:   g.BackendRepo,
<<<<<<< HEAD
		EventBus:      common.NewEventBus(g.RedisClient),
=======
		RedisClient:   g.RedisClient,
>>>>>>> 1ec94343
	})
	if err != nil {
		return err
	}
	pb.RegisterImageServiceServer(g.grpcServer, is)

	// Register function service
	fs, err := function.NewRuncFunctionService(g.ctx, function.FunctionServiceOpts{
		Config:         g.Config,
		RedisClient:    g.RedisClient,
		BackendRepo:    g.BackendRepo,
		WorkspaceRepo:  g.WorkspaceRepo,
		TaskRepo:       g.TaskRepo,
		ContainerRepo:  g.ContainerRepo,
		Scheduler:      g.Scheduler,
		Tailscale:      g.Tailscale,
		RouteGroup:     g.rootRouteGroup,
		TaskDispatcher: g.TaskDispatcher,
		EventRepo:      g.EventRepo,
	})
	if err != nil {
		return err
	}
	pb.RegisterFunctionServiceServer(g.grpcServer, fs)

	// Register task queue service
	tq, err := taskqueue.NewRedisTaskQueueService(g.ctx, taskqueue.TaskQueueServiceOpts{
		Config:         g.Config,
		RedisClient:    g.RedisClient,
		BackendRepo:    g.BackendRepo,
		WorkspaceRepo:  g.WorkspaceRepo,
		TaskRepo:       g.TaskRepo,
		ContainerRepo:  g.ContainerRepo,
		Scheduler:      g.Scheduler,
		Tailscale:      g.Tailscale,
		RouteGroup:     g.rootRouteGroup,
		TaskDispatcher: g.TaskDispatcher,
		EventRepo:      g.EventRepo,
	})
	if err != nil {
		return err
	}
	pb.RegisterTaskQueueServiceServer(g.grpcServer, tq)

	// Register endpoint service
	ws, err := endpoint.NewHTTPEndpointService(g.ctx, endpoint.EndpointServiceOpts{
		Config:         g.Config,
		ContainerRepo:  g.ContainerRepo,
		BackendRepo:    g.BackendRepo,
		WorkspaceRepo:  g.WorkspaceRepo,
		TaskRepo:       g.TaskRepo,
		RedisClient:    g.RedisClient,
		Scheduler:      g.Scheduler,
		RouteGroup:     g.rootRouteGroup,
		Tailscale:      g.Tailscale,
		TaskDispatcher: g.TaskDispatcher,
		EventRepo:      g.EventRepo,
	})
	if err != nil {
		return err
	}
	pb.RegisterEndpointServiceServer(g.grpcServer, ws)

	// Register volume service
	vs, err := volume.NewGlobalVolumeService(g.Config.FileService, g.BackendRepo, g.WorkspaceRepo, g.RedisClient, g.rootRouteGroup)
	if err != nil {
		return err
	}
	pb.RegisterVolumeServiceServer(g.grpcServer, vs)

	// Register container service
	cs, err := container.NewContainerService(
		g.ctx,
		container.ContainerServiceOpts{
			Config:        g.Config,
			BackendRepo:   g.BackendRepo,
			ContainerRepo: g.ContainerRepo,
			Tailscale:     g.Tailscale,
			Scheduler:     g.Scheduler,
			RedisClient:   g.RedisClient,
			EventRepo:     g.EventRepo,
		},
	)
	if err != nil {
		return err
	}
	pb.RegisterContainerServiceServer(g.grpcServer, cs)

	// Register output service
	o, err := output.NewOutputRedisService(g.Config, g.RedisClient, g.BackendRepo, g.rootRouteGroup)
	if err != nil {
		return err
	}
	pb.RegisterOutputServiceServer(g.grpcServer, o)

	// Register Secret service
	secretService := secret.NewSecretService(g.BackendRepo, g.WorkspaceRepo, g.rootRouteGroup)
	pb.RegisterSecretServiceServer(g.grpcServer, secretService)

	// Register Signal service
	signalService, err := _signal.NewRedisSignalService(g.RedisClient)
	if err != nil {
		return err
	}
	pb.RegisterSignalServiceServer(g.grpcServer, signalService)

	// Register Bot service
	botService, err := bot.NewPetriBotService(g.ctx,
		bot.BotServiceOpts{
			Config:         g.Config,
			ContainerRepo:  g.ContainerRepo,
			BackendRepo:    g.BackendRepo,
			WorkspaceRepo:  g.WorkspaceRepo,
			TaskRepo:       g.TaskRepo,
			RedisClient:    g.RedisClient,
			Scheduler:      g.Scheduler,
			RouteGroup:     g.rootRouteGroup,
			Tailscale:      g.Tailscale,
			TaskDispatcher: g.TaskDispatcher,
			EventRepo:      g.EventRepo,
		})
	if err != nil {
		return err
	}
	pb.RegisterBotServiceServer(g.grpcServer, botService)

	// Register shell service
	ss, err := _shell.NewSSHShellService(g.ctx, _shell.ShellServiceOpts{
		Config:        g.Config,
		RedisClient:   g.RedisClient,
		Scheduler:     g.Scheduler,
		BackendRepo:   g.BackendRepo,
		WorkspaceRepo: g.WorkspaceRepo,
		ContainerRepo: g.ContainerRepo,
		Tailscale:     g.Tailscale,
		EventRepo:     g.EventRepo,
		RouteGroup:    g.rootRouteGroup,
	})
	if err != nil {
		return err
	}
	pb.RegisterShellServiceServer(g.grpcServer, ss)

	// Register scheduler
	s, err := scheduler.NewSchedulerService(g.Scheduler)
	if err != nil {
		return err
	}
	pb.RegisterSchedulerServer(g.grpcServer, s)

	// Register gateway services
	// (catch-all for external gateway grpc endpoints that don't fit into an abstraction)
	gws, err := gatewayservices.NewGatewayService(&gatewayservices.GatewayServiceOpts{
		Config:         g.Config,
		BackendRepo:    g.BackendRepo,
		ContainerRepo:  g.ContainerRepo,
		ProviderRepo:   g.ProviderRepo,
		Scheduler:      g.Scheduler,
		TaskDispatcher: g.TaskDispatcher,
		RedisClient:    g.RedisClient,
		EventRepo:      g.EventRepo,
		WorkerRepo:     g.workerRepo,
	})
	if err != nil {
		return err
	}
	pb.RegisterGatewayServiceServer(g.grpcServer, gws)

	return nil
}

// Gateway entry point
func (g *Gateway) Start() error {
	var err error

	if g.Config.Monitoring.Telemetry.Enabled {
		_, err = common.SetupTelemetry(g.ctx, types.DefaultGatewayServiceName, g.Config)
		if err != nil {
			log.Fatal().Err(err).Msg("failed to setup telemetry")
		}
	}

	err = g.initGrpc()
	if err != nil {
		log.Fatal().Err(err).Msg("failed to initialize grpc server")
	}

	err = g.initHttp()
	if err != nil {
		log.Fatal().Err(err).Msg("failed to initialize http server")
	}

	err = g.registerServices()
	if err != nil {
		log.Fatal().Err(err).Msg("failed to register services")
	}

	go func() {
		lis, err := net.Listen("tcp", fmt.Sprintf(":%d", g.Config.GatewayService.GRPC.Port))
		if err != nil {
			log.Fatal().Err(err).Msg("failed to listen")
		}

		if err := g.grpcServer.Serve(lis); err != nil {
			log.Fatal().Err(err).Msg("failed to start grpc server")
		}
	}()

	go func() {
		lis, err := net.Listen("tcp", fmt.Sprintf(":%d", g.Config.GatewayService.HTTP.Port))
		if err != nil {
			log.Fatal().Err(err).Msg("failed to listen")
		}

		if err := g.httpServer.Serve(lis); err != nil && err != http.ErrServerClosed {
			log.Fatal().Err(err).Msg("failed to start http server")
		}
	}()

	log.Info().Int("port", g.Config.GatewayService.HTTP.Port).Msg("gateway http server running")
	log.Info().Int("port", g.Config.GatewayService.GRPC.Port).Msg("gateway grpc server running")

	terminationSignal := make(chan os.Signal, 1)
	signal.Notify(terminationSignal, os.Interrupt, syscall.SIGTERM)
	<-terminationSignal
	log.Info().Msg("termination signal received. shutting down...")
	g.shutdown()

	return nil
}

// Shutdown gracefully shuts down the gateway.
// This function is blocking and will only return when the gateway has been shut down.
func (g *Gateway) shutdown() {
	ctx, cancel := context.WithTimeout(context.Background(), g.Config.GatewayService.ShutdownTimeout)
	defer cancel()

	eg, ctx := errgroup.WithContext(ctx)

	eg.Go(func() error {
		return g.httpServer.Shutdown(ctx)
	})

	eg.Go(func() error {
		done := make(chan struct{})
		go func() {
			g.grpcServer.GracefulStop()
			close(done)
		}()

		select {
		case <-ctx.Done():
			g.grpcServer.Stop()
			return ctx.Err()
		case <-done:
			return nil
		}
	})

	g.cancelFunc()

	if err := eg.Wait(); err != nil {
		log.Fatal().Err(err).Msg("failed to shutdown gateway")
	}
}<|MERGE_RESOLUTION|>--- conflicted
+++ resolved
@@ -251,11 +251,7 @@
 		Scheduler:     g.Scheduler,
 		Tailscale:     g.Tailscale,
 		BackendRepo:   g.BackendRepo,
-<<<<<<< HEAD
-		EventBus:      common.NewEventBus(g.RedisClient),
-=======
 		RedisClient:   g.RedisClient,
->>>>>>> 1ec94343
 	})
 	if err != nil {
 		return err
